--- conflicted
+++ resolved
@@ -50,8 +50,6 @@
       test-integration-cache-key: 'tests-sequences-v1'
       test-integration-python-version: '3.9'
 
-<<<<<<< HEAD
-=======
       test-regression: true
       test-regression-before-tasks: shadowJarAfterObfuscation
       test-regression-tasks: ''
@@ -60,7 +58,6 @@
         ./src/test/resources/sequences/big/**
       test-regression-cache-key: 'tests-sequences-v1'
 
->>>>>>> 1a77097e
       # Lib
       dist-library: ${{ github.event_name != 'schedule' }}
       dist-library-dev-tasks: publishAllPublicationsToMiprivRepository
