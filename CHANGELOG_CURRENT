--- conflicted
+++ resolved
@@ -1,10 +1,5 @@
-<<<<<<< HEAD
 Correct progress reporting with `-n` option in align action.
 Additional micro filtration step for paired-end read aligner (work in very rear cases)
-=======
 Added export options -vHitsWithoutScores (same for J and D genes)
-
 Added compression for .vdjca and .clns files (when specifying additional ".gz" extension: e.g. "mixcr align inut.fastq output.vdjca.gz" etc.)
-
-Fixed #6
->>>>>>> f2f1f1d3
+Possible set of D genes is limited by loci of V and J genes in current rearrengement