--- conflicted
+++ resolved
@@ -1,6 +1,3 @@
-<<<<<<< HEAD
 minor: Fix bug in align report (wrong total count in rare cases) #265
-=======
 minor: Added proper filtering for alleles with wildcard symbols in `featureToAlign` region
-minor: Documentation added for `filterAlignments`
->>>>>>> 350cccf5
+minor: Documentation added for `filterAlignments`