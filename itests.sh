--- conflicted
+++ resolved
@@ -47,11 +47,7 @@
   ;;
 esac
 
-<<<<<<< HEAD
-tests=("case1" "case2" "case3" "case4" "case5" "case6" "case7" "case8" "case9" "case10" "case11" "case12" "case13" "case14" "case15" "case16")
-=======
-tests=("case1" "case2" "case3" "case4" "case5" "case6" "case7" "case8" "case9" "case10" "case11" "case12" "case13" "case14") # "case15"
->>>>>>> 2228ca2b
+tests=("case1" "case2" "case3" "case4" "case5" "case6" "case7" "case8" "case9" "case10" "case11" "case12" "case13" "case14" "case16") # "case15"
 
 create_standard_results=false
 run_tests=false
