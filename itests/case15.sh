#!/usr/bin/env bash

assert() {
  expected=$(echo -ne "${2:-}")
  result="$(eval 2>/dev/null $1)" || true
  if [[ "$result" == "$expected" ]]; then
    return
  fi
  result="$(sed -e :a -e '$!N;s/\n/\\n/;ta' <<<"$result")"
  [[ -z "$result" ]] && result="nothing" || result="\"$result\""
  [[ -z "$2" ]] && expected="nothing" || expected="\"$2\""
  echo "expected $expected got $result for" "$1"
  exit 1
}

set -euxo pipefail

mixcr align --preset test-generic \
      -s hs \
      -OvParameters.geneFeatureToAlign=VGeneWithP -OsaveOriginalReads=true \
      test_R1.fastq test_R2.fastq case15.vdjca
mixcr assemble case15.vdjca case15.clns
mixcr assemble -a case15.vdjca case15.clna

<<<<<<< HEAD
mixcr slice --ids-file <(mixcr exportAlignments case15.vdjca --no-headers -readIds -vHit | grep 'TRBV24-1' | awk '{print $1}') case15.vdjca case15.filtered.vdjca
mixcr slice --ids-file <(mixcr exportClones case15.clns --no-headers -cloneId -vHit | grep 'TRBV24-1' | awk '{print $1}') case15.clns case15.filtered.clns
mixcr slice --ids-file <(mixcr exportClones case15.clna --no-headers -cloneId -vHit | grep 'TRBV24-1' | awk '{print $1}') case15.clna case15.filtered.clna
=======
mixcr slice --ids-file <(mixcr exportAlignments case15.vdjca --no-header -readId -vHit | grep 'TRBV24-1' | awk '{print $1}') case15.vdjca case15.filtered.vdjca
mixcr slice --ids-file <(mixcr exportClones case15.clns --no-header -cloneId -vHit | grep 'TRBV24-1' | awk '{print $1}') case15.clns case15.filtered.clns
mixcr slice --ids-file <(mixcr exportClones case15.clna --no-header -cloneId -vHit | grep 'TRBV24-1' | awk '{print $1}') case15.clna case15.filtered.clna
>>>>>>> f22adb9c

assert "mixcr exportAlignments case15.vdjca --no-header -vHit | sort | uniq | wc -l" "28"
assert "mixcr exportAlignments case15.filtered.vdjca --no-header -vHit | sort | uniq | wc -l" "1"

assert "mixcr exportClones case15.clns --no-header -vHit | sort | uniq | wc -l" "11"
assert "mixcr exportClones case15.filtered.clns --no-header -vHit | sort | uniq | wc -l" "1"

assert "mixcr exportClones case15.clna --no-header -vHit | sort | uniq | wc -l" "11"
assert "mixcr exportClones case15.filtered.clna --no-header -vHit | sort | uniq | wc -l" "1"<|MERGE_RESOLUTION|>--- conflicted
+++ resolved
@@ -13,7 +13,7 @@
   exit 1
 }
 
-set -euxo pipefail
+set -e
 
 mixcr align --preset test-generic \
       -s hs \
@@ -22,15 +22,9 @@
 mixcr assemble case15.vdjca case15.clns
 mixcr assemble -a case15.vdjca case15.clna
 
-<<<<<<< HEAD
-mixcr slice --ids-file <(mixcr exportAlignments case15.vdjca --no-headers -readIds -vHit | grep 'TRBV24-1' | awk '{print $1}') case15.vdjca case15.filtered.vdjca
-mixcr slice --ids-file <(mixcr exportClones case15.clns --no-headers -cloneId -vHit | grep 'TRBV24-1' | awk '{print $1}') case15.clns case15.filtered.clns
-mixcr slice --ids-file <(mixcr exportClones case15.clna --no-headers -cloneId -vHit | grep 'TRBV24-1' | awk '{print $1}') case15.clna case15.filtered.clna
-=======
 mixcr slice --ids-file <(mixcr exportAlignments case15.vdjca --no-header -readId -vHit | grep 'TRBV24-1' | awk '{print $1}') case15.vdjca case15.filtered.vdjca
 mixcr slice --ids-file <(mixcr exportClones case15.clns --no-header -cloneId -vHit | grep 'TRBV24-1' | awk '{print $1}') case15.clns case15.filtered.clns
 mixcr slice --ids-file <(mixcr exportClones case15.clna --no-header -cloneId -vHit | grep 'TRBV24-1' | awk '{print $1}') case15.clna case15.filtered.clna
->>>>>>> f22adb9c
 
 assert "mixcr exportAlignments case15.vdjca --no-header -vHit | sort | uniq | wc -l" "28"
 assert "mixcr exportAlignments case15.filtered.vdjca --no-header -vHit | sort | uniq | wc -l" "1"
