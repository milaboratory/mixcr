--- conflicted
+++ resolved
@@ -2,11 +2,7 @@
 
 set -euxo pipefail
 
-<<<<<<< HEAD
-mixcr analyze generic-amplicon \
-=======
-mixcr analyze --verbose generic-tcr-amplicon \
->>>>>>> 1a77097e
+mixcr analyze --verbose generic-amplicon \
   --tag-pattern '^N(R1:*) \ ^N(R2:*)' \
   --species hs \
   --rna \
