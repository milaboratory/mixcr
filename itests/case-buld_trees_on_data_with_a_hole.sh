--- conflicted
+++ resolved
@@ -60,13 +60,8 @@
 assert "head -n 1 trees/trees_with_nodes.tsv | grep -c nSeqFR1" "1"
 assert "head -n 1 trees/trees_with_nodes.tsv | grep -c nSeqFR2" "0"
 
-<<<<<<< HEAD
-assert "head -n 1 alleles/report.json | jq -r .statuses.DE_NOVA" "2"
-assert "cat alleles/report.json | head -n 1 | jq -r '.zygotes.\"2\"'" "1"
-=======
-assert "cat alleles/report.json | head -n 1 | jq -r .foundAlleles" "1"
+assert "head -n 1 alleles/report.json | jq -r .statuses.DE_NOVA" "1"
 #assert "cat alleles/report.json | head -n 1 | jq -r '.zygotes.\"2\"'" "1"
->>>>>>> fe328832
 
 keyOfRelativeMutations=`head -n 1 alleles/description.tsv | sed 's/mutations/#/' | cut -d# -f1 | wc -w  | awk '{ print $1 + 1 }'`
 assert "grep 'IGHJ6' alleles/description.tsv | cut -f$keyOfRelativeMutations" "SG17TSG18AST19CSC35A"
