#!/usr/bin/env bash

set -euxo pipefail

<<<<<<< HEAD
mixcr analyze generic-amplicon --dry-run \
=======
mixcr analyze --verbose generic-tcr-amplicon --dry-run \
>>>>>>> 1a77097e
  --species hs \
  --rna \
  --floating-left-alignment-boundary \
  --floating-right-alignment-boundary J \
  --add-step assembleContigs \
  test_R1.fastq test_R2.fastq case3

<<<<<<< HEAD
mixcr analyze generic-amplicon \
=======
mixcr analyze --verbose generic-tcr-amplicon \
>>>>>>> 1a77097e
  --species hs \
  --rna \
  --floating-left-alignment-boundary \
  --floating-right-alignment-boundary J \
  --add-step assembleContigs \
  test_R1.fastq test_R2.fastq case3

[[ -f case3.clna ]] || exit 1<|MERGE_RESOLUTION|>--- conflicted
+++ resolved
@@ -2,11 +2,7 @@
 
 set -euxo pipefail
 
-<<<<<<< HEAD
-mixcr analyze generic-amplicon --dry-run \
-=======
-mixcr analyze --verbose generic-tcr-amplicon --dry-run \
->>>>>>> 1a77097e
+mixcr analyze --verbose generic-amplicon --dry-run \
   --species hs \
   --rna \
   --floating-left-alignment-boundary \
@@ -14,11 +10,7 @@
   --add-step assembleContigs \
   test_R1.fastq test_R2.fastq case3
 
-<<<<<<< HEAD
-mixcr analyze generic-amplicon \
-=======
-mixcr analyze --verbose generic-tcr-amplicon \
->>>>>>> 1a77097e
+mixcr analyze --verbose generic-amplicon \
   --species hs \
   --rna \
   --floating-left-alignment-boundary \
