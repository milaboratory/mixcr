--- conflicted
+++ resolved
@@ -5,11 +5,7 @@
 touch empty_R1.fastq
 touch empty_R2.fastq
 
-<<<<<<< HEAD
-mixcr analyze generic-amplicon \
-=======
-mixcr analyze --verbose generic-tcr-amplicon \
->>>>>>> 1a77097e
+mixcr analyze --verbose generic-amplicon \
   --species hs \
   --rna \
   --floating-left-alignment-boundary \
