#!/usr/bin/env bash

assert() {
  expected=$(echo -ne "${2:-}")
  result="$(eval 2>/dev/null $1)" || true
  result="$(sed -e 's/ *$//' -e 's/^ *//' <<<"$result")"
  if [[ "$result" == "$expected" ]]; then
    return
  fi
  result="$(sed -e :a -e '$!N;s/\n/\\n/;ta' <<<"$result")"
  [[ -z "$result" ]] && result="nothing" || result="\"$result\""
  [[ -z "$2" ]] && expected="nothing" || expected="\"$2\""
  echo "expected $expected got $result for" "$1"
  exit 1
}

set -e

mixcr align --preset test-generic \
      -s hs \
      -OvParameters.geneFeatureToAlign=VGeneWithP -OsaveOriginalReads=true \
      --floating-left-alignment-boundary \
      --floating-right-alignment-boundary C \
      --rna \
      test_R1.fastq test_R2.fastq case15.vdjca
mixcr assemble case15.vdjca case15.clns
mixcr assemble -a case15.vdjca case15.clna

mixcr slice --ids-file <(mixcr exportAlignments case15.vdjca --no-header --drop-default-fields -readIds -vHit | grep 'TRBV24-1' | awk '{print $1}') case15.vdjca case15.filtered.vdjca
mixcr slice --ids-file <(mixcr exportClones case15.clns --no-header --drop-default-fields -cloneId -vHit | grep 'TRBV24-1' | awk '{print $1}') case15.clns case15.filtered.clns
mixcr slice --ids-file <(mixcr exportClones case15.clna --no-header --drop-default-fields -cloneId -vHit | grep 'TRBV24-1' | awk '{print $1}') case15.clna case15.filtered.clna

# | xargs - used as trim() (see https://stackoverflow.com/questions/369758/how-to-trim-whitespace-from-a-bash-variable)

assert "mixcr exportAlignments case15.vdjca --drop-default-fields --no-header -vHit | sort | uniq | wc -l | xargs" "27"
assert "mixcr exportAlignments case15.filtered.vdjca --drop-default-fields --no-header -vHit | sort | uniq | wc -l | xargs" "1"

<<<<<<< HEAD
assert "mixcr exportClones --dont-split-files case15.clns --drop-default-fields --no-header -vHit | sort | uniq | wc -l | xargs" "14"
assert "mixcr exportClones --dont-split-files case15.filtered.clns --drop-default-fields --no-header -vHit | sort | uniq | wc -l | xargs" "1"

assert "mixcr exportClones --dont-split-files case15.clna --drop-default-fields --no-header -vHit | sort | uniq | wc -l | xargs" "14"
=======
assert "mixcr exportClones --dont-split-files case15.clns --drop-default-fields --no-header -vHit | sort | uniq | wc -l | xargs" "12"
assert "mixcr exportClones --dont-split-files case15.filtered.clns --drop-default-fields --no-header -vHit | sort | uniq | wc -l | xargs" "1"

assert "mixcr exportClones --dont-split-files case15.clna --drop-default-fields --no-header -vHit | sort | uniq | wc -l | xargs" "12"
>>>>>>> d7fe9991
assert "mixcr exportClones --dont-split-files case15.filtered.clna --drop-default-fields --no-header -vHit | sort | uniq | wc -l | xargs" "1"<|MERGE_RESOLUTION|>--- conflicted
+++ resolved
@@ -35,15 +35,8 @@
 assert "mixcr exportAlignments case15.vdjca --drop-default-fields --no-header -vHit | sort | uniq | wc -l | xargs" "27"
 assert "mixcr exportAlignments case15.filtered.vdjca --drop-default-fields --no-header -vHit | sort | uniq | wc -l | xargs" "1"
 
-<<<<<<< HEAD
-assert "mixcr exportClones --dont-split-files case15.clns --drop-default-fields --no-header -vHit | sort | uniq | wc -l | xargs" "14"
+assert "mixcr exportClones --dont-split-files case15.clns --drop-default-fields --no-header -vHit | sort | uniq | wc -l | xargs" "15"
 assert "mixcr exportClones --dont-split-files case15.filtered.clns --drop-default-fields --no-header -vHit | sort | uniq | wc -l | xargs" "1"
 
-assert "mixcr exportClones --dont-split-files case15.clna --drop-default-fields --no-header -vHit | sort | uniq | wc -l | xargs" "14"
-=======
-assert "mixcr exportClones --dont-split-files case15.clns --drop-default-fields --no-header -vHit | sort | uniq | wc -l | xargs" "12"
-assert "mixcr exportClones --dont-split-files case15.filtered.clns --drop-default-fields --no-header -vHit | sort | uniq | wc -l | xargs" "1"
-
-assert "mixcr exportClones --dont-split-files case15.clna --drop-default-fields --no-header -vHit | sort | uniq | wc -l | xargs" "12"
->>>>>>> d7fe9991
+assert "mixcr exportClones --dont-split-files case15.clna --drop-default-fields --no-header -vHit | sort | uniq | wc -l | xargs" "15"
 assert "mixcr exportClones --dont-split-files case15.filtered.clna --drop-default-fields --no-header -vHit | sort | uniq | wc -l | xargs" "1"