--- conflicted
+++ resolved
@@ -33,11 +33,7 @@
 
     <groupId>com.milaboratory</groupId>
     <artifactId>mixcr</artifactId>
-<<<<<<< HEAD
-    <version>2.0.5-SNAPSHOT</version>
-=======
     <version>2.1-SNAPSHOT</version>
->>>>>>> e41b3b17
     <packaging>jar</packaging>
     <name>MiXCR</name>
 
@@ -49,22 +45,14 @@
 
     <properties>
         <project.build.sourceEncoding>UTF-8</project.build.sourceEncoding>
-<<<<<<< HEAD
         <milib.version>1.7.1</milib.version>
-=======
-        <milib.version>1.7.1-SNAPSHOT</milib.version>
->>>>>>> e41b3b17
     </properties>
 
     <dependencies>
         <dependency>
             <groupId>io.repseq</groupId>
             <artifactId>repseqio</artifactId>
-<<<<<<< HEAD
             <version>1.2.6</version>
-=======
-            <version>1.2.6-SNAPSHOT</version>
->>>>>>> e41b3b17
         </dependency>
 
         <dependency>
