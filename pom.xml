<?xml version="1.0"?>
<!--
  ~ Copyright (c) 2014-2018, Bolotin Dmitry, Chudakov Dmitry, Shugay Mikhail
  ~ (here and after addressed as Inventors)
  ~ All Rights Reserved
  ~
  ~ Permission to use, copy, modify and distribute any part of this program for
  ~ educational, research and non-profit purposes, by non-profit institutions
  ~ only, without fee, and without a written agreement is hereby granted,
  ~ provided that the above copyright notice, this paragraph and the following
  ~ three paragraphs appear in all copies.
  ~
  ~ Those desiring to incorporate this work into commercial products or use for
  ~ commercial purposes should contact MiLaboratory LLC, which owns exclusive
  ~ rights for distribution of this program for commercial purposes, using the
  ~ following email address: licensing@milaboratory.com.
  ~
  ~ IN NO EVENT SHALL THE INVENTORS BE LIABLE TO ANY PARTY FOR DIRECT, INDIRECT,
  ~ SPECIAL, INCIDENTAL, OR CONSEQUENTIAL DAMAGES, INCLUDING LOST PROFITS,
  ~ ARISING OUT OF THE USE OF THIS SOFTWARE, EVEN IF THE INVENTORS HAS BEEN
  ~ ADVISED OF THE POSSIBILITY OF SUCH DAMAGE.
  ~
  ~ THE SOFTWARE PROVIDED HEREIN IS ON AN "AS IS" BASIS, AND THE INVENTORS HAS
  ~ NO OBLIGATION TO PROVIDE MAINTENANCE, SUPPORT, UPDATES, ENHANCEMENTS, OR
  ~ MODIFICATIONS. THE INVENTORS MAKES NO REPRESENTATIONS AND EXTENDS NO
  ~ WARRANTIES OF ANY KIND, EITHER IMPLIED OR EXPRESS, INCLUDING, BUT NOT
  ~ LIMITED TO, THE IMPLIED WARRANTIES OF MERCHANTABILITY OR FITNESS FOR A
  ~ PARTICULAR PURPOSE, OR THAT THE USE OF THE SOFTWARE WILL NOT INFRINGE ANY
  ~ PATENT, TRADEMARK OR OTHER RIGHTS.
  -->
<project xmlns:xsi="http://www.w3.org/2001/XMLSchema-instance" xmlns="http://maven.apache.org/POM/4.0.0" xsi:schemaLocation="http://maven.apache.org/POM/4.0.0 http://maven.apache.org/xsd/maven-4.0.0.xsd">
    <modelVersion>4.0.0</modelVersion>

    <groupId>com.milaboratory</groupId>
    <artifactId>mixcr</artifactId>
<<<<<<< HEAD
    <version>2.1.3-SNAPSHOT</version>
=======
    <version>2.1.12</version>
>>>>>>> 7f76643a
    <packaging>jar</packaging>
    <name>MiXCR</name>

    <parent>
        <groupId>org.sonatype.oss</groupId>
        <artifactId>oss-parent</artifactId>
        <version>7</version>
    </parent>

    <properties>
        <project.build.sourceEncoding>UTF-8</project.build.sourceEncoding>
        <milib.version>1.9-SNAPSHOT</milib.version>
    </properties>

    <dependencies>
        <dependency>
            <groupId>io.repseq</groupId>
            <artifactId>repseqio</artifactId>
            <version>1.3-SNAPSHOT</version>
            <exclusions>
                <exclusion>
                    <groupId>com.milaboratory</groupId>
                    <artifactId>milib</artifactId>
                </exclusion>
            </exclusions>
        </dependency>

        <dependency>
            <groupId>com.milaboratory</groupId>
            <artifactId>milib</artifactId>
            <version>${milib.version}</version>
        </dependency>

        <dependency>
            <groupId>com.milaboratory</groupId>
            <artifactId>milib</artifactId>
            <version>${milib.version}</version>
            <type>test-jar</type>
        </dependency>

        <dependency>
            <groupId>com.beust</groupId>
            <artifactId>jcommander</artifactId>
            <version>1.72</version>
            <optional>true</optional>
        </dependency>

        <dependency>
            <groupId>junit</groupId>
            <artifactId>junit</artifactId>
            <version>4.10</version>
            <scope>test</scope>
        </dependency>

        <dependency>
            <groupId>net.sf.trove4j</groupId>
            <artifactId>trove4j</artifactId>
            <version>3.0.3</version>
        </dependency>

        <dependency>
            <groupId>org.mockito</groupId>
            <artifactId>mockito-all</artifactId>
            <version>1.9.5</version>
            <scope>test</scope>
        </dependency>
    </dependencies>

    <scm>
        <connection>scm:git:https://github.com/milaboratory/mixcr.git</connection>
    </scm>

    <build>
        <plugins>
            <plugin>
                <groupId>org.apache.maven.plugins</groupId>
                <artifactId>maven-javadoc-plugin</artifactId>
                <version>3.0.0</version>
                <configuration>
                    <additionalJOptions>
                        <additionalJOption>-Xdoclint:none</additionalJOption>
                    </additionalJOptions>
                    <!--<additionalparam>-Xdoclint:none</additionalparam>-->
                </configuration>
            </plugin>

            <plugin>
                <!-- Workaround maven not being able to set a property conditionally -->
                <groupId>org.apache.maven.plugins</groupId>
                <artifactId>maven-antrun-plugin</artifactId>
                <version>1.8</version>
                <executions>
                    <execution>
                        <phase>validate</phase>
                        <goals>
                            <goal>run</goal>
                        </goals>
                        <configuration>
                            <exportAntProperties>true</exportAntProperties>
                            <target>
                                <exec executable="hostname" failonerror="false" outputproperty="hostname"/>
                                <condition property="hostname" value="unknown">
                                    <not>
                                        <isset property="hostname"/>
                                    </not>
                                </condition>
                            </target>
                        </configuration>
                    </execution>
                </executions>
            </plugin>

            <plugin>
                <groupId>org.codehaus.mojo</groupId>
                <artifactId>buildnumber-maven-plugin</artifactId>
                <version>1.4</version>
                <executions>
                    <execution>
                        <id>create-buildnumber</id>
                        <phase>validate</phase>
                        <goals>
                            <goal>create</goal>
                        </goals>
                    </execution>
                    <execution>
                        <id>create-metadata</id>
                        <phase>generate-resources</phase>
                        <goals>
                            <goal>create-metadata</goal>
                        </goals>
                        <configuration>
                            <properties>
                                <branch>${scmBranch}</branch>
                                <host>${hostname}</host>
                            </properties>
                        </configuration>
                    </execution>
                </executions>
                <configuration>
                    <doCheck>false</doCheck>
                    <doUpdate>false</doUpdate>
                    <attach>true</attach>
                    <outputName>${project.artifactId}-build.properties</outputName>
                    <shortRevisionLength>7</shortRevisionLength>
                    <addOutputDirectoryToResources>true</addOutputDirectoryToResources>
                </configuration>
            </plugin>

            <plugin>
                <groupId>org.apache.maven.plugins</groupId>
                <artifactId>maven-surefire-plugin</artifactId>
                <version>2.17</version>
            </plugin>

            <plugin>
                <groupId>org.apache.maven.plugins</groupId>
                <artifactId>maven-jar-plugin</artifactId>
                <version>2.2</version>
                <executions>
                    <execution>
                        <goals>
                            <goal>test-jar</goal>
                        </goals>
                    </execution>
                </executions>
            </plugin>

            <plugin>
                <groupId>org.apache.maven.plugins</groupId>
                <artifactId>maven-compiler-plugin</artifactId>
                <version>2.3.2</version>
                <configuration>
                    <source>1.8</source>
                    <target>1.8</target>
                    <verbose>true</verbose>
                </configuration>
            </plugin>

            <plugin>
                <artifactId>maven-assembly-plugin</artifactId>
                <configuration>
                    <descriptorRefs>
                        <descriptorRef>jar-with-dependencies</descriptorRef>
                    </descriptorRefs>
                </configuration>
            </plugin>

            <plugin>
                <groupId>org.apache.maven.plugins</groupId>
                <artifactId>maven-shade-plugin</artifactId>
                <version>2.4</version>
                <executions>
                    <execution>
                        <phase>pre-integration-test</phase>
                        <goals>
                            <goal>shade</goal>
                        </goals>
                        <configuration>
                            <createDependencyReducedPom>false</createDependencyReducedPom>
                            <minimizeJar>true</minimizeJar>
                            <filters>
                                <filter>
                                    <artifact>com.milaboratory:milib</artifact>
                                    <includes>
                                        <include>**</include>
                                    </includes>
                                </filter>
                                <filter>
                                    <artifact>log4j:log4j</artifact>
                                    <includes>
                                        <include>**</include>
                                    </includes>
                                </filter>
                                <filter>
                                    <artifact>commons-logging:commons-logging</artifact>
                                    <includes>
                                        <include>**</include>
                                    </includes>
                                </filter>
                            </filters>
                            <transformers>
                                <transformer implementation="org.apache.maven.plugins.shade.resource.ApacheLicenseResourceTransformer">
                                </transformer>
                                <transformer implementation="org.apache.maven.plugins.shade.resource.ApacheNoticeResourceTransformer">
                                    <addHeader>false</addHeader>
                                </transformer>
                                <transformer implementation="org.apache.maven.plugins.shade.resource.ManifestResourceTransformer">
                                    <mainClass>com.milaboratory.mixcr.cli.Main</mainClass>
                                </transformer>
                            </transformers>
                            <shadedArtifactAttached>true</shadedArtifactAttached>
                            <shadedClassifierName>distribution</shadedClassifierName>
                        </configuration>
                    </execution>
                </executions>
            </plugin>
        </plugins>
    </build>
</project><|MERGE_RESOLUTION|>--- conflicted
+++ resolved
@@ -33,11 +33,7 @@
 
     <groupId>com.milaboratory</groupId>
     <artifactId>mixcr</artifactId>
-<<<<<<< HEAD
-    <version>2.1.3-SNAPSHOT</version>
-=======
-    <version>2.1.12</version>
->>>>>>> 7f76643a
+    <version>2.2-SNAPSHOT</version>
     <packaging>jar</packaging>
     <name>MiXCR</name>
 
