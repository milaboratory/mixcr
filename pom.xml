--- conflicted
+++ resolved
@@ -32,11 +32,7 @@
 
     <groupId>com.milaboratory</groupId>
     <artifactId>mixcr</artifactId>
-<<<<<<< HEAD
     <version>1.9-SNAPSHOT</version>
-=======
-    <version>1.8.1</version>
->>>>>>> 086575a9
     <packaging>jar</packaging>
     <name>MiXCR</name>
 
