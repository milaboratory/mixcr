--- conflicted
+++ resolved
@@ -52,7 +52,6 @@
             <groupId>io.repseq</groupId>
             <artifactId>repseqio</artifactId>
             <version>1.3-SNAPSHOT</version>
-<<<<<<< HEAD
             <exclusions>
                 <exclusion>
                     <groupId>com.milaboratory</groupId>
@@ -68,11 +67,6 @@
         </dependency>
 
         <dependency>
-=======
-        </dependency>
-
-        <dependency>
->>>>>>> 80769842
             <groupId>com.milaboratory</groupId>
             <artifactId>milib</artifactId>
             <version>${milib.version}</version>
