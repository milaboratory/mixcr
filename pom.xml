<?xml version="1.0"?>
<!--
  ~ Copyright (c) 2014-2015, Bolotin Dmitry, Chudakov Dmitry, Shugay Mikhail
  ~ (here and after addressed as Inventors)
  ~ All Rights Reserved
  ~
  ~ Permission to use, copy, modify and distribute any part of this program for
  ~ educational, research and non-profit purposes, by non-profit institutions
  ~ only, without fee, and without a written agreement is hereby granted,
  ~ provided that the above copyright notice, this paragraph and the following
  ~ three paragraphs appear in all copies.
  ~
  ~ Those desiring to incorporate this work into commercial products or use for
  ~ commercial purposes should contact the Inventors using one of the following
  ~ email addresses: chudakovdm@mail.ru, chudakovdm@gmail.com
  ~
  ~ IN NO EVENT SHALL THE INVENTORS BE LIABLE TO ANY PARTY FOR DIRECT, INDIRECT,
  ~ SPECIAL, INCIDENTAL, OR CONSEQUENTIAL DAMAGES, INCLUDING LOST PROFITS,
  ~ ARISING OUT OF THE USE OF THIS SOFTWARE, EVEN IF THE INVENTORS HAS BEEN
  ~ ADVISED OF THE POSSIBILITY OF SUCH DAMAGE.
  ~
  ~ THE SOFTWARE PROVIDED HEREIN IS ON AN "AS IS" BASIS, AND THE INVENTORS HAS
  ~ NO OBLIGATION TO PROVIDE MAINTENANCE, SUPPORT, UPDATES, ENHANCEMENTS, OR
  ~ MODIFICATIONS. THE INVENTORS MAKES NO REPRESENTATIONS AND EXTENDS NO
  ~ WARRANTIES OF ANY KIND, EITHER IMPLIED OR EXPRESS, INCLUDING, BUT NOT
  ~ LIMITED TO, THE IMPLIED WARRANTIES OF MERCHANTABILITY OR FITNESS FOR A
  ~ PARTICULAR PURPOSE, OR THAT THE USE OF THE SOFTWARE WILL NOT INFRINGE ANY
  ~ PATENT, TRADEMARK OR OTHER RIGHTS.
  -->
<project xmlns:xsi="http://www.w3.org/2001/XMLSchema-instance" xmlns="http://maven.apache.org/POM/4.0.0"
         xsi:schemaLocation="http://maven.apache.org/POM/4.0.0 http://maven.apache.org/xsd/maven-4.0.0.xsd">
    <modelVersion>4.0.0</modelVersion>

    <groupId>com.milaboratory</groupId>
    <artifactId>mixcr</artifactId>
<<<<<<< HEAD
    <version>2.2-SNAPSHOT</version>
=======
    <version>2.1.9</version>
>>>>>>> 0079300f
    <packaging>jar</packaging>
    <name>MiXCR</name>

    <parent>
        <groupId>org.sonatype.oss</groupId>
        <artifactId>oss-parent</artifactId>
        <version>7</version>
    </parent>

    <properties>
        <project.build.sourceEncoding>UTF-8</project.build.sourceEncoding>
        <milib.version>1.8.2</milib.version>
    </properties>

    <dependencies>
        <dependency>
            <groupId>io.repseq</groupId>
            <artifactId>repseqio</artifactId>
            <version>1.2.11</version>
        </dependency>

        <dependency>
            <groupId>com.milaboratory</groupId>
            <artifactId>milib</artifactId>
            <version>${milib.version}</version>
            <type>test-jar</type>
            <scope>test</scope>
        </dependency>

        <dependency>
            <groupId>com.beust</groupId>
            <artifactId>jcommander</artifactId>
            <version>1.48</version>
            <optional>true</optional>
        </dependency>

        <dependency>
            <groupId>junit</groupId>
            <artifactId>junit</artifactId>
            <version>4.10</version>
            <scope>test</scope>
        </dependency>

        <dependency>
            <groupId>net.sf.trove4j</groupId>
            <artifactId>trove4j</artifactId>
            <version>3.0.3</version>
        </dependency>

        <dependency>
            <groupId>com.google.guava</groupId>
            <artifactId>guava</artifactId>
            <version>16.0</version>
        </dependency>

        <dependency>
            <groupId>org.mockito</groupId>
            <artifactId>mockito-all</artifactId>
            <version>1.9.5</version>
            <scope>test</scope>
        </dependency>
    </dependencies>

    <scm>
        <connection>scm:git:https://github.com/milaboratory/mixcr.git</connection>
    </scm>

    <build>
        <plugins>
            <plugin>
                <groupId>org.apache.maven.plugins</groupId>
                <artifactId>maven-javadoc-plugin</artifactId>
                <version>3.0.0</version>
                <configuration>
                    <additionalJOptions>
                        <additionalJOption>-Xdoclint:none</additionalJOption>
                    </additionalJOptions>
                    <!--<additionalparam>-Xdoclint:none</additionalparam>-->
                </configuration>
            </plugin>

            <plugin>
                <!-- Workaround maven not being able to set a property conditionally -->
                <groupId>org.apache.maven.plugins</groupId>
                <artifactId>maven-antrun-plugin</artifactId>
                <version>1.8</version>
                <executions>
                    <execution>
                        <phase>validate</phase>
                        <goals>
                            <goal>run</goal>
                        </goals>
                        <configuration>
                            <exportAntProperties>true</exportAntProperties>
                            <target>
                                <exec executable="hostname" failonerror="false" outputproperty="hostname"/>
                                <condition property="hostname" value="unknown">
                                    <not>
                                        <isset property="hostname"/>
                                    </not>
                                </condition>
                            </target>
                        </configuration>
                    </execution>
                </executions>
            </plugin>

            <plugin>
                <groupId>org.codehaus.mojo</groupId>
                <artifactId>buildnumber-maven-plugin</artifactId>
                <version>1.4</version>
                <executions>
                    <execution>
                        <id>create-buildnumber</id>
                        <phase>validate</phase>
                        <goals>
                            <goal>create</goal>
                        </goals>
                    </execution>
                    <execution>
                        <id>create-metadata</id>
                        <phase>generate-resources</phase>
                        <goals>
                            <goal>create-metadata</goal>
                        </goals>
                        <configuration>
                            <properties>
                                <branch>${scmBranch}</branch>
                                <host>${hostname}</host>
                            </properties>
                        </configuration>
                    </execution>
                </executions>
                <configuration>
                    <doCheck>false</doCheck>
                    <doUpdate>false</doUpdate>
                    <attach>true</attach>
                    <outputName>${project.artifactId}-build.properties</outputName>
                    <shortRevisionLength>7</shortRevisionLength>
                    <addOutputDirectoryToResources>true</addOutputDirectoryToResources>
                </configuration>
            </plugin>

            <plugin>
                <groupId>org.apache.maven.plugins</groupId>
                <artifactId>maven-surefire-plugin</artifactId>
                <version>2.17</version>
            </plugin>

            <plugin>
                <groupId>org.apache.maven.plugins</groupId>
                <artifactId>maven-jar-plugin</artifactId>
                <version>2.2</version>
                <executions>
                    <execution>
                        <goals>
                            <goal>test-jar</goal>
                        </goals>
                    </execution>
                </executions>
            </plugin>

            <plugin>
                <groupId>org.apache.maven.plugins</groupId>
                <artifactId>maven-compiler-plugin</artifactId>
                <version>2.3.2</version>
                <configuration>
                    <source>1.8</source>
                    <target>1.8</target>
                    <verbose>true</verbose>
                </configuration>
            </plugin>

            <plugin>
                <artifactId>maven-assembly-plugin</artifactId>
                <configuration>
                    <descriptorRefs>
                        <descriptorRef>jar-with-dependencies</descriptorRef>
                    </descriptorRefs>
                </configuration>
            </plugin>

            <plugin>
                <groupId>org.apache.maven.plugins</groupId>
                <artifactId>maven-shade-plugin</artifactId>
                <version>2.4</version>
                <executions>
                    <execution>
                        <phase>pre-integration-test</phase>
                        <goals>
                            <goal>shade</goal>
                        </goals>
                        <configuration>
                            <createDependencyReducedPom>false</createDependencyReducedPom>
                            <minimizeJar>true</minimizeJar>
                            <filters>
                                <filter>
                                    <artifact>com.milaboratory:milib</artifact>
                                    <includes>
                                        <include>**</include>
                                    </includes>
                                </filter>
                                <filter>
                                    <artifact>log4j:log4j</artifact>
                                    <includes>
                                        <include>**</include>
                                    </includes>
                                </filter>
                                <filter>
                                    <artifact>commons-logging:commons-logging</artifact>
                                    <includes>
                                        <include>**</include>
                                    </includes>
                                </filter>
                            </filters>
                            <transformers>
                                <transformer
                                        implementation="org.apache.maven.plugins.shade.resource.ApacheLicenseResourceTransformer">
                                </transformer>
                                <transformer
                                        implementation="org.apache.maven.plugins.shade.resource.ApacheNoticeResourceTransformer">
                                    <addHeader>false</addHeader>
                                </transformer>
                                <transformer
                                        implementation="org.apache.maven.plugins.shade.resource.ManifestResourceTransformer">
                                    <mainClass>com.milaboratory.mixcr.cli.Main</mainClass>
                                </transformer>
                            </transformers>
                            <shadedArtifactAttached>true</shadedArtifactAttached>
                            <shadedClassifierName>distribution</shadedClassifierName>
                        </configuration>
                    </execution>
                </executions>
            </plugin>
        </plugins>
    </build>
</project><|MERGE_RESOLUTION|>--- conflicted
+++ resolved
@@ -33,11 +33,7 @@
 
     <groupId>com.milaboratory</groupId>
     <artifactId>mixcr</artifactId>
-<<<<<<< HEAD
     <version>2.2-SNAPSHOT</version>
-=======
-    <version>2.1.9</version>
->>>>>>> 0079300f
     <packaging>jar</packaging>
     <name>MiXCR</name>
 
