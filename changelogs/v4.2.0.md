--- conflicted
+++ resolved
@@ -73,8 +73,5 @@
 - fixed runtime exception in `assemble` rising in analysis of data with CELL barcodes but without UMIs, with turned off 
   consensus assembly
 - fixed bug leading to incorrect mixin option ordering during it's application to parameters bundle
-<<<<<<< HEAD
 - minor change to the contigAssembly filtering parametrization
-=======
 - added mix-in `--export-productive-clones-only`
->>>>>>> 1cdd9968
