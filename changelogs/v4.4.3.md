# New features
<<<<<<< HEAD
- Export biochemical properties of gene regions with `-biochemicalProperty <geneFeature> <property>`
  or `-baseBiochemicalProperties <geneFeature>` export options. Available in export for alignments, clones and SHM tree
  nodes. Available properties: Hydropathy, Charge, Polarity, Volume, Strength, MjEnergy, Kf1, Kf2, Kf3, Kf4, Kf5, Kf6,
  Kf7, Kf8, Kf9, Kf10, Rim, Surface, Turn, Alpha, Beta, Core, Disorder, N2Strength, N2Hydrophobicity, N2Volume,
  N2Surface.
=======
- Export biochemical properties of gene regions with `-biochemicalProperty <property> <geneFeature>` export option. Available properties: Hydropathy, Charge, Polarity, Volume, Strength, MjEnergy, Kf1, Kf2, Kf3, Kf4, Kf5, Kf6, Kf7, Kf8, Kf9, Kf10, Rim, Surface, Turn, Alpha, Beta, Core, Disorder, N2Strength, N2Hydrophobicity, N2Volume, N2Surface.

# Algorithm enhancement
- Global consensus assembly algorithm used in `assemble` to collapse UMI/Cell groups into contigs now have better seed selection empiric for multi-consensus assembly scenarios. This increases sensitivity during assembly of secondary consensuses from the same group of sequences.
- Consensus assembly parameters `maxNormalizedAlignmentPenalty` and `altSeedPenaltyTolerance` are adjusted to increase sensitivity. 
>>>>>>> fe2310cd

# Minor fixes
- Corrected the help message that appears when using a deprecated preset and incorrectly suggests using `--assemble-contigs-by` instead of `--assemble-clonotypes-by`.
- The `--split-by-sample` option is now set to `true` by default for all `align` presets, as well as all presets that inherit from it. This new default behavior applies unless it is directly overridden in the preset or with `--dont-split-by-sample` mix-in.
- Fixed possible crash with `--dry-run` option in `analyze`
- Fixed assembling feature for `irepertoire-human-rna-xcr-repseq-plus` preset. Now `{CDR2Begin:FR4End}`.

# New Presets
- `bd-sc-xcr-rhapsody-full-length-enhanced-bead-v2` new preset for BD full-length protocol with enhanced beads V2 featuring B384 whitelists.
- `takara-mouse-rna-tcr-umi-smarseq` preset for Takara Bio SMART-Seq Mouse TCR (with UMIs).<|MERGE_RESOLUTION|>--- conflicted
+++ resolved
@@ -1,17 +1,9 @@
 # New features
-<<<<<<< HEAD
-- Export biochemical properties of gene regions with `-biochemicalProperty <geneFeature> <property>`
-  or `-baseBiochemicalProperties <geneFeature>` export options. Available in export for alignments, clones and SHM tree
-  nodes. Available properties: Hydropathy, Charge, Polarity, Volume, Strength, MjEnergy, Kf1, Kf2, Kf3, Kf4, Kf5, Kf6,
-  Kf7, Kf8, Kf9, Kf10, Rim, Surface, Turn, Alpha, Beta, Core, Disorder, N2Strength, N2Hydrophobicity, N2Volume,
-  N2Surface.
-=======
-- Export biochemical properties of gene regions with `-biochemicalProperty <property> <geneFeature>` export option. Available properties: Hydropathy, Charge, Polarity, Volume, Strength, MjEnergy, Kf1, Kf2, Kf3, Kf4, Kf5, Kf6, Kf7, Kf8, Kf9, Kf10, Rim, Surface, Turn, Alpha, Beta, Core, Disorder, N2Strength, N2Hydrophobicity, N2Volume, N2Surface.
+- Export biochemical properties of gene regions with `-biochemicalProperty <geneFeature> <property>` or `-baseBiochemicalProperties <geneFeature>` export options. Available in export for alignments, clones and SHM tree nodes. Available properties: Hydropathy, Charge, Polarity, Volume, Strength, MjEnergy, Kf1, Kf2, Kf3, Kf4, Kf5, Kf6, Kf7, Kf8, Kf9, Kf10, Rim, Surface, Turn, Alpha, Beta, Core, Disorder, N2Strength, N2Hydrophobicity, N2Volume, N2Surface.
 
 # Algorithm enhancement
 - Global consensus assembly algorithm used in `assemble` to collapse UMI/Cell groups into contigs now have better seed selection empiric for multi-consensus assembly scenarios. This increases sensitivity during assembly of secondary consensuses from the same group of sequences.
 - Consensus assembly parameters `maxNormalizedAlignmentPenalty` and `altSeedPenaltyTolerance` are adjusted to increase sensitivity. 
->>>>>>> fe2310cd
 
 # Minor fixes
 - Corrected the help message that appears when using a deprecated preset and incorrectly suggests using `--assemble-contigs-by` instead of `--assemble-clonotypes-by`.
