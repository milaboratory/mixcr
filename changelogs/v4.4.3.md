# New features
- Export biochemical properties of gene regions with `-biochemicalProperty <geneFeature> <property>`
  or `-baseBiochemicalProperties <geneFeature>` export options. Available in export for alignments, clones and SHM tree
  nodes. Available properties: Hydropathy, Charge, Polarity, Volume, Strength, MjEnergy, Kf1, Kf2, Kf3, Kf4, Kf5, Kf6,
  Kf7, Kf8, Kf9, Kf10, Rim, Surface, Turn, Alpha, Beta, Core, Disorder, N2Strength, N2Hydrophobicity, N2Volume,
  N2Surface.
- Export isotype with `-isotype [<(primary|subclass|auto)>]`
- Added `isotype` field to `exportClones` as default for presets that support isotype identification.

# Algorithm enhancement
- Global consensus assembly algorithm used in `assemble` to collapse UMI/Cell groups into contigs now have better seed selection empiric for multi-consensus assembly scenarios. This increases sensitivity during assembly of secondary consensuses from the same group of sequences.
- Consensus assembly parameters `maxNormalizedAlignmentPenalty` and `altSeedPenaltyTolerance` are adjusted to increase sensitivity. 

# Minor fixes
- Corrected the help message that appears when using a deprecated preset and incorrectly suggests using `--assemble-contigs-by` instead of `--assemble-clonotypes-by`.
- The `--split-by-sample` option is now set to `true` by default for all `align` presets, as well as all presets that inherit from it. This new default behavior applies unless it is directly overridden in the preset or with `--dont-split-by-sample` mix-in.
- Fixed possible crash with `--dry-run` option in `analyze`
- Fixed assembling feature for `irepertoire-human-rna-xcr-repseq-plus` preset. Now `{CDR2Begin:FR4End}`.
- `exportAlignments` function now reports UMI and/or Cell barcodes by default for presets with barcodes.
- `exportAlignments` by default now include the column `topChains`. `exportClones` function reports `topChains` for single cell presets.
- Changed tag pattern for `cellecta-human-rna-xcr-umi-drivermap-air`. Now UMI includes a part of the C-gene primer to increase diversity, and R2 is also used for payload.
- Fixed calculation of `geneFamilyName` for genes like `IGHA*00` (without number before `*` symbol)
<<<<<<< HEAD
- Added new constrain in low quality read mapping procedure preventing cross-cell read mapping
=======
- Added split by C gene feature to `thermofisher-human-rna-igh-oncomine-lr` preset.

>>>>>>> 7ba5cb4d

# New Presets
- `bd-sc-xcr-rhapsody-full-length-enhanced-bead-v2` new preset for BD full-length protocol with enhanced beads V2 featuring B384 whitelists.
- `takara-mouse-rna-tcr-umi-smarseq` preset for Takara Bio SMART-Seq Mouse TCR (with UMIs).<|MERGE_RESOLUTION|>--- conflicted
+++ resolved
@@ -20,12 +20,8 @@
 - `exportAlignments` by default now include the column `topChains`. `exportClones` function reports `topChains` for single cell presets.
 - Changed tag pattern for `cellecta-human-rna-xcr-umi-drivermap-air`. Now UMI includes a part of the C-gene primer to increase diversity, and R2 is also used for payload.
 - Fixed calculation of `geneFamilyName` for genes like `IGHA*00` (without number before `*` symbol)
-<<<<<<< HEAD
 - Added new constrain in low quality read mapping procedure preventing cross-cell read mapping
-=======
 - Added split by C gene feature to `thermofisher-human-rna-igh-oncomine-lr` preset.
-
->>>>>>> 7ba5cb4d
 
 # New Presets
 - `bd-sc-xcr-rhapsody-full-length-enhanced-bead-v2` new preset for BD full-length protocol with enhanced beads V2 featuring B384 whitelists.
