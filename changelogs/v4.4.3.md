# New features
- Export biochemical properties of gene regions with `-biochemicalProperty <geneFeature> <property>`
  or `-baseBiochemicalProperties <geneFeature>` export options. Available in export for alignments, clones and SHM tree
  nodes. Available properties: Hydropathy, Charge, Polarity, Volume, Strength, MjEnergy, Kf1, Kf2, Kf3, Kf4, Kf5, Kf6,
  Kf7, Kf8, Kf9, Kf10, Rim, Surface, Turn, Alpha, Beta, Core, Disorder, N2Strength, N2Hydrophobicity, N2Volume,
  N2Surface.
- Export isotype with `-isotype [<(primary|subclass|auto)>]`

# Algorithm enhancement
- Global consensus assembly algorithm used in `assemble` to collapse UMI/Cell groups into contigs now have better seed selection empiric for multi-consensus assembly scenarios. This increases sensitivity during assembly of secondary consensuses from the same group of sequences.
- Consensus assembly parameters `maxNormalizedAlignmentPenalty` and `altSeedPenaltyTolerance` are adjusted to increase sensitivity. 

# Minor fixes
- Corrected the help message that appears when using a deprecated preset and incorrectly suggests using `--assemble-contigs-by` instead of `--assemble-clonotypes-by`.
- The `--split-by-sample` option is now set to `true` by default for all `align` presets, as well as all presets that inherit from it. This new default behavior applies unless it is directly overridden in the preset or with `--dont-split-by-sample` mix-in.
- Fixed possible crash with `--dry-run` option in `analyze`
<<<<<<< HEAD
- Fixed assembling feature for `irepertoire-human-rna-xcr-repseq-plus` preset. Now {CDR2Begin:FR4End}
- Changed tag pattern for `cellecta-human-rna-xcr-umi-drivermap-air`. Now UMI includes a part of the C-gene primer to increase diversity, and R2 is also used for payload.
=======
- Fixed assembling feature for `irepertoire-human-rna-xcr-repseq-plus` preset. Now `{CDR2Begin:FR4End}`.
- Fixed calculation of `geneFamilyName` for genes like `IGHA*00` (without number before `*` symbol)
>>>>>>> 12d1a7a1

# New Presets
- `bd-sc-xcr-rhapsody-full-length-enhanced-bead-v2` new preset for BD full-length protocol with enhanced beads V2 featuring B384 whitelists.
- `takara-mouse-rna-tcr-umi-smarseq` preset for Takara Bio SMART-Seq Mouse TCR (with UMIs).<|MERGE_RESOLUTION|>--- conflicted
+++ resolved
@@ -14,13 +14,9 @@
 - Corrected the help message that appears when using a deprecated preset and incorrectly suggests using `--assemble-contigs-by` instead of `--assemble-clonotypes-by`.
 - The `--split-by-sample` option is now set to `true` by default for all `align` presets, as well as all presets that inherit from it. This new default behavior applies unless it is directly overridden in the preset or with `--dont-split-by-sample` mix-in.
 - Fixed possible crash with `--dry-run` option in `analyze`
-<<<<<<< HEAD
 - Fixed assembling feature for `irepertoire-human-rna-xcr-repseq-plus` preset. Now {CDR2Begin:FR4End}
 - Changed tag pattern for `cellecta-human-rna-xcr-umi-drivermap-air`. Now UMI includes a part of the C-gene primer to increase diversity, and R2 is also used for payload.
-=======
-- Fixed assembling feature for `irepertoire-human-rna-xcr-repseq-plus` preset. Now `{CDR2Begin:FR4End}`.
 - Fixed calculation of `geneFamilyName` for genes like `IGHA*00` (without number before `*` symbol)
->>>>>>> 12d1a7a1
 
 # New Presets
 - `bd-sc-xcr-rhapsody-full-length-enhanced-bead-v2` new preset for BD full-length protocol with enhanced beads V2 featuring B384 whitelists.
