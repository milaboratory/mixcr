# New features
- Export biochemical properties of gene regions with `-biochemicalProperty <geneFeature> <property>`
  or `-baseBiochemicalProperties <geneFeature>` export options. Available in export for alignments, clones and SHM tree
  nodes. Available properties: Hydropathy, Charge, Polarity, Volume, Strength, MjEnergy, Kf1, Kf2, Kf3, Kf4, Kf5, Kf6,
  Kf7, Kf8, Kf9, Kf10, Rim, Surface, Turn, Alpha, Beta, Core, Disorder, N2Strength, N2Hydrophobicity, N2Volume,
  N2Surface.
- Export isotype with `-isotype [<(primary|subclass|auto)>]`

# Algorithm enhancement
- Global consensus assembly algorithm used in `assemble` to collapse UMI/Cell groups into contigs now have better seed selection empiric for multi-consensus assembly scenarios. This increases sensitivity during assembly of secondary consensuses from the same group of sequences.
- Consensus assembly parameters `maxNormalizedAlignmentPenalty` and `altSeedPenaltyTolerance` are adjusted to increase sensitivity. 

# Minor fixes
- Corrected the help message that appears when using a deprecated preset and incorrectly suggests using `--assemble-contigs-by` instead of `--assemble-clonotypes-by`.
- The `--split-by-sample` option is now set to `true` by default for all `align` presets, as well as all presets that inherit from it. This new default behavior applies unless it is directly overridden in the preset or with `--dont-split-by-sample` mix-in.
- Fixed possible crash with `--dry-run` option in `analyze`
- Fixed assembling feature for `irepertoire-human-rna-xcr-repseq-plus` preset. Now `{CDR2Begin:FR4End}`.
<<<<<<< HEAD
- `exportAlignments` function now reports UMI and/or Cell barcodes by default for presets with barcodes.
- `exportAlignments` by default now include the column `topChains`. `exportClones` function reports `topChains` for single cell presets.
=======
- Fixed calculation of `geneFamilyName` for genes like `IGHA*00` (without number before `*` symbol)
>>>>>>> 12d1a7a1

# New Presets
- `bd-sc-xcr-rhapsody-full-length-enhanced-bead-v2` new preset for BD full-length protocol with enhanced beads V2 featuring B384 whitelists.
- `takara-mouse-rna-tcr-umi-smarseq` preset for Takara Bio SMART-Seq Mouse TCR (with UMIs).<|MERGE_RESOLUTION|>--- conflicted
+++ resolved
@@ -15,12 +15,9 @@
 - The `--split-by-sample` option is now set to `true` by default for all `align` presets, as well as all presets that inherit from it. This new default behavior applies unless it is directly overridden in the preset or with `--dont-split-by-sample` mix-in.
 - Fixed possible crash with `--dry-run` option in `analyze`
 - Fixed assembling feature for `irepertoire-human-rna-xcr-repseq-plus` preset. Now `{CDR2Begin:FR4End}`.
-<<<<<<< HEAD
 - `exportAlignments` function now reports UMI and/or Cell barcodes by default for presets with barcodes.
 - `exportAlignments` by default now include the column `topChains`. `exportClones` function reports `topChains` for single cell presets.
-=======
 - Fixed calculation of `geneFamilyName` for genes like `IGHA*00` (without number before `*` symbol)
->>>>>>> 12d1a7a1
 
 # New Presets
 - `bd-sc-xcr-rhapsody-full-length-enhanced-bead-v2` new preset for BD full-length protocol with enhanced beads V2 featuring B384 whitelists.
