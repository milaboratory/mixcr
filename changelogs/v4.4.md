--- conflicted
+++ resolved
@@ -143,7 +143,6 @@
 - fix bug when `--chains` is used with `exportClonesOverlap`
 - fix for `export...` - tag quality field added back to export columns
 - fixes bug not allowing to use more than 2 input reads in pattern matching
-<<<<<<< HEAD
 - added options `--by-feature` and `--by-gene` to `sortClones`
 - added options `-rankByReads` and `-rankByTag <(Molecule|Cell|Sample)>` to `exportClones`
   and `exportShmTreesWithNodes.txt`
@@ -153,10 +152,7 @@
 - more robust algorithm for calculating checksum of library
 - remove de novo alleles that are actually the same, will be left only one
 - `findAlleles` will remove not used genes from library (genes that not represented in given donor)
-=======
-- add options `--by-feature` and `--by-gene` to `sortClones`
 - make `--chains` optional in `downsampling` command and allow multiple input
->>>>>>> 25cab0df
 
 ## Braking changes
 
