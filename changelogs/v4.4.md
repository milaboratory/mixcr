--- conflicted
+++ resolved
@@ -114,35 +114,6 @@
 - New gene aligner parameter `edgeRealignmentMinScoreOverride` for more sensitive alignments for short paired-end reads
 
 - Report values downstream `align` now calculate percents relative to the number of reads in the sample rather than the
-  total number of reads in multi-sample analysis
-  
-- Options helping with advanced analysis of data quality and consensus assembly process added to `assemble` (`--consensus-alignments`, `--consensus-state-stat`, `--downsample-consensus-state-stat`) and `analyze` (`--output-consensus-alignments`, `--output-consensus-state-stat`, `--downsample-consensus-state-stat`)
-
-- Fixed bug not allowing to parse more than two reads with tag pattern
-
-- Better tag pattern search projection representation in reports
-
-- Fix for value in report line `Reads dropped due to low quality, percent of total report string`
-
-- Additional report string "Aligned reads processed" in `assemble` report
-
-- Fixed bug when `--chains` is used with `exportClonesOverlap`
-
-- Fixed for `export...` - tag quality field added back to export columns
-
-- Fixed bug not allowing to use more than 2 input reads in pattern matching
-
-- Added options `--by-feature` and `--by-gene` to `sortClones`
-
-- Added options `-rankByReads` and `-rankByTag <(Molecule|Cell|Sample)>` to `exportClones` and `exportShmTreesWithNodes.txt`
-
-- Export readIds in `exportAlignments` by default
-
-<<<<<<< HEAD
-- added gene feature coverage in alignment report
-- on Linux platforms default calculation of -Xmx now based on "available" memory (previously "free" was used)
-- new gene aligner parameter `edgeRealignmentMinScoreOverride` for more sensitive alignments for short paired-end reads
-- report values downstream `align` now calculate percents relative to the number of reads in the sample rather than the
   total number of reads in multi-sample analysis
 - options helping with advanced analysis of data quality and consensus assembly process added
   to `assemble` (`--consensus-alignments`, `--consensus-state-stat`, `--downsample-consensus-state-stat`)
@@ -167,18 +138,22 @@
 - write empty file on `exportClones` if file doesn't contain any clones
 - better exception messages on incorrect inputs for export commands
 - on `exportClones` write `no_d_gene` if requested VDJunction, DCDR3Part or DJJunction in absence of D hit
-- columns in `exportReportsTable` now covers most of significant statistics from reports
-
-## Braking changes
-
-- parameter `clusteringFilter.specificMutationProbability` removed from `assemble` action, three new parameters are introduced instead:
-  - `clusteringFilter.correctionPower` - this parameter determines how thorough the procedure should eliminate erroneous variants. Smaller value leaves less erroneous variants at the cost of accidentally correcting true variants. This value approximates the fraction of erroneous variants the algorithm will miss (type II errors).
-  - `clusteringFilter.backgroundSubstitutionRate` - expected rate of substitutions happening before the sequencing
-  - `clusteringFilter.backgroundIndelRate` - expected rate of indels happening before the sequencing
-- Official Docker image has two important changes:
-=======
+
+- Additional report string "Aligned reads processed" in `assemble` report
+
+- Fixed bug when `--chains` is used with `exportClonesOverlap`
+
+- Fixed for `export...` - tag quality field added back to export columns
+
+- Fixed bug not allowing to use more than 2 input reads in pattern matching
+
+- Added options `--by-feature` and `--by-gene` to `sortClones`
+
+- Added options `-rankByReads` and `-rankByTag <(Molecule|Cell|Sample)>` to `exportClones` and `exportShmTreesWithNodes.txt`
+
+- Export readIds in `exportAlignments` by default
+
 - Added recalculation functionality for de-novo found alleles in `findAlleles`
->>>>>>> c2fe110b
 
 - Add info about CDR3 in generated hash for de-novo alleles
 
@@ -195,6 +170,8 @@
 - Better exception messages on incorrect inputs for export commands
 
 - In `exportClones` write `no_d_gene` if requested `VDJunction`, `DCDR3Part` or `DJJunction` in absence of D hit
+
+- Columns in `exportReportsTable` now covers most of significant statistics from reports
 
 
 
