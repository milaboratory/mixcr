--- conflicted
+++ resolved
@@ -11,15 +11,12 @@
 - now sample sheets provided both with `--sample-table` mixin and as a pipeline input, will be fuzzy matched against the data, allowing for one substitutions in unambiguous cases. This behaviour can be turned off by using `--sample-table-strict` mixin instead, or by adding a `--strict-sample-sheet-matching` option if full sample sheet input is used as pipeline input.
 - official Docker image migrated from Eclipse Temurin JDK to Amazon Corretto JDK (see breaking changes section below)
 - better compatibility of official docker image with Nextflow
-<<<<<<< HEAD
 - new convenient commands to build custom libraries (`mixcr buildLibrary` and `mixcr mergeLibrary`) 
-=======
 - fixes connected to quality scores processing in several parts of the pipeline:
   - tag refinement now uses average quality in statistical inference; this is the correct approach from the mathematical point of view, and it slightly increases performance judging by better consensus assembly downstream
   - statistical inference in PCR error correction redone from scratch, now it takes into account aggregated quality scores of clonotypes, which makes the procedure automatically adapt to low quality samples and better perform in many marginal cases in both UMI and non-UMI protocols 
   - better algorithm for quality score aggregation in clonotype assembly
   - better algorithm for quality score aggregation in consensus assembly
->>>>>>> 7a7a8279
 
 ## Major fixes
 
