# Presets Changes

- The `milab-human-rna-tcr-umi-race` preset has been updated. Now, clones are assembled by default based on the CDR3, in
  line with the manufacturer's recommended read length.
- The `flairr-seq-bcr` preset has been updated. Now, the preset sets species to `human` by default according to a
  built-in tag pattern with primer sequences.
- The following presets have been added to cover Ivivoscribe assay
  panels: `invivoscribe-human-dna-trg-lymphotrack`,`invivoscribe-human-dna-trb-lymphotrack`, `invivoscribe-human-dna-igk-lymphotrack`,`invivoscribe-human-dna-ighv-leader-lymphotrack`,`invivoscribe-human-dna-igh-fr3-lymphotrack`, `invivoscribe-human-dna-igh-fr2-lymphotrack`,`invivoscribe-human-dna-igh-fr1-lymphotrack`,`invivoscribe-human-dna-igh-fr123-lymphotrack`.
- The following ppresets have been added for mouse Thermofisher
  assays: `thermofisher-mouse-rna-tcb-ampliseq-sr`,`thermofisher-mouse-dna-tcb-ampliseq-sr`,`thermofisher-mouse-rna-igh-ampliseq-sr`,`thermofisher-mouse-dna-igh-ampliseq-sr`.
<<<<<<< HEAD
=======
- Preset for SMARTer Human scTCR a/b Profiling Kit: `takara-sc-human-rna-tcr-smarter`
>>>>>>> 4f8bf629

## 🚀 New features

### Single Cell Somatic Hypermutation Trees

- Added step in `findShmTrees` to combine trees together using groups formed by `groupClones` command. In result
  topology in one node could be clones from different chains if they are connected by the same group. If there is no
  connection to any clone from different chain, there will be reconstructed version of clone from this chain. The step
  could be disabled by `--dont-combine-tree-by-cells` option
- Trees could be split or combined in step `Group trees by cells` of `findShmTrees`
- Added `exportShmSingleCellTrees` command that export one node per line. It there is several roots in a tree, data will
  be exported in different columns.
- Added `-subtreeId` to tree exports to differentiate part of trees from different chains
- `exportShmTreesWithNodes` and `exportShmTrees` commands will export subtrees with different chains at separate rows.

### Changes in `groupClones` command

- Previous algorithm replaced with a new one that have better way of working with contaminations, can detect
  multimappers (when one cell barcode marks two different cells) and can work with non-functional clones
- Part of clones now could be marked as contamination. That will be marked with a separate label in `exportClones`
  in `groupId` column. Such clones could be filtered out from export by `--filter-out-group-types contamination`
- More informative report in version of algorithm
- Fixed behaviour that clones with `undefiened` group were split by cell barcodes in a result file

### New characteristics in shm trees exports

- `-subtreeId` for determination of different chains in the same tree
- `-numberOfClonesInTree [forChain]` Number of uniq clones in the SHM tree.
- `-numberOfNodesWithClones` Number of nodes with clones, i.e. nodes with different clone sequences.
- `-totalReadsCountInTree [forChain]` Total sum of read counts of clones in the SHM tree.
- `-totalUniqueTagCountInTree (Molecule|Cell|Sample) [forChain]` Total count of unique tags in the SHM tree with
  specified type.
- `-chains` Chain type of the tree
- `-treeHeight` Height of the tree
- `-vGene`, `-jGene`, `-vFamily`, `-jFamily` - in previous version thous were exported only for nodes with clones
- `-vBestIdentityPercent`, `-jBestIdentityPercent`, `-isOOF` and `-isProductive` now exported for reconstructed nodes
  too

### New characteristics in clonotype export

- `-aaLength` and `-allAALength` is available alongside `-nLength` and `-allNLength`
- `-aaMutationsRate` is available alongside `-nMutationsRate`
- Added optional arg `germline` in `-nFeature`, `-aaFeature`, `-nLength`, `-aaLength`
  in `exportClones`, `exportAlignments` and `exportCloneGroups`. It allows to export a sequence of the germline instead
  of a sequence of the gene.
- For all mutation exports (excluding -mutationsDetailed) added optional filter by mutation
  type: `[(substitutions|indels|inserts|deletions)]`
- Added `-nMutationsCount`, `-aaMutationsCount`, `-allNMutationsCount`, `-allAAMutationsCount` for all relatable exports
- For mutation exports in `exportShmTreesWithNodes` `(germline|mrca|parent)` option is now optional. Will be export
  mutations from `germline` by default
<<<<<<< HEAD
- Added `--export-clone-groups-sort-chains-by` mixin with type of sorting of clones for determination of the primary and
  the secondary chains. It applies to `exportCloneGroups` command. By default, it's `Auto` (by UMI if it's available, by
  Read otherwise), in previous version it was `Read`
- Added `--filter-out-group-types` mixin for filtering out clones with different results of `groupClones`
  command - `found`, `undefined` or `contamination`. It applies to `exportClones` command
=======
- Added `--export-clone-groups-sort-chains-by` mixin
- Nucleotide mutations now could be exported for features that contain `VCDR3Part`, `DCDR3Part` or `JCDR3Part`
- Fields that could be summarized as `-nLength`, `-nMutationsCount`, `-nMutationsRate` could be exported for several
  features, for example `-nMutationsRate [VRegionTrimmed,JRegionTrimmed]`
>>>>>>> 4f8bf629

### Deprecations of export options

- `-lengthOf` now is deprecated, use `-nLength` instead
- `-allLengthOf` now is deprecated, use `-allNLength` instead
- `-mutationRate` now is deprecated, use `-nMutationsRate` instead

## Breaking compatibility

- Option `--build-from <path>` was removed from `findShmTrees` command

## 🛠️ Minor improvements & fixes

- More strict `Combining trees` step in `findShmTrees` command
- Better calculation of indel mutations between nodes in process of building shm trees
- Forbid export of germline sequence for VJJunction in shmTrees exports
- Fix validation of parameter in `-nMutationRate`
- Fix `-nMutationRate` if region is not covered for the clone
- Output of `exportAlignmentsPretty` in 4.5.0 it changed to verbose variant by default. Now we restore previous
  behaviour
- Fix IllegalArgumentException in `exportAlignmentsPretty` for cases where could not possible to translate nucleotide
  sequence to amino acids
- Fix error if `analyze` executed with `-f` and `--output-not-used-reads` in the same time
- Resolutions of wildcards are excluded from calculation of `-nMutationRate` for CDR3 in `exportShmTreesWithNodes`
- Fix OutOfMemory exception in command `extend` with .vdjca input
- In `findShmTrees` filter for productive only clones now check for stop codons in all features, not only in CDR3
- Change default value for filter for productive clones in `findShmTrees` to false (was true before)
- Add option `--productive-only` to `findShmTrees`
- Fix parsing of `--export-clone-groups-for-cell-type` parameter
- Fix usage of `slice` command on clnx files that weren't ordered by id.
- In `slice` now default behaviour is to keep original ids. Previous behaviour can be called by `--reassign-ids`
- Fix parsing of composite gene features with offsets like `--assemble-clonotypes-by [VDJRegion,CBegin(0,10)]`
- Fix creating parent directory for output of `exportClonesOverlap`
- Fix `exportAirr` in case of a clone with CDR3 that don't have VCDR3Part and JCDR3Part
- Optimize calculation of ranks in clone set. It will speed up export with tags and several other places
- Added `clone_id` column in `exportAirr`
- Fixed `exportClones` in case of splitting file by `tag:...` if there is a clone that have several tags of requested
  level
- Added `tagType:...` label
- Fixed calculation of `-nMutationsCount`, `-nMutationRate`, `-aaMutationsCount` and `-aaMutationRate`. In some cases it
  was calculated on different region, not what was requested.<|MERGE_RESOLUTION|>--- conflicted
+++ resolved
@@ -8,10 +8,7 @@
   panels: `invivoscribe-human-dna-trg-lymphotrack`,`invivoscribe-human-dna-trb-lymphotrack`, `invivoscribe-human-dna-igk-lymphotrack`,`invivoscribe-human-dna-ighv-leader-lymphotrack`,`invivoscribe-human-dna-igh-fr3-lymphotrack`, `invivoscribe-human-dna-igh-fr2-lymphotrack`,`invivoscribe-human-dna-igh-fr1-lymphotrack`,`invivoscribe-human-dna-igh-fr123-lymphotrack`.
 - The following ppresets have been added for mouse Thermofisher
   assays: `thermofisher-mouse-rna-tcb-ampliseq-sr`,`thermofisher-mouse-dna-tcb-ampliseq-sr`,`thermofisher-mouse-rna-igh-ampliseq-sr`,`thermofisher-mouse-dna-igh-ampliseq-sr`.
-<<<<<<< HEAD
-=======
 - Preset for SMARTer Human scTCR a/b Profiling Kit: `takara-sc-human-rna-tcr-smarter`
->>>>>>> 4f8bf629
 
 ## 🚀 New features
 
@@ -62,18 +59,15 @@
 - Added `-nMutationsCount`, `-aaMutationsCount`, `-allNMutationsCount`, `-allAAMutationsCount` for all relatable exports
 - For mutation exports in `exportShmTreesWithNodes` `(germline|mrca|parent)` option is now optional. Will be export
   mutations from `germline` by default
-<<<<<<< HEAD
+- Added `--export-clone-groups-sort-chains-by` mixin
+- Nucleotide mutations now could be exported for features that contain `VCDR3Part`, `DCDR3Part` or `JCDR3Part`
+- Fields that could be summarized as `-nLength`, `-nMutationsCount`, `-nMutationsRate` could be exported for several
+  features, for example `-nMutationsRate [VRegionTrimmed,JRegionTrimmed]`
 - Added `--export-clone-groups-sort-chains-by` mixin with type of sorting of clones for determination of the primary and
   the secondary chains. It applies to `exportCloneGroups` command. By default, it's `Auto` (by UMI if it's available, by
   Read otherwise), in previous version it was `Read`
 - Added `--filter-out-group-types` mixin for filtering out clones with different results of `groupClones`
   command - `found`, `undefined` or `contamination`. It applies to `exportClones` command
-=======
-- Added `--export-clone-groups-sort-chains-by` mixin
-- Nucleotide mutations now could be exported for features that contain `VCDR3Part`, `DCDR3Part` or `JCDR3Part`
-- Fields that could be summarized as `-nLength`, `-nMutationsCount`, `-nMutationsRate` could be exported for several
-  features, for example `-nMutationsRate [VRegionTrimmed,JRegionTrimmed]`
->>>>>>> 4f8bf629
 
 ### Deprecations of export options
 
