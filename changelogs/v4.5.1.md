--- conflicted
+++ resolved
@@ -62,16 +62,12 @@
 - Added `--export-clone-groups-sort-chains-by` mixin
 - Nucleotide mutations now could be exported for features that contain `VCDR3Part`, `DCDR3Part` or `JCDR3Part`
 - Fields that could be summarized as `-nLength`, `-nMutationsCount`, `-nMutationsRate` could be exported for several
-<<<<<<< HEAD
   features, for example `-nMutationsRate VRegionTrimmed,JRegionTrimmed`
-=======
-  features, for example `-nMutationsRate [VRegionTrimmed,JRegionTrimmed]`
 - Added `--export-clone-groups-sort-chains-by` mixin with type of sorting of clones for determination of the primary and
   the secondary chains. It applies to `exportCloneGroups` command. By default, it's `Auto` (by UMI if it's available, by
   Read otherwise), in previous version it was `Read`
 - Added `--filter-out-group-types` mixin for filtering out clones with different results of `groupClones`
   command - `found`, `undefined` or `contamination`. It applies to `exportClones` command
->>>>>>> 33e24286
 
 ### Deprecations of export options
 
