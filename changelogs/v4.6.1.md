--- conflicted
+++ resolved
@@ -34,12 +34,9 @@
 - Command `groupClones` was renamed to `assembleCells`. Old name is working, but it's hidden from help. Also report and
   output file names in `analyze` step were renamed accordingly.
 - Fixed calculation of germline for `VCDR3Part` and `JCDR3Part` in case of indels inside CDR3
-<<<<<<< HEAD
-- Fixed parsing and alignment of reads with length more than 30K
-=======
 - Fixed export of trees if data assembled by a feature with reference point having offset
 - Export of `VJJunction gemline` in `shmTrees` exports now export `mrca` as most plausible content
->>>>>>> 88d34d89
+- Fixed parsing and alignment of reads with length more than 30Kbase
 
 ## New Presets
 
