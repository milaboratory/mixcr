--- conflicted
+++ resolved
@@ -6,8 +6,5 @@
 ## 📚 New Presets
 
 - Added preset `bruker-human-sc-xcr-vdj-beacon` for TCR/BCR analyses of Bruker Beacon data  
-<<<<<<< HEAD
 - Added presets for new Qiagen kits: `qiagen-human-rna-tcr-umi-targeted-qiaseq` and `qiagen-mouse-rna-tcr-umi-targeted-qiaseq`
-=======
-- Added preset `illumina-human-dna-trb-ampliseq-sr`
->>>>>>> 4532c5b3
+- Added preset `illumina-human-dna-trb-ampliseq-sr`