PresetName                                  Required mix-ins
10x-5gex                                    --species <name>
10x-vdj                                     --species <name>
abhelix-human
ampliseq-tcrb-plus
ampliseq-tcrb-sr
bd-rhapsody-human-bcr-full-length
bd-rhapsody-human-tcr-full-length
bd-rhapsody-human-vdj-cdr3
bd-rhapsody-mouse-bcr-full-length
bd-rhapsody-mouse-tcr-full-length
<<<<<<< HEAD
bd-rhapsody-mouse-vdj-cdr3
biomed2-human-bcr
=======
bd-rhapsody-mouse-tcr-v1
bd-rhapsody-mouse-tcr-v2
biomed2-human-igh
biomed2-human-igl-igk
biomed2-human-tcr
>>>>>>> b0128a7d
cellecta-air-human
exome-seq                                   --species <name>
flairr-seq                                  --species <name>
generic-amplicon                            (--floating-left-alignment-boundary [<anchor_point>]|
                                            --rigid-left-alignment-boundary [<anchor_point>])
                                            --species <name>
                                            (--floating-right-alignment-boundary (<gene_type>|<anchor_point>)|
                                            --rigid-right-alignment-boundary [(<gene_type>|<anchor_point>)])
                                            (--dna|--rna)
generic-amplicon-with-umi                   (--floating-left-alignment-boundary [<anchor_point>]|
                                            --rigid-left-alignment-boundary [<anchor_point>])
                                            --species <name>
                                            (--floating-right-alignment-boundary (<gene_type>|<anchor_point>)|
                                            --rigid-right-alignment-boundary [(<gene_type>|<anchor_point>)])
                                            (--dna|--rna)
                                            --tag-pattern <pattern>
generic-ht-single-cell-amplicon             (--floating-left-alignment-boundary [<anchor_point>]|
                                            --rigid-left-alignment-boundary [<anchor_point>])
                                            --species <name>
                                            (--floating-right-alignment-boundary (<gene_type>|<anchor_point>)|
                                            --rigid-right-alignment-boundary [(<gene_type>|<anchor_point>)])
                                            --tag-pattern <pattern>
generic-ht-single-cell-amplicon-with-umi    (--floating-left-alignment-boundary [<anchor_point>]|
                                            --rigid-left-alignment-boundary [<anchor_point>])
                                            --species <name>
                                            (--floating-right-alignment-boundary (<gene_type>|<anchor_point>)|
                                            --rigid-right-alignment-boundary [(<gene_type>|<anchor_point>)])
                                            --tag-pattern <pattern>
generic-ht-single-cell-fragmented           --species <name>
                                            --tag-pattern <pattern>
generic-ht-single-cell-fragmented-with-umi  --species <name>
                                            --tag-pattern <pattern>
generic-lt-single-cell-amplicon             (--floating-left-alignment-boundary [<anchor_point>]|
                                            --rigid-left-alignment-boundary [<anchor_point>])
                                            --species <name>
                                            (--floating-right-alignment-boundary (<gene_type>|<anchor_point>)|
                                            --rigid-right-alignment-boundary [(<gene_type>|<anchor_point>)])
                                            --tag-pattern <pattern>
generic-lt-single-cell-amplicon-with-umi    (--floating-left-alignment-boundary [<anchor_point>]|
                                            --rigid-left-alignment-boundary [<anchor_point>])
                                            --species <name>
                                            (--floating-right-alignment-boundary (<gene_type>|<anchor_point>)|
                                            --rigid-right-alignment-boundary [(<gene_type>|<anchor_point>)])
                                            --tag-pattern <pattern>
generic-lt-single-cell-fragmented           --species <name>
                                            --tag-pattern <pattern>
generic-lt-single-cell-fragmented-with-umi  --species <name>
                                            --tag-pattern <pattern>
generic-single-cell-gex                     --species <name>
                                            --tag-pattern <pattern>
generic-single-cell-gex-with-umi            --species <name>
                                            --tag-pattern <pattern>
generic-tcr-amplicon-separate-samples-umi   (--floating-left-alignment-boundary [<anchor_point>]|
                                            --rigid-left-alignment-boundary [<anchor_point>])
                                            --species <name>
                                            (--floating-right-alignment-boundary (<gene_type>|<anchor_point>)|
                                            --rigid-right-alignment-boundary [(<gene_type>|<anchor_point>)])
                                            (--dna|--rna)
                                            --tag-pattern <pattern>
han-et-al-2014                              --species <name>
irepertoire-repseq-human-dna-lr
irepertoire-repseq-human-dna-sr
irepertoire-repseq-human-lr
irepertoire-repseq-human-sr
irepertoire-repseq-mouse-lr
irepertoire-repseq-mouse-sr
irepertoire-repseq-plus-human
irepertoire-repseq-plus-mouse
mikelov-et-al-2021
milab-human-7genes-dna-multiplex
milab-human-ig-rna-multiplex
milab-human-tcr-dna-multiplex
milab-human-tcr-rna-multiplex
milab-human-tcr-rna-race
milab-mouse-tcr-rna-race
nebnext-human-immune-sequencing
nebnext-mouse-immune-sequencing
oncomine-human-bcr-pan-clonality
oncomine-human-igh-fr1-j
oncomine-human-igh-fr2-j
oncomine-human-igh-fr3-j
oncomine-human-igh-leader-j
oncomine-human-igh-lr
oncomine-human-igh-sr
oncomine-human-tcr-pan-clonality
oncomine-human-tcrb-lr
oncomine-human-tcrb-sr
ont-rna-seq-vdj                             --species <name>
parse-bio-3gex-wt                           --species <name>
parse-bio-3gex-wt-mega                      --species <name>
parse-bio-3gex-wt-mini                      --species <name>
qiaseq-human-tcr-panel
qiaseq-mouse-tcr-panel
rna-seq                                     --species <name>
seqwell-vdj                                 --species <name>
singleron-gexscope-single-cell-vdj
smartseq2-vdj                               --species <name>
                                            --tag-pattern <pattern>
split-seq-3gex                              --species <name>
takara-human-bcr-profiling
takara-human-tcr-profiling
takara-human-tcr-v2-profiling
takara-mouse-bcr-profiling
takara-mouse-tcr-profiling
takara-smartseq-human-bcr
takara-smartseq-human-tcr
test-gf-intersection                        (--dna|--rna)
vergani-et-al-2017-cdr3
vergani-et-al-2017-full-length
<|MERGE_RESOLUTION|>--- conflicted
+++ resolved
@@ -9,16 +9,12 @@
 bd-rhapsody-human-vdj-cdr3
 bd-rhapsody-mouse-bcr-full-length
 bd-rhapsody-mouse-tcr-full-length
-<<<<<<< HEAD
 bd-rhapsody-mouse-vdj-cdr3
-biomed2-human-bcr
-=======
 bd-rhapsody-mouse-tcr-v1
 bd-rhapsody-mouse-tcr-v2
 biomed2-human-igh
 biomed2-human-igl-igk
 biomed2-human-tcr
->>>>>>> b0128a7d
 cellecta-air-human
 exome-seq                                   --species <name>
 flairr-seq                                  --species <name>
