Usage: mixcr analyze [--reference-for-cram genome.fasta[.gz]] [--add-step <step>] [--remove-step
                     <step>] [-s <species>] [-b <library>] [--split-by-sample]
                     [--dont-split-by-sample] [--sample-sheet sample_sheet.tsv]
                     [--sample-sheet-strict sample_sheet.tsv] [--dna] [--rna]
                     [--floating-left-alignment-boundary [<anchor_point>]]
                     [--rigid-left-alignment-boundary [<anchor_point>]]
                     [--floating-right-alignment-boundary (<gene_type>|<anchor_point>)]
                     [--rigid-right-alignment-boundary [(<gene_type>|<anchor_point>)]]
                     [--tag-pattern <pattern>] [--keep-non-CDR3-alignments]
                     [--drop-non-CDR3-alignments] [--limit-input <n>] [--set-whitelist <key=value>]
<<<<<<< HEAD
                     [--reset-whitelist tag] [--assemble-clonotypes-by <gene_features>]
                     [--split-clones-by <gene_type>]... [--dont-split-clones-by <gene_type>]...
                     [--assemble-contigs-by <gene_features>] [--assemble-contigs-by-cells]
                     [--assemble-longest-contigs] [--impute-germline-on-export]
                     [--dont-impute-germline-on-export] [--prepend-export-clones-field <field>
                     [<param>...]]... [--append-export-clones-field <field> [<param>...]]...
=======
                     [--reset-whitelist <tag_name>] [--dont-correct-tag-with-name <tag_name>]
                     [--dont-correct-tag-type (Molecule|Cell|Sample)] [--assemble-clonotypes-by
                     <gene_features>] [--split-clones-by <gene_type>]... [--dont-split-clones-by
                     <gene_type>]... [--assemble-contigs-by <gene_features>]
                     [--impute-germline-on-export] [--dont-impute-germline-on-export]
                     [--prepend-export-clones-field <field> [<param>...]]...
                     [--append-export-clones-field <field> [<param>...]]...
>>>>>>> b518de7f
                     [--prepend-export-clone-groups-field <field> [<param>...]]...
                     [--append-export-clone-groups-field <field> [<param>...]]...
                     [--prepend-export-alignments-field <field> [<param>...]]...
                     [--append-export-alignments-field <field> [<param>...]]...
                     [--add-export-clone-table-splitting <(geneLabel|tag):key>]
                     [--reset-export-clone-table-splitting] [--add-export-clone-grouping <
                     (geneLabel|tag):key>] [--reset-export-clone-grouping]
                     [--filter-out-group-types (found|undefined|contamination)]...
                     [--reset-group-types-filter] [--export-productive-clones-only]
                     [--export-clone-groups-for-cell-type <cell_type>]...
                     [--export-clone-groups-for-all-cell-types]
                     [--show-secondary-chain-on-export-cell-groups]
                     [--dont-show-secondary-chain-on-export-cell-groups]
                     [--export-clone-groups-sort-chains-by (Read|Molecule|Auto)] [--no-reports]
                     [--no-json-reports] [--output-not-used-reads] [--strict-sample-sheet-matching]
                     [--use-local-temp] [--threads <n>] [--force-overwrite] [--no-warnings]
                     [--verbose] [--help] [-M <key=value>]... [--remove-qc-check <type>
                     [--remove-qc-check <type>]...]... <preset> ([file_I1.fastq[.gz] [file_I2.fastq
                     [.gz]]] file_R1.fastq[.gz] [file_R2.fastq[.gz]]|file.(fasta[.gz]
                     |bam|sam|cram)) output_prefix
Run full MiXCR pipeline for specific input.
      <preset>               Name of the analysis preset.
      ([file_I1.fastq[.gz] [file_I2.fastq[.gz]]] file_R1.fastq[.gz] [file_R2.fastq[.gz]]|file.(fasta
        [.gz]|bam|sam|cram))
                             Two fastq files for paired reads or one file for single read data.
                             Use {{n}} if you want to concatenate files from multiple lanes, like:
                             my_file_L{{n}}_R1.fastq.gz my_file_L{{n}}_R2.fastq.gz
      output_prefix          Path prefix telling mixcr where to put all output files. If arguments
                               ends with file separator, then outputs will be written in specified
                               directory.
      --reference-for-cram genome.fasta[.gz]
                             Reference to the genome that was used for build a cram file
      --remove-qc-check <type>
                             Remove qc check with given type. Use `exportPreset` command to see
                               what `qc.checks` are included in the preset.
  -M  <key=value>            Overrides arbitrary preset parameter
      --no-reports           Don't output report files for each of the steps
      --no-json-reports      Don't output json report files for each of the steps
      --output-not-used-reads
                             If specified, not aligned reads will be written in `{output_prefix}.
                               not_aligned.{(I1|I2|R1|R2)}.fastq.gz`, not parsed reads will be
                               written in `{output_prefix}.not_parsed.{(I1|I2|R1|R2)}.fastq.gz`
      --strict-sample-sheet-matching
                             Perform strict matching against input sample sheet (one substitution
                               will be allowed by default).
                             This option only valid if input file is *.tsv sample sheet.
      --use-local-temp       Put temporary files in the same folder as the output files.
  -t, --threads <n>          Processing threads
  -f, --force-overwrite      Force overwrite of output file(s).
      -nw, --no-warnings     Suppress all warning messages.
      --verbose              Verbose messages.
  -h, --help                 Show this help message and exit.
Params to change pipeline steps:
      --add-step <step>      Add a step to pipeline
      --remove-step <step>   Remove a step from pipeline
      --assemble-contigs-by-cells
                             Assemble contigs separately by cells. It will cancel `assembleCells`
                               step.
Params for align command:
  -s, --species <species>    Species (organism). Possible values: `hsa` (or HomoSapiens), `mmu` (or
                               MusMusculus), `rat`, `spalax`, `alpaca`, `lamaGlama`, `mulatta`
                               (_Macaca Mulatta_), `fascicularis` (_Macaca Fascicularis_) or any
                               species from IMGT ® library.
  -b, --library <library>    V/D/J/C gene library. By default, the `default` MiXCR reference
                               library is used. One can also use external libraries
      --split-by-sample      Split output alignments files by sample.
      --dont-split-by-sample Don't split output alignments files by sample.
      --sample-sheet sample_sheet.tsv
                             Loads sample table from a tab separated file (one substitution will be
                               allowed during matching)
      --sample-sheet-strict sample_sheet.tsv
                             Loads sample table from a tab separated file (strict matching will be
                               used).
      --dna                  For DNA starting material. Setups V gene feature to align to
                               `VGeneWithP` (full intron) and also instructs MiXCR to skip C gene
                               alignment since it is too far from CDR3 in DNA data.
      --rna                  For RNA starting material; setups `VTranscriptWithP` (full exon) gene
                               feature to align for V gene and `CExon1` for C gene.
      --floating-left-alignment-boundary [<anchor_point>]
                             Configures aligners to use semi-local alignment at reads 5'-end.
                               Typically used with V gene single primer / multiplex protocols, or
                               if there are non-trimmed adapter sequences at 5'-end. Optional
                               <anchor_point> may be specified to instruct MiXCR where the primer
                               is located and strip V feature to align accordingly, resulting in a
                               more precise alignments.
      --rigid-left-alignment-boundary [<anchor_point>]
                             Configures aligners to use global alignment at reads 5'-end. Typically
                               used for 5'RACE with template switch oligo or a like protocols.
                               Optional <anchor_point> may be specified to instruct MiXCR how to
                               strip V feature to align.
      --floating-right-alignment-boundary (<gene_type>|<anchor_point>)
                             Configures aligners to use semi-local alignment at reads 3'-end.
                               Typically used with J or C gene single primer / multiplex protocols,
                               or if there are non-trimmed adapter sequences at 3'-end. Requires
                               either gene type (`J` for J primers / `C` for C primers) or
                               <anchor_point> to be specified. In latter case MiXCR will
                               additionally strip feature to align accordingly.
      --rigid-right-alignment-boundary [(<gene_type>|<anchor_point>)]
                             Configures aligners to use global alignment at reads 3'-end. Typically
                               used for J-C intron single primer / multiplex protocols. Optional
                               <gene_type> (`J` for J primers / `C` for C primers) or
                               <anchor_point> may be specified to instruct MiXCR where how to strip
                               J or C feature to align.
      --tag-pattern <pattern>
                             Specify tag pattern for barcoded data.
      --keep-non-CDR3-alignments
                             Preserve alignments that do not cover CDR3 region or cover it only
                               partially in the .vdjca file.
      --drop-non-CDR3-alignments
                             Drop all alignments that do not cover CDR3 region or cover it only
                               partially.
      --limit-input <n>      Maximal number of reads to process on `align`
Params for refineTagsAndSort command:
      --set-whitelist <key=value>
                             Sets the whitelist for a specific tag to guide the tag refinement
                               procedure.
                             Usage: --set-whitelist CELL=preset:737K-august-2016 or --set-whitelist
                               UMI=file:my_umi_whitelist.txt .
      --reset-whitelist <tag_name>
                             Resets the whitelist for a specific tag so that unguided refinement
                               procedure will be applied for it
      --dont-correct-tag-with-name <tag_name>
                             Don't correct alignments for tag
      --dont-correct-tag-type (Molecule|Cell|Sample)
                             Don't correct alignments for tag type
Params for assemble command:
      --assemble-clonotypes-by <gene_features>
                             Specify gene features used to assemble clonotypes. One may specify any
                               custom gene region (e.g. `FR3+CDR3`); target clonal sequence can
                               even be disjoint. Note that `assemblingFeatures` must cover CDR3
      --split-clones-by <gene_type>
                             Clones with equal clonal sequence but different gene will not be
                               merged.
      --dont-split-clones-by <gene_type>
                             Clones with equal clonal sequence but different gene will be merged
                               into single clone.
Params for assembleContigs command:
      --assemble-contigs-by <gene_features>
                             Selects the region of interest for the action. Clones will be
                               separated if inconsistent nucleotides will be detected in the
                               region, assembling procedure will be limited to the region, and only
                               clonotypes that fully cover the region will be outputted, others
                               will be filtered out.
      --assemble-longest-contigs
                             Contigs with maximum possible length will be assembled.
Params for export commands:
      --impute-germline-on-export
                             Export nucleotide sequences using letters from germline (marked
                               lowercase) for uncovered regions
      --dont-impute-germline-on-export
                             Export nucleotide sequences only from covered region
      --prepend-export-clones-field <field> [<param>...]
                             Add clones export column before other columns. First param is field
                               name as it is in `exportClones` command, left params are params of
                               the field
      --append-export-clones-field <field> [<param>...]
                             Add clones export column after other columns. First param is field
                               name as it is in `exportClones` command, left params are params of
                               the field
      --prepend-export-clone-groups-field <field> [<param>...]
                             Add clone groups export column before other columns. First param is
                               field name as it is in `exportCloneGroups` command, left params are
                               params of the field
      --append-export-clone-groups-field <field> [<param>...]
                             Add clone groups export column after other columns. First param is
                               field name as it is in `exportCloneGroups` command, left params are
                               params of the field
      --prepend-export-alignments-field <field> [<param>...]
                             Add clones export column before other columns. First param is field
                               name as it is in `exportAlignments` command, left params are params
                               of the field
      --append-export-alignments-field <field> [<param>...]
                             Add clones export column after other columns. First param is field
                               name as it is in `exportAlignments` command, left params are params
                               of the field
      --add-export-clone-table-splitting <(geneLabel|tag):key>
                             Add key to split output files with clone tables.
      --reset-export-clone-table-splitting
                             Reset all file splitting for output clone and/or clone group tables.
      --add-export-clone-grouping <(geneLabel|tag):key>
                             Add key to group clones in the output clone tables.
      --reset-export-clone-grouping
                             Reset all clone grouping in the output clone tables.
      --filter-out-group-types (found|undefined|contamination)
                             Filter out clones from groups of particular type.
                             `found` - groups that were found on `assembleCells`.
                             `undefined` - there were not enough info on `assembleCells` to form a
                               group.
                             `contamination` - clones that were marked as contamination on
                               `assembleCells`.
      --reset-group-types-filter
                             Reset filter of clones by group type.
      --export-productive-clones-only
                             Export only productive clonotypes.
      --export-clone-groups-for-cell-type <cell_type>
                             Export clone groups for given cell type.
                             If selected only one cell type, export will be written in one file
                               without prefixes. If several, there will be a file for each type.
                             All cell groups that don't much specified groups will be filtered out.
                             Possible values: IGH-IGK, IGH-IGL, TRB-TRA, TRD-TRG.
      --export-clone-groups-for-all-cell-types
                             Export clone groups for all cell types.
      --show-secondary-chain-on-export-cell-groups
                             Show columns for secondary chains in export for cell groups.
      --dont-show-secondary-chain-on-export-cell-groups
                             Don't show columns for secondary chains in export for cell groups.
      --export-clone-groups-sort-chains-by (Read|Molecule|Auto)
                             How to sort clones for determination of the primary and the secondary
                               chains.
                             Read - by reads count, Molecule - by count of UMI tags, Auto - by UMI
                               if it's available, by Read otherwise<|MERGE_RESOLUTION|>--- conflicted
+++ resolved
@@ -8,14 +8,6 @@
                      [--rigid-right-alignment-boundary [(<gene_type>|<anchor_point>)]]
                      [--tag-pattern <pattern>] [--keep-non-CDR3-alignments]
                      [--drop-non-CDR3-alignments] [--limit-input <n>] [--set-whitelist <key=value>]
-<<<<<<< HEAD
-                     [--reset-whitelist tag] [--assemble-clonotypes-by <gene_features>]
-                     [--split-clones-by <gene_type>]... [--dont-split-clones-by <gene_type>]...
-                     [--assemble-contigs-by <gene_features>] [--assemble-contigs-by-cells]
-                     [--assemble-longest-contigs] [--impute-germline-on-export]
-                     [--dont-impute-germline-on-export] [--prepend-export-clones-field <field>
-                     [<param>...]]... [--append-export-clones-field <field> [<param>...]]...
-=======
                      [--reset-whitelist <tag_name>] [--dont-correct-tag-with-name <tag_name>]
                      [--dont-correct-tag-type (Molecule|Cell|Sample)] [--assemble-clonotypes-by
                      <gene_features>] [--split-clones-by <gene_type>]... [--dont-split-clones-by
@@ -23,7 +15,6 @@
                      [--impute-germline-on-export] [--dont-impute-germline-on-export]
                      [--prepend-export-clones-field <field> [<param>...]]...
                      [--append-export-clones-field <field> [<param>...]]...
->>>>>>> b518de7f
                      [--prepend-export-clone-groups-field <field> [<param>...]]...
                      [--append-export-clone-groups-field <field> [<param>...]]...
                      [--prepend-export-alignments-field <field> [<param>...]]...
@@ -79,9 +70,6 @@
 Params to change pipeline steps:
       --add-step <step>      Add a step to pipeline
       --remove-step <step>   Remove a step from pipeline
-      --assemble-contigs-by-cells
-                             Assemble contigs separately by cells. It will cancel `assembleCells`
-                               step.
 Params for align command:
   -s, --species <species>    Species (organism). Possible values: `hsa` (or HomoSapiens), `mmu` (or
                                MusMusculus), `rat`, `spalax`, `alpaca`, `lamaGlama`, `mulatta`
@@ -167,8 +155,6 @@
                                region, assembling procedure will be limited to the region, and only
                                clonotypes that fully cover the region will be outputted, others
                                will be filtered out.
-      --assemble-longest-contigs
-                             Contigs with maximum possible length will be assembled.
 Params for export commands:
       --impute-germline-on-export
                              Export nucleotide sequences using letters from germline (marked
