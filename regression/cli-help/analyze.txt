--- conflicted
+++ resolved
@@ -8,22 +8,14 @@
                      [--rigid-right-alignment-boundary [(<gene_type>|<anchor_point>)]]
                      [--tag-pattern <pattern>] [--keep-non-CDR3-alignments]
                      [--drop-non-CDR3-alignments] [--limit-input <n>] [--set-whitelist <key=value>]
-<<<<<<< HEAD
-                     [--reset-whitelist tag] [--assemble-clonotypes-by <gene_features>]
-                     [--split-clones-by <gene_type>]... [--dont-split-clones-by <gene_type>]...
-                     [--assemble-contigs-by <gene_features>] [--assemble-contigs-by-cells]
-                     [--assemble-longest-contigs] [--impute-germline-on-export]
-                     [--dont-impute-germline-on-export] [--prepend-export-clones-field <field>
-                     [<param>...]]... [--append-export-clones-field <field> [<param>...]]...
-=======
                      [--reset-whitelist <tag_name>] [--dont-correct-tag-with-name <tag_name>]
                      [--dont-correct-tag-type (Molecule|Cell|Sample)] [--assemble-clonotypes-by
                      <gene_features>] [--split-clones-by <gene_type>]... [--dont-split-clones-by
                      <gene_type>]... [--assemble-contigs-by <gene_features>]
-                     [--impute-germline-on-export] [--dont-impute-germline-on-export]
+                     [--assemble-contigs-by-cells]
+                     [--assemble-longest-contigs] [--impute-germline-on-export] [--dont-impute-germline-on-export]
                      [--prepend-export-clones-field <field> [<param>...]]...
                      [--append-export-clones-field <field> [<param>...]]...
->>>>>>> 1ff16509
                      [--prepend-export-clone-groups-field <field> [<param>...]]...
                      [--append-export-clone-groups-field <field> [<param>...]]...
                      [--prepend-export-alignments-field <field> [<param>...]]...
