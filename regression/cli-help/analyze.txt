Usage: mixcr analyze [--reference-for-cram genome.fasta[.gz]] [--add-step <step>] [--remove-step
                     <step>] [-s <species>] [-b <library>] [--split-by-sample]
                     [--dont-split-by-sample] [--sample-sheet sample_sheet.tsv]
                     [--sample-sheet-strict sample_sheet.tsv] [--dna] [--rna]
                     [--floating-left-alignment-boundary [<anchor_point>]]
                     [--rigid-left-alignment-boundary [<anchor_point>]]
                     [--floating-right-alignment-boundary (<gene_type>|<anchor_point>)]
                     [--rigid-right-alignment-boundary [(<gene_type>|<anchor_point>)]]
                     [--tag-pattern <pattern>] [--keep-non-CDR3-alignments]
                     [--drop-non-CDR3-alignments] [--limit-input <n>] [--set-whitelist <key=value>]
                     [--reset-whitelist tag] [--assemble-clonotypes-by <gene_features>]
                     [--split-clones-by <gene_type>]... [--dont-split-clones-by <gene_type>]...
                     [--assemble-contigs-by <gene_features>] [--impute-germline-on-export]
                     [--dont-impute-germline-on-export] [--prepend-export-clones-field <field>
                     [<param>...]]... [--append-export-clones-field <field> [<param>...]]...
                     [--prepend-export-clone-groups-field <field> [<param>...]]...
                     [--append-export-clone-groups-field <field> [<param>...]]...
                     [--prepend-export-alignments-field <field> [<param>...]]...
                     [--append-export-alignments-field <field> [<param>...]]...
                     [--add-export-clone-table-splitting <(geneLabel|tag):key>]
                     [--reset-export-clone-table-splitting] [--add-export-clone-grouping <
                     (geneLabel|tag):key>] [--reset-export-clone-grouping]
<<<<<<< HEAD
                     [--export-productive-clones-only] [--export-clone-groups-for-cell-type
                     <cell_type>...]... [--export-clone-groups-for-all-cell-types] [--no-reports]
                     [--no-json-reports] [--output-not-used-reads] [--strict-sample-sheet-matching]
                     [--use-local-temp] [--threads <n>] [--force-overwrite] [--no-warnings]
                     [--verbose] [--help] [-M <key=value>]... <preset> ([file_I1.fastq[.gz]
                     [file_I2.fastq[.gz]]] file_R1.fastq[.gz] [file_R2.fastq[.gz]]|file.
                     (fasta|bam|sam)) output_prefix
=======
                     [--export-productive-clones-only] [--no-reports] [--no-json-reports]
                     [--output-not-used-reads] [--strict-sample-sheet-matching] [--use-local-temp]
                     [--threads <n>] [--force-overwrite] [--no-warnings] [--verbose] [--help] [-M
                     <key=value>]... <preset> ([file_I1.fastq[.gz] [file_I2.fastq[.gz]]] file_R1.
                     fastq[.gz] [file_R2.fastq[.gz]]|file.(fasta[.gz]|bam|sam|cram)) output_prefix
>>>>>>> 43185d75
Run full MiXCR pipeline for specific input.
      <preset>               Name of the analysis preset.
      ([file_I1.fastq[.gz] [file_I2.fastq[.gz]]] file_R1.fastq[.gz] [file_R2.fastq[.gz]]|file.(fasta
        [.gz]|bam|sam|cram))
                             Two fastq files for paired reads or one file for single read data.
                             Use {{n}} if you want to concatenate files from multiple lanes, like:
                             my_file_L{{n}}_R1.fastq.gz my_file_L{{n}}_R2.fastq.gz
      output_prefix          Path prefix telling mixcr where to put all output files. If arguments
                               ends with file separator, then outputs will be written in specified
                               directory.
      --reference-for-cram genome.fasta[.gz]
                             Reference to the genome that was used for build a cram file
  -M  <key=value>            Overrides arbitrary preset parameter
      --no-reports           Don't output report files for each of the steps
      --no-json-reports      Don't output json report files for each of the steps
      --output-not-used-reads
                             If specified, not aligned reads will be written in `{output_prefix}.
                               not_aligned.{(I1|I2|R1|R2)}.fastq.gz`, not parsed reads will be
                               written in `{output_prefix}.not_parsed.{(I1|I2|R1|R2)}.fastq.gz`
      --strict-sample-sheet-matching
                             Perform strict matching against input sample sheet (one substitution
                               will be allowed by default).
                             This option only valid if input file is *.tsv sample sheet.
      --use-local-temp       Put temporary files in the same folder as the output files.
  -t, --threads <n>          Processing threads
  -f, --force-overwrite      Force overwrite of output file(s).
      -nw, --no-warnings     Suppress all warning messages.
      --verbose              Verbose messages.
  -h, --help                 Show this help message and exit.
Params to change pipeline steps:
      --add-step <step>      Add a step to pipeline
      --remove-step <step>   Remove a step from pipeline
Params for align command:
  -s, --species <species>    Species (organism). Possible values: `hsa` (or HomoSapiens), `mmu` (or
                               MusMusculus), `rat`, `spalax`, `alpaca`, `lamaGlama`, `mulatta`
                               (_Macaca Mulatta_), `fascicularis` (_Macaca Fascicularis_) or any
                               species from IMGT ® library.
  -b, --library <library>    V/D/J/C gene library. By default, the `default` MiXCR reference
                               library is used. One can also use external libraries
      --split-by-sample      Split output alignments files by sample.
      --dont-split-by-sample Don't split output alignments files by sample.
      --sample-sheet sample_sheet.tsv
                             Loads sample table from a tab separated file (one substitution will be
                               allowed during matching)
      --sample-sheet-strict sample_sheet.tsv
                             Loads sample table from a tab separated file (strict matching will be
                               used).
      --dna                  For DNA starting material. Setups V gene feature to align to
                               `VGeneWithP` (full intron) and also instructs MiXCR to skip C gene
                               alignment since it is too far from CDR3 in DNA data.
      --rna                  For RNA starting material; setups `VTranscriptWithP` (full exon) gene
                               feature to align for V gene and `CExon1` for C gene.
      --floating-left-alignment-boundary [<anchor_point>]
                             Configures aligners to use semi-local alignment at reads 5'-end.
                               Typically used with V gene single primer / multiplex protocols, or
                               if there are non-trimmed adapter sequences at 5'-end. Optional
                               <anchor_point> may be specified to instruct MiXCR where the primer
                               is located and strip V feature to align accordingly, resulting in a
                               more precise alignments.
      --rigid-left-alignment-boundary [<anchor_point>]
                             Configures aligners to use global alignment at reads 5'-end. Typically
                               used for 5'RACE with template switch oligo or a like protocols.
                               Optional <anchor_point> may be specified to instruct MiXCR how to
                               strip V feature to align.
      --floating-right-alignment-boundary (<gene_type>|<anchor_point>)
                             Configures aligners to use semi-local alignment at reads 3'-end.
                               Typically used with J or C gene single primer / multiplex protocols,
                               or if there are non-trimmed adapter sequences at 3'-end. Requires
                               either gene type (`J` for J primers / `C` for C primers) or
                               <anchor_point> to be specified. In latter case MiXCR will
                               additionally strip feature to align accordingly.
      --rigid-right-alignment-boundary [(<gene_type>|<anchor_point>)]
                             Configures aligners to use global alignment at reads 3'-end. Typically
                               used for J-C intron single primer / multiplex protocols. Optional
                               <gene_type> (`J` for J primers / `C` for C primers) or
                               <anchor_point> may be specified to instruct MiXCR where how to strip
                               J or C feature to align.
      --tag-pattern <pattern>
                             Specify tag pattern for barcoded data.
      --keep-non-CDR3-alignments
                             Preserve alignments that do not cover CDR3 region or cover it only
                               partially in the .vdjca file.
      --drop-non-CDR3-alignments
                             Drop all alignments that do not cover CDR3 region or cover it only
                               partially.
      --limit-input <n>      Maximal number of reads to process on `align`
Params for refineTagsAndSort command:
      --set-whitelist <key=value>
                             Sets the whitelist for a specific tag to guide the tag refinement
                               procedure.
                             Usage: --set-whitelist CELL=preset:737K-august-2016 or --set-whitelist
                               UMI=file:my_umi_whitelist.txt .
      --reset-whitelist tag  Resets the whitelist for a specific tag so that unguided refinement
                               procedure will be applied for it
Params for assemble command:
      --assemble-clonotypes-by <gene_features>
                             Specify gene features used to assemble clonotypes. One may specify any
                               custom gene region (e.g. `FR3+CDR3`); target clonal sequence can
                               even be disjoint. Note that `assemblingFeatures` must cover CDR3
      --split-clones-by <gene_type>
                             Clones with equal clonal sequence but different gene will not be
                               merged.
      --dont-split-clones-by <gene_type>
                             Clones with equal clonal sequence but different gene will be merged
                               into single clone.
Params for assembleContigs command:
      --assemble-contigs-by <gene_features>
                             Selects the region of interest for the action. Clones will be
                               separated if inconsistent nucleotides will be detected in the
                               region, assembling procedure will be limited to the region, and only
                               clonotypes that fully cover the region will be outputted, others
                               will be filtered out.
Params for export commands:
      --impute-germline-on-export
                             Export nucleotide sequences using letters from germline (marked
                               lowercase) for uncovered regions
      --dont-impute-germline-on-export
                             Export nucleotide sequences only from covered region
      --prepend-export-clones-field <field> [<param>...]
                             Add clones export column before other columns. First param is field
                               name as it is in `exportClones` command, left params are params of
                               the field
      --append-export-clones-field <field> [<param>...]
                             Add clones export column after other columns. First param is field
                               name as it is in `exportClones` command, left params are params of
                               the field
      --prepend-export-clone-groups-field <field> [<param>...]
                             Add clone groups export column before other columns. First param is
                               field name as it is in `exportCloneGroups` command, left params are
                               params of the field
      --append-export-clone-groups-field <field> [<param>...]
                             Add clone groups export column after other columns. First param is
                               field name as it is in `exportCloneGroups` command, left params are
                               params of the field
      --prepend-export-alignments-field <field> [<param>...]
                             Add clones export column before other columns. First param is field
                               name as it is in `exportAlignments` command, left params are params
                               of the field
      --append-export-alignments-field <field> [<param>...]
                             Add clones export column after other columns. First param is field
                               name as it is in `exportAlignments` command, left params are params
                               of the field
      --add-export-clone-table-splitting <(geneLabel|tag):key>
                             Add key to split output files with clone tables.
      --reset-export-clone-table-splitting
                             Reset all file splitting for output clone tables.
      --add-export-clone-grouping <(geneLabel|tag):key>
                             Add key to group clones in the output clone tables.
      --reset-export-clone-grouping
                             Reset all clone grouping in the output clone tables.
      --export-productive-clones-only
                             Export only productive clonotypes.
      --export-clone-groups-for-cell-type <cell_type>...
                             Export clone groups for given cell type. Possible values: IGH-IGK,
                               IGH-IGL, TRB-TRA, TRD-TRG
      --export-clone-groups-for-all-cell-types
                             Export clone groups for all cell types.<|MERGE_RESOLUTION|>--- conflicted
+++ resolved
@@ -13,28 +13,16 @@
                      [--assemble-contigs-by <gene_features>] [--impute-germline-on-export]
                      [--dont-impute-germline-on-export] [--prepend-export-clones-field <field>
                      [<param>...]]... [--append-export-clones-field <field> [<param>...]]...
-                     [--prepend-export-clone-groups-field <field> [<param>...]]...
-                     [--append-export-clone-groups-field <field> [<param>...]]...
                      [--prepend-export-alignments-field <field> [<param>...]]...
                      [--append-export-alignments-field <field> [<param>...]]...
                      [--add-export-clone-table-splitting <(geneLabel|tag):key>]
                      [--reset-export-clone-table-splitting] [--add-export-clone-grouping <
                      (geneLabel|tag):key>] [--reset-export-clone-grouping]
-<<<<<<< HEAD
-                     [--export-productive-clones-only] [--export-clone-groups-for-cell-type
-                     <cell_type>...]... [--export-clone-groups-for-all-cell-types] [--no-reports]
-                     [--no-json-reports] [--output-not-used-reads] [--strict-sample-sheet-matching]
-                     [--use-local-temp] [--threads <n>] [--force-overwrite] [--no-warnings]
-                     [--verbose] [--help] [-M <key=value>]... <preset> ([file_I1.fastq[.gz]
-                     [file_I2.fastq[.gz]]] file_R1.fastq[.gz] [file_R2.fastq[.gz]]|file.
-                     (fasta|bam|sam)) output_prefix
-=======
                      [--export-productive-clones-only] [--no-reports] [--no-json-reports]
                      [--output-not-used-reads] [--strict-sample-sheet-matching] [--use-local-temp]
                      [--threads <n>] [--force-overwrite] [--no-warnings] [--verbose] [--help] [-M
                      <key=value>]... <preset> ([file_I1.fastq[.gz] [file_I2.fastq[.gz]]] file_R1.
                      fastq[.gz] [file_R2.fastq[.gz]]|file.(fasta[.gz]|bam|sam|cram)) output_prefix
->>>>>>> 43185d75
 Run full MiXCR pipeline for specific input.
       <preset>               Name of the analysis preset.
       ([file_I1.fastq[.gz] [file_I2.fastq[.gz]]] file_R1.fastq[.gz] [file_R2.fastq[.gz]]|file.(fasta
@@ -161,14 +149,6 @@
                              Add clones export column after other columns. First param is field
                                name as it is in `exportClones` command, left params are params of
                                the field
-      --prepend-export-clone-groups-field <field> [<param>...]
-                             Add clone groups export column before other columns. First param is
-                               field name as it is in `exportCloneGroups` command, left params are
-                               params of the field
-      --append-export-clone-groups-field <field> [<param>...]
-                             Add clone groups export column after other columns. First param is
-                               field name as it is in `exportCloneGroups` command, left params are
-                               params of the field
       --prepend-export-alignments-field <field> [<param>...]
                              Add clones export column before other columns. First param is field
                                name as it is in `exportAlignments` command, left params are params
@@ -186,9 +166,4 @@
       --reset-export-clone-grouping
                              Reset all clone grouping in the output clone tables.
       --export-productive-clones-only
-                             Export only productive clonotypes.
-      --export-clone-groups-for-cell-type <cell_type>...
-                             Export clone groups for given cell type. Possible values: IGH-IGK,
-                               IGH-IGL, TRB-TRA, TRD-TRG
-      --export-clone-groups-for-all-cell-types
-                             Export clone groups for all cell types.+                             Export only productive clonotypes.