Usage: mixcr exportShmTreesWithNodes [--split-by-tags (Molecule|Cell|Sample)] [--only-observed]
                                     [--filter-min-nodes <n>] [--filter-min-height <n>] [--ids <id>
                                     [,<id>...]]... [--chains <chains>] [--preset <preset>]
                                     [--preset-file <presetFile>] [--no-header]
                                     [--not-covered-as-empty] [-treeId] [-subtreeId]
                                     [-numberOfClonesInTree [forChain]]...
                                     [-numberOfNodesWithClones] [-totalReadsCountInTree
                                     [forChain]]... [-totalUniqueTagCountInTree
                                     (Molecule|Cell|Sample) [forChain]]... [-chains] [-treeHeight]
                                     [-nodeId] [-isObserved] [-parentId] [-distance
                                     (germline|mrca|parent)]... [-targets] [-vHit] [-dHit] [-jHit]
                                     [-cHit] [-vGene] [-dGene] [-jGene] [-cGene] [-vFamily]
                                     [-dFamily] [-jFamily] [-cFamily] [-vHitScore] [-dHitScore]
                                     [-jHitScore] [-cHitScore] [-vHitsWithScore] [-dHitsWithScore]
                                     [-jHitsWithScore] [-cHitsWithScore] [-vHits] [-dHits] [-jHits]
                                     [-cHits] [-vGenes] [-dGenes] [-jGenes] [-cGenes] [-vFamilies]
                                     [-dFamilies] [-jFamilies] [-cFamilies] [-vAlignment]
                                     [-dAlignment] [-jAlignment] [-cAlignment] [-vAlignments]
                                     [-dAlignments] [-jAlignments] [-cAlignments] [-nFeature
                                     <gene_feature> [(germline|mrca|parent)]]... [-allNFeatures
                                     [(germline|mrca|parent)]]... [-qFeature <gene_feature>]...
                                     [-allQFeatures [<from_reference_point>
                                     <to_reference_point>]]... [-aaFeature <gene_feature>
                                     [(germline|mrca|parent)]]... [-allAAFeatures
                                     [(germline|mrca|parent)]]... [-nFeatureImputed
                                     <gene_feature>]... [-allNFeaturesImputed
                                     [<from_reference_point> <to_reference_point>]]...
                                     [-aaFeatureImputed <gene_feature>]... [-allAAFeaturesImputed
                                     [<from_reference_point> <to_reference_point>]]...
                                     [-minFeatureQuality <gene_feature>]... [-allMinFeaturesQuality
                                     [<from_reference_point> <to_reference_point>]]...
                                     [-allNFeaturesWithMinQuality [<from_reference_point>
                                     <to_reference_point>]]... [-allNFeaturesImputedWithMinQuality
                                     [<from_reference_point> <to_reference_point>]]...
                                     [-avrgFeatureQuality <gene_feature>]...
                                     [-allAvrgFeaturesQuality [<from_reference_point>
                                     <to_reference_point>]]... [-nLength <gene_features>
                                     [(germline|mrca|parent)]]... [-allNLength
                                     [(germline|mrca|parent)]]... [-aaLength <gene_features>
                                     [(germline|mrca|parent)]]... [-allAALength
                                     [(germline|mrca|parent)]]... [-nMutations <gene_feature>
                                     [(germline|mrca|parent)]
                                     [(substitutions|indels|inserts|deletions)]]... [-allNMutations
                                     [(germline|mrca|parent)]
                                     [(substitutions|indels|inserts|deletions)]]...
                                     [-nMutationsRelative <gene_feature> <relative_to_gene_feature>
                                     [(germline|mrca|parent)]
                                     [(substitutions|indels|inserts|deletions)]]... [-aaMutations
                                     <gene_feature> [(germline|mrca|parent)]
                                     [(substitutions|indels|inserts|deletions)]]...
                                     [-allAAMutations [(germline|mrca|parent)]
                                     [(substitutions|indels|inserts|deletions)]]...
                                     [-aaMutationsRelative <gene_feature>
                                     <relative_to_gene_feature> [(germline|mrca|parent)]
                                     [(substitutions|indels|inserts|deletions)]]...
                                     [-mutationsDetailed <gene_feature>
                                     [(germline|mrca|parent)]]... [-allMutationsDetailed
                                     [(germline|mrca|parent)]]... [-mutationsDetailedRelative
                                     <gene_feature> <relative_to_gene_feature>
                                     [(germline|mrca|parent)]]... [-nMutationsCount
                                     [<gene_features>] [(germline|mrca|parent)]
                                     [(substitutions|indels|inserts|deletions)]]...
                                     [-allNMutationsCount [(germline|mrca|parent)]
                                     [(substitutions|indels|inserts|deletions)]]...
                                     [-aaMutationsCount [<gene_features>] [(germline|mrca|parent)]
                                     [(substitutions|indels|inserts|deletions)]]...
                                     [-allAAMutationsCount [(germline|mrca|parent)]
                                     [(substitutions|indels|inserts|deletions)]]...
                                     [-positionInReferenceOf <reference_point>]...
                                     [-allPositionsInReference [<from_reference_point>
                                     <to_reference_point>]]... [-positionOf <reference_point>]...
                                     [-allPositions [<from_reference_point>
                                     <to_reference_point>]]... [-defaultAnchorPoints] [-fileName]
                                     [-cloneId] [-readCount] [-rankByReads] [-readFraction]
                                     [-targetSequences] [-targetQualities] [-vIdentityPercents]
                                     [-dIdentityPercents] [-jIdentityPercents] [-cIdentityPercents]
                                     [-vBestIdentityPercent] [-dBestIdentityPercent]
                                     [-jBestIdentityPercent] [-cBestIdentityPercent]
                                     [-nMutationsRate [<gene_features>]
                                     [(substitutions|indels|inserts|deletions)]]...
<<<<<<< HEAD
                                     [-aaMutationRate [<gene_feature>]
                                     [(substitutions|indels|inserts|deletions)]]... [-topChains]
                                     [-geneLabel <label>]... [-isotype
                                     [(primary|subclass|auto)]]... [-tagCounts] [-cellId
                                     [(none|space|dash)]]... [-tags (Molecule|Cell|Sample)]...
                                     [-uniqueTagCount (Molecule|Cell|Sample)]...
                                     [-uniqueTagFraction (Molecule|Cell|Sample)]... [-cellGroup]
                                     [-rankByTag (Molecule|Cell|Sample)]... [-hasStops
=======
                                     [-aaMutationsRate [<gene_features>]
                                     [(substitutions|indels|inserts|deletions)]]... [-chains]
                                     [-topChains] [-geneLabel <label>]... [-isotype
                                     [(primary|subclass|auto)]]... [-tagCounts] [-cellId [<
                                     (none|space|dash)>]]... [-tags <(Molecule|Cell|Sample)>]...
                                     [-uniqueTagCount <(Molecule|Cell|Sample)>]...
                                     [-uniqueTagFraction <(Molecule|Cell|Sample)>]... [-cellGroup]
                                     [-rankByTag <(Molecule|Cell|Sample)>]... [-hasStops
>>>>>>> 4f8bf629
                                     <gene_feature>]... [-isOOF <gene_feature>]... [-isProductive
                                     [<gene_feature>]]... [-biochemicalProperty <gene_feature>
                                     <property> [(germline|mrca|parent)]]...
                                     [-baseBiochemicalProperties <gene_feature>
                                     [(germline|mrca|parent)]]... [--use-local-temp]
                                     [--force-overwrite] [--no-warnings] [--verbose] [--help]
                                     [[--filter-in-feature <gene_feature>] [--pattern-max-errors
                                     <n>] (--filter-aa-pattern <pattern> | --filter-nt-pattern
                                     <pattern>)] trees.shmt [trees.tsv]
Export SHMTree as a table with a row for every clone or reconstructed node for each root (only one
root if no single cell data)
      trees.shmt             Input file produced by 'findShmTrees' command.
      [trees.tsv]            Path where to write output export table. Print in stdout if omitted.
      --split-by-tags (Molecule|Cell|Sample)
                             Split clones by tag type. Will be calculated from export columns if
                               not specified.
      --only-observed        Exclude nodes that was reconstructed by algorithm
      --filter-min-nodes <n> Minimal number of nodes in tree
      --filter-min-height <n>
                             Minimal height of the tree
      --ids <id>[,<id>...]   Filter specific trees by id
      --chains <chains>      Export only trees that contains clones with specific chain (e.g. TRA
                               or IGH).
  -p, --preset <preset>      Specify preset of export fields. Possible values: min, default.
      -pf, --preset-file <presetFile>
                             Specify preset file of export fields
      --no-header            Don't print first header line, print only data
      --not-covered-as-empty Export not covered regions as empty text.
      --use-local-temp       Put temporary files in the same folder as the output files.
  -f, --force-overwrite      Force overwrite of output file(s).
      -nw, --no-warnings     Suppress all warning messages.
      --verbose              Verbose messages.
  -h, --help                 Show this help message and exit.
Filter by pattern
      --filter-in-feature <gene_feature>
                             Match pattern inside specified gene feature.
                               Default: CDR3
      --pattern-max-errors <n>
                             Max allowed subs & indels.
                               Default: 0
      --filter-aa-pattern <pattern>
                             Filter specific trees by aa pattern.
      --filter-nt-pattern <pattern>
                             Filter specific trees by nt pattern.
Possible fields to export
      -treeId                SHM tree id
      -subtreeId             Id for different roots in single cell trees
      -numberOfClonesInTree [forChain]
                             Number of uniq clones in the SHM tree. If first parameter is
                               `forChain`, will calculate for this root, otherwise, for all roots
                               combined.
      -numberOfNodesWithClones
                             Number of nodes with clones, i.e. nodes with different clone
                               sequences. Other differences are not counting such as: isotypes,
                               sample, cell.
      -totalReadsCountInTree [forChain]
                             Total sum of read counts of clones in the SHM tree. If first parameter
                               is `forChain`, will calculate for this root, otherwise, for all
                               roots combined.
      -totalUniqueTagCountInTree (Molecule|Cell|Sample) [forChain]
                             Total count of unique tags in the SHM tree with specified type. If
                               first parameter is `forChain`, will calculate for this root,
                               otherwise, for all roots combined.
      -chains                Chain type of the tree
      -treeHeight            Height of the tree
      -nodeId                Node id in SHM tree
      -isObserved            Is node have clones. All other nodes are reconstructed by algorithm
      -parentId              Parent node id in SHM tree
      -distance (germline|mrca|parent)
                             Distance from another node in number of mutations.
      -targets               Export number of targets (only for nodes with clones)
      -vHit                  Export best V hit
      -dHit                  Export best D hit (only for nodes with clones)
      -jHit                  Export best J hit
      -cHit                  Export best C hit (only for nodes with clones)
      -vGene                 Export best V hit gene name (e.g. TRBV12-3 for TRBV12-3*00)
      -dGene                 Export best D hit gene name (e.g. TRBV12-3 for TRBV12-3*00) (only for
                               nodes with clones)
      -jGene                 Export best J hit gene name (e.g. TRBV12-3 for TRBV12-3*00)
      -cGene                 Export best C hit gene name (e.g. TRBV12-3 for TRBV12-3*00) (only for
                               nodes with clones)
      -vFamily               Export best V hit family name (e.g. TRBV12 for TRBV12-3*00)
      -dFamily               Export best D hit family name (e.g. TRBV12 for TRBV12-3*00) (only for
                               nodes with clones)
      -jFamily               Export best J hit family name (e.g. TRBV12 for TRBV12-3*00)
      -cFamily               Export best C hit family name (e.g. TRBV12 for TRBV12-3*00) (only for
                               nodes with clones)
      -vHitScore             Export score for best V hit (only for nodes with clones)
      -dHitScore             Export score for best D hit (only for nodes with clones)
      -jHitScore             Export score for best J hit (only for nodes with clones)
      -cHitScore             Export score for best C hit (only for nodes with clones)
      -vHitsWithScore        Export all V hits with score (only for nodes with clones)
      -dHitsWithScore        Export all D hits with score (only for nodes with clones)
      -jHitsWithScore        Export all J hits with score (only for nodes with clones)
      -cHitsWithScore        Export all C hits with score (only for nodes with clones)
      -vHits                 Export all V hits (only for nodes with clones)
      -dHits                 Export all D hits (only for nodes with clones)
      -jHits                 Export all J hits (only for nodes with clones)
      -cHits                 Export all C hits (only for nodes with clones)
      -vGenes                Export all V gene names (e.g. TRBV12-3 for TRBV12-3*00) (only for
                               nodes with clones)
      -dGenes                Export all D gene names (e.g. TRBV12-3 for TRBV12-3*00) (only for
                               nodes with clones)
      -jGenes                Export all J gene names (e.g. TRBV12-3 for TRBV12-3*00) (only for
                               nodes with clones)
      -cGenes                Export all C gene names (e.g. TRBV12-3 for TRBV12-3*00) (only for
                               nodes with clones)
      -vFamilies             Export all V gene family anmes (e.g. TRBV12 for TRBV12-3*00) (only for
                               nodes with clones)
      -dFamilies             Export all D gene family anmes (e.g. TRBV12 for TRBV12-3*00) (only for
                               nodes with clones)
      -jFamilies             Export all J gene family anmes (e.g. TRBV12 for TRBV12-3*00) (only for
                               nodes with clones)
      -cFamilies             Export all C gene family anmes (e.g. TRBV12 for TRBV12-3*00) (only for
                               nodes with clones)
      -vAlignment            Export best V alignment (only for nodes with clones)
      -dAlignment            Export best D alignment (only for nodes with clones)
      -jAlignment            Export best J alignment (only for nodes with clones)
      -cAlignment            Export best C alignment (only for nodes with clones)
      -vAlignments           Export all V alignments (only for nodes with clones)
      -dAlignments           Export all D alignments (only for nodes with clones)
      -jAlignments           Export all J alignments (only for nodes with clones)
      -cAlignments           Export all C alignments (only for nodes with clones)
      -nFeature <gene_feature> [(germline|mrca|parent)]
                             Export nucleotide sequence of specified gene feature.
                             If second arg is omitted, then feature will be printed for current
                               node. Otherwise - for corresponding `parent`, `germline` or `mrca`.
      -allNFeatures [(germline|mrca|parent)]
                             Export nucleotide sequences for all covered gene features.
                             If first arg is omitted, then feature will be printed for current
                               node. Otherwise - for corresponding `parent`, `germline` or `mrca`.
      -qFeature <gene_feature>
                             Export quality string of specified gene feature (only for nodes with
                               clones)
      -allQFeatures [<from_reference_point> <to_reference_point>]
                             Export quality string for all gene features between specified
                               reference points (in separate columns).
                             For example, `-allQFeatures FR3Begin FR4End` will export `-qFeature
                               FR3`, `-qFeature CDR3`, `-qFeature FR4`.
                             By default, boundaries will be got from analysis parameters if
                               possible or `FR1Begin FR4End` otherwise. (only for nodes with clones)
      -aaFeature <gene_feature> [(germline|mrca|parent)]
                             Export amino acid sequence of specified gene feature.
                             If second arg is omitted, then feature will be printed for current
                               node. Otherwise - for corresponding `parent`, `germline` or `mrca`.
      -allAAFeatures [(germline|mrca|parent)]
                             Export amino acid sequences for all covered gene features.
                             If first arg is omitted, then feature will be printed for current
                               node. Otherwise - for corresponding `parent`, `germline` or `mrca`.
      -nFeatureImputed <gene_feature>
                             Export nucleotide sequence of specified gene feature using letters
                               from germline (marked lowercase) for uncovered regions (only for
                               nodes with clones)
      -allNFeaturesImputed [<from_reference_point> <to_reference_point>]
                             Export nucleotide sequence using letters from germline (marked
                               lowercase) for uncovered regions for all gene features between
                               specified reference points (in separate columns).
                             For example, `-allNFeaturesImputed FR3Begin FR4End` will export
                               `-nFeatureImputed FR3`, `-nFeatureImputed CDR3`, `-nFeatureImputed
                               FR4`.
                             By default, boundaries will be got from analysis parameters if
                               possible or `FR1Begin FR4End` otherwise. (only for nodes with clones)
      -aaFeatureImputed <gene_feature>
                             Export amino acid sequence of specified gene feature using letters
                               from germline (marked lowercase) for uncovered regions (only for
                               nodes with clones)
      -allAAFeaturesImputed [<from_reference_point> <to_reference_point>]
                             Export amino acid sequence using letters from germline (marked
                               lowercase) for uncovered regions for all gene features between
                               specified reference points (in separate columns).
                             For example, `-allAAFeaturesImputed FR3Begin FR4End` will export
                               `-aaFeatureImputed FR3`, `-aaFeatureImputed CDR3`,
                               `-aaFeatureImputed FR4`.
                             By default, boundaries will be got from analysis parameters if
                               possible or `FR1Begin FR4End` otherwise. (only for nodes with clones)
      -minFeatureQuality <gene_feature>
                             Export minimal quality of specified gene feature (only for nodes with
                               clones)
      -allMinFeaturesQuality [<from_reference_point> <to_reference_point>]
                             Export minimal quality for all gene features between specified
                               reference points (in separate columns).
                             For example, `-allMinFeaturesQuality FR3Begin FR4End` will export
                               `-minFeatureQuality FR3`, `-minFeatureQuality CDR3`,
                               `-minFeatureQuality FR4`.
                             By default, boundaries will be got from analysis parameters if
                               possible or `FR1Begin FR4End` otherwise. (only for nodes with clones)
      -allNFeaturesWithMinQuality [<from_reference_point> <to_reference_point>]
                             Export nucleotide sequences and minimal quality for all gene features
                               between specified reference points (in separate columns).
                             For example, `-allNFeaturesWithMinQuality FR3Begin FR4End` will export
                               `-nFeature FR3`, `-minFeatureQuality FR3`, `-nFeature CDR3`,
                               `-minFeatureQuality CDR3`, `-nFeature FR4`, `-minFeatureQuality FR4`.
                             By default, boundaries will be got from analysis parameters if
                               possible or `FR1Begin FR4End` otherwise. (only for nodes with clones)
      -allNFeaturesImputedWithMinQuality [<from_reference_point> <to_reference_point>]
                             Export nucleotide sequences and minimal quality for all gene features
                               between specified reference points (in separate columns).
                             For example, `-allNFeaturesImputedWithMinQuality FR3Begin FR4End` will
                               export `-nFeatureImputed FR3`, `-minFeatureQuality FR3`,
                               `-nFeatureImputed CDR3`, `-minFeatureQuality CDR3`,
                               `-nFeatureImputed FR4`, `-minFeatureQuality FR4`.
                             By default, boundaries will be got from analysis parameters if
                               possible or `FR1Begin FR4End` otherwise. (only for nodes with clones)
      -avrgFeatureQuality <gene_feature>
                             Export average quality of specified gene feature (only for nodes with
                               clones)
      -allAvrgFeaturesQuality [<from_reference_point> <to_reference_point>]
                             Export average quality for all gene features between specified
                               reference points (in separate columns).
                             For example, `-allAvrgFeaturesQuality FR3Begin FR4End` will export
                               `-avrgFeatureQuality FR3`, `-avrgFeatureQuality CDR3`,
                               `-avrgFeatureQuality FR4`.
                             By default, boundaries will be got from analysis parameters if
                               possible or `FR1Begin FR4End` otherwise. (only for nodes with clones)
      -nLength <gene_features> [(germline|mrca|parent)]
                             Export count of nucleotides of specified gene feature.
                             If second arg is omitted, then length will be printed for current
                               node. Otherwise - for corresponding `parent`, `germline` or `mrca`.
      -allNLength [(germline|mrca|parent)]
                             Export count of nucleotides for all covered gene features.
                             If first arg is omitted, then length will be printed for current node.
                               Otherwise - for corresponding `parent`, `germline` or `mrca`.
      -aaLength <gene_features> [(germline|mrca|parent)]
                             Export count of amino acids of specified gene feature.
                             If second arg is omitted, then length will be printed for current
                               node. Otherwise - for corresponding `parent`, `germline` or `mrca`.
      -allAALength [(germline|mrca|parent)]
                             Export count of amino acids for all covered gene features.
                             If first arg is omitted, then length will be printed for current node.
                               Otherwise - for corresponding `parent`, `germline` or `mrca`.
      -nMutations <gene_feature> [(germline|mrca|parent)] [(substitutions|indels|inserts|deletions)]
                             Extract nucleotide mutations from specific node for specific gene
                               feature.
                             If second arg is omitted, then mutations will be calculated from
                               germline. Otherwise - for corresponding `parent`, `germline` or
                               `mrca`. Third parameter will filter mutations by type, by default no
                               filtering.
      -allNMutations [(germline|mrca|parent)] [(substitutions|indels|inserts|deletions)]
                             Extract nucleotide mutations from specific node for all covered gene
                               features.
                             If first arg is omitted, then mutations will be calculated from
                               germline. Otherwise - for corresponding `parent`, `germline` or
                               `mrca`. Second parameter will filter mutations by type, by default
                               no filtering.
      -nMutationsRelative <gene_feature> <relative_to_gene_feature> [(germline|mrca|parent)]
        [(substitutions|indels|inserts|deletions)]
                             Extract nucleotide mutations from specific node for specific gene
                               feature relative to another feature.
                             If third arg is omitted, then mutations will be calculated from
                               germline. Otherwise - for corresponding `parent`, `germline` or
                               `mrca`. Forth parameter will filter mutations by type, by default no
                               filtering.
      -aaMutations <gene_feature> [(germline|mrca|parent)]
        [(substitutions|indels|inserts|deletions)]
                             Extract amino acid mutations from specific node for specific gene
                               feature.
                             If second arg is omitted, then mutations will be calculated from
                               germline. Otherwise - for corresponding `parent`, `germline` or
                               `mrca`. Third parameter will filter mutations by type, by default no
                               filtering.
      -allAAMutations [(germline|mrca|parent)] [(substitutions|indels|inserts|deletions)]
                             Extract amino acid mutations from specific node for all covered gene
                               features.
                             If first arg is omitted, then mutations will be calculated from
                               germline. Otherwise - for corresponding `parent`, `germline` or
                               `mrca`. Second parameter will filter mutations by type, by default
                               no filtering.
      -aaMutationsRelative <gene_feature> <relative_to_gene_feature> [(germline|mrca|parent)]
        [(substitutions|indels|inserts|deletions)]
                             Extract amino acid mutations from specific node for specific gene
                               feature relative to another feature.
                             If third arg is omitted, then mutations will be calculated from
                               germline. Otherwise - for corresponding `parent`, `germline` or
                               `mrca`. Forth parameter will filter mutations by type, by default no
                               filtering.
      -mutationsDetailed <gene_feature> [(germline|mrca|parent)]
                             Detailed list of nucleotide and corresponding amino acid mutations
                               from specific node.
                             If second arg is omitted, then mutations will be calculated from
                               germline. Otherwise - for corresponding `parent`, `germline` or
                               `mrca`.
                             Format <nt_mutation>:<aa_mutation_individual>:
                               <aa_mutation_cumulative>, where <aa_mutation_individual> is an
                               expected amino acid mutation given no other mutations have occurred,
                               and <aa_mutation_cumulative> amino acid mutation is the observed
                               amino acid mutation combining effect from all other. WARNING: format
                               may change in following versions.
      -allMutationsDetailed [(germline|mrca|parent)]
                             Detailed list of nucleotide and corresponding amino acid mutations
                               from specific node for all covered gene features.
                             If first arg is omitted, then mutations will be calculated from
                               germline. Otherwise - for corresponding `parent`, `germline` or
                               `mrca`.
      -mutationsDetailedRelative <gene_feature> <relative_to_gene_feature> [(germline|mrca|parent)]
                             Detailed list of nucleotide and corresponding amino acid mutations
                               written, positions relative to specified gene feature.
                             If third arg is omitted, then mutations will be calculated from
                               germline. Otherwise - for corresponding `parent`, `germline` or
                               `mrca`.
                             Format <nt_mutation>:<aa_mutation_individual>:
                               <aa_mutation_cumulative>, where <aa_mutation_individual> is an
                               expected amino acid mutation given no other mutations have occurred,
                               and <aa_mutation_cumulative> amino acid mutation is the observed
                               amino acid mutation combining effect from all other. WARNING: format
                               may change in following versions.
      -nMutationsCount [<gene_features>] [(germline|mrca|parent)]
        [(substitutions|indels|inserts|deletions)]
                             Number of nucleotide mutations. By default, will be used all covered
                               features. Resolutions of wildcards in VJJunction are excluded from
                               calculation.
                             If second arg is omitted, then mutations will be calculated from
                               germline. Otherwise - for corresponding `parent`, `germline` or
                               `mrca`. Third parameter will filter mutations by type, by default no
                               filtering.
      -allNMutationsCount [(germline|mrca|parent)] [(substitutions|indels|inserts|deletions)]
                             Number of nucleotide mutations for all covered gene features.
                               Resolutions of wildcards in VJJunction are excluded from calculation.
                             If first arg is omitted, then mutations will be calculated from
                               germline. Otherwise - for corresponding `parent`, `germline` or
                               `mrca`. Second parameter will filter mutations by type, by default
                               no filtering.
      -aaMutationsCount [<gene_features>] [(germline|mrca|parent)]
        [(substitutions|indels|inserts|deletions)]
                             Number of amino acid mutations. By default, will be used all covered
                               features. Resolutions of wildcards in CDR3 are excluded from
                               calculation.
                             If second arg is omitted, then mutations will be calculated from
                               germline. Otherwise - for corresponding `parent`, `germline` or
                               `mrca`. Third parameter will filter mutations by type, by default no
                               filtering.
      -allAAMutationsCount [(germline|mrca|parent)] [(substitutions|indels|inserts|deletions)]
                             Number of amino acid mutations for all covered gene features.
                               Resolutions of wildcards in CDR3 are excluded from calculation.
                             If first arg is omitted, then mutations will be calculated from
                               germline. Otherwise - for corresponding `parent`, `germline` or
                               `mrca`. Second parameter will filter mutations by type, by default
                               no filtering.
      -positionInReferenceOf <reference_point>
                             Export position of specified reference point inside reference
                               sequences (clonal sequence / read sequence). (only for nodes with
                               clones)
      -allPositionsInReference [<from_reference_point> <to_reference_point>]
                             Export position inside reference sequences (clonal sequence / read
                               sequence) for all reference points between specified (in separate
                               columns).
                             For example, `-allPositionsInReference FR3Begin FR4End` will export
                               `-positionInReferenceOf FR3Begin`, -positionInReferenceOf
                               CDR3Begin`, -positionInReferenceOf CDR3End` and
                               `-positionInReferenceOf FR4End`.
                             By default, boundaries will be got from analysis parameters if
                               possible or `FR1Begin FR4End` otherwise. (only for nodes with clones)
      -positionOf <reference_point>
                             Export position of specified reference point inside target sequences
                               (clonal sequence / read sequence). (only for nodes with clones)
      -allPositions [<from_reference_point> <to_reference_point>]
                             Export position inside target sequences (clonal sequence / read
                               sequence) for all reference points between specified (in separate
                               columns).
                             For example, `-allPositions FR3Begin FR4End` will export `-positionOf
                               FR3Begin`, -positionOf CDR3Begin`, -positionOf CDR3End` and
                               `-positionOf FR4End`.
                             By default, boundaries will be got from analysis parameters if
                               possible or `FR1Begin FR4End` otherwise. (only for nodes with clones)
      -defaultAnchorPoints   Outputs a list of default reference points (like CDR2Begin, FR4End,
                               etc. see documentation for the full list and formatting) (only for
                               nodes with clones)
      -fileName              Name of clns file with sample
      -cloneId               Unique clone identifier (only for nodes with clones)
      -readCount             Number of reads assigned to the clonotype (only for nodes with clones)
      -rankByReads           Rank by number of reads assigned to the clonotype, i.e how many clones
                               have equal or more count (only for nodes with clones)
      -readFraction          Fraction of reads assigned to the clonotype (only for nodes with
                               clones)
      -targetSequences       Export aligned sequences (targets), separated with comma (only for
                               nodes with clones)
      -targetQualities       Export aligned sequence (target) qualities, separated with comma (only
                               for nodes with clones)
      -vIdentityPercents     V alignment identity percents (only for nodes with clones)
      -dIdentityPercents     D alignment identity percents (only for nodes with clones)
      -jIdentityPercents     J alignment identity percents (only for nodes with clones)
      -cIdentityPercents     C alignment identity percents (only for nodes with clones)
      -vBestIdentityPercent  V best alignment identity percent
      -dBestIdentityPercent  D best alignment identity percent (only for nodes with clones)
      -jBestIdentityPercent  J best alignment identity percent
      -cBestIdentityPercent  C best alignment identity percent (only for nodes with clones)
      -nMutationsRate [<gene_features>] [(substitutions|indels|inserts|deletions)]
                             Number of nucleotide mutations from germline divided by target
                               sequence size. By default, will be used all covered features.
                               Resolutions of wildcards in VJJunction are excluded from
                               calculation. Second parameter will filter mutations by type, by
                               default no filtering.
      -aaMutationsRate [<gene_features>] [(substitutions|indels|inserts|deletions)]
                             Number of amino acid mutations from germline divided by target
                               sequence size. By default, will be used all covered features.
                               Resolutions of wildcards in CDR3 are excluded from calculation.
                               Second parameter will filter mutations by type, by default no
                               filtering.
      -topChains             Top chains (only for nodes with clones)
      -geneLabel <label>     Export gene label (i.e. ReliableChain) (only for nodes with clones)
      -isotype [(primary|subclass|auto)]
                             Export isotype for IGH chains if it's can be distinguishable.
                               `primary` will resolve 'IgA', 'IgD', 'IgG', 'IgE', 'IgM'. `subtype`
                               will try resolve isotypes like 'IgA1' or 'IgA2'. `auto` will resolve
                               the best resolution as possible. By default `auto` will be used
                               (only for nodes with clones)
      -tagCounts             All tags with counts (only for nodes with clones)
      -cellId [(none|space|dash)]
                             Concatenated all cell tags with specified delimiter, default delimiter
                               is `none`.
                             Example output for `-cellId`: GGATTACTCATTGCCC
                             Example output for `-cellId dash`: GGATTACT-CATTGCCC (only for nodes
                               with clones)
      -tags (Molecule|Cell|Sample)
                             All tags values (i.e. CELL barcode or UMI sequence) (only for nodes
                               with clones)
      -uniqueTagCount (Molecule|Cell|Sample)
                             Unique tag count (only for nodes with clones)
      -uniqueTagFraction (Molecule|Cell|Sample)
                             Fraction of unique tags (UMI, CELL, etc.) the clone or alignment
                               collected. (only for nodes with clones)
      -cellGroup             Unique cell group identifier (only for nodes with clones)
      -rankByTag (Molecule|Cell|Sample)
                             Rank by count of unique tags, i.e how many clones have equal or more
                               count (only for nodes with clones)
      -hasStops <gene_feature>
                             Whether gene feature has stop codons inside
      -isOOF <gene_feature>  Whether gene feature is OOF
      -isProductive [<gene_feature>]
                             Whether specified gene feature is productive (no stops and not OOF).
                               If first arg is omitted, will calculate for all covered features
      -biochemicalProperty <gene_feature> <property> [(germline|mrca|parent)]
                             Biochemical property of specified gene feature normalized by AA
                               sequence size. CDR3 can be exported only for nodes with clones.
                               Possible values: Hydropathy, Charge, Polarity, Volume, Strength,
                               MjEnergy, Kf1, Kf2, Kf3, Kf4, Kf5, Kf6, Kf7, Kf8, Kf9, Kf10, Rim,
                               Surface, Turn, Alpha, Beta, Core, Disorder, N2Strength,
                               N2Hydrophobicity, N2Volume, N2Surface
      -baseBiochemicalProperties <gene_feature> [(germline|mrca|parent)]
                             Base biochemical properties of specified gene feature normalized by AA
                               sequence size: N2Strength, N2Hydrophobicity, N2Surface, N2Volume,
                               Charge<|MERGE_RESOLUTION|>--- conflicted
+++ resolved
@@ -78,8 +78,7 @@
                                      [-jBestIdentityPercent] [-cBestIdentityPercent]
                                      [-nMutationsRate [<gene_features>]
                                      [(substitutions|indels|inserts|deletions)]]...
-<<<<<<< HEAD
-                                     [-aaMutationRate [<gene_feature>]
+                                     [-aaMutationsRate [<gene_features>]
                                      [(substitutions|indels|inserts|deletions)]]... [-topChains]
                                      [-geneLabel <label>]... [-isotype
                                      [(primary|subclass|auto)]]... [-tagCounts] [-cellId
@@ -87,16 +86,6 @@
                                      [-uniqueTagCount (Molecule|Cell|Sample)]...
                                      [-uniqueTagFraction (Molecule|Cell|Sample)]... [-cellGroup]
                                      [-rankByTag (Molecule|Cell|Sample)]... [-hasStops
-=======
-                                     [-aaMutationsRate [<gene_features>]
-                                     [(substitutions|indels|inserts|deletions)]]... [-chains]
-                                     [-topChains] [-geneLabel <label>]... [-isotype
-                                     [(primary|subclass|auto)]]... [-tagCounts] [-cellId [<
-                                     (none|space|dash)>]]... [-tags <(Molecule|Cell|Sample)>]...
-                                     [-uniqueTagCount <(Molecule|Cell|Sample)>]...
-                                     [-uniqueTagFraction <(Molecule|Cell|Sample)>]... [-cellGroup]
-                                     [-rankByTag <(Molecule|Cell|Sample)>]... [-hasStops
->>>>>>> 4f8bf629
                                      <gene_feature>]... [-isOOF <gene_feature>]... [-isProductive
                                      [<gene_feature>]]... [-biochemicalProperty <gene_feature>
                                      <property> [(germline|mrca|parent)]]...
