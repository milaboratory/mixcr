--- conflicted
+++ resolved
@@ -130,11 +130,7 @@
 
 val obfuscationLibs: Configuration by configurations.creating
 
-<<<<<<< HEAD
-val mixcrAlgoVersion = "4.3.0-187-new-presets"
-=======
-val mixcrAlgoVersion = "4.3.0-157-develop"
->>>>>>> 534fffb5
+val mixcrAlgoVersion = "4.3.0-188-develop"
 val milibVersion = ""
 val mitoolVersion = ""
 val repseqioVersion = ""
