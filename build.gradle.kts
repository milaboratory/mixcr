--- conflicted
+++ resolved
@@ -91,15 +91,9 @@
 }
 
 val milibVersion = "2.0.0-24-master"
-<<<<<<< HEAD
-val repseqioVersion = "1.4.1-20-remove-named-chains"
-val mitoolVersion = "1.1.0-16-main"
+val repseqioVersion = "1.4.1-24-remove-named-chains"
 val miplotsVersion = "1.0.0-27-master"
-=======
-val repseqioVersion = "1.4.1-20-master"
 val mitoolVersion = "1.1.0-76-main"
-val miplotsVersion = "1.0.0-24-master"
->>>>>>> 2228ca2b
 val jacksonBomVersion = "2.13.3"
 val redberryPipeVersion = "1.2.0-5-master"
 
@@ -154,19 +148,19 @@
 }
 
 val shadowJar = tasks.withType<ShadowJar> {
-    minimize {
-        exclude(dependency("io.repseq:repseqio"))
-        exclude(dependency("com.milaboratory:milib"))
-        exclude(dependency("org.lz4:lz4-java"))
-        exclude(dependency("com.fasterxml.jackson.core:jackson-databind"))
-
-        exclude(dependency("log4j:log4j"))
-        exclude(dependency("org.slf4j:slf4j-api"))
-        exclude(dependency("commons-logging:commons-logging"))
-        exclude(dependency("ch.qos.logback:logback-core"))
-        exclude(dependency("ch.qos.logback:logback-classic"))
-        exclude(dependency("org.jetbrains.kotlin:.*"))
-    }
+//    minimize {
+//        exclude(dependency("io.repseq:repseqio"))
+//        exclude(dependency("com.milaboratory:milib"))
+//        exclude(dependency("org.lz4:lz4-java"))
+//        exclude(dependency("com.fasterxml.jackson.core:jackson-databind"))
+//
+//        exclude(dependency("log4j:log4j"))
+//        exclude(dependency("org.slf4j:slf4j-api"))
+//        exclude(dependency("commons-logging:commons-logging"))
+//        exclude(dependency("ch.qos.logback:logback-core"))
+//        exclude(dependency("ch.qos.logback:logback-classic"))
+//        exclude(dependency("org.jetbrains.kotlin:.*"))
+//    }
 }
 
 val distributionZip by tasks.registering(Zip::class) {
