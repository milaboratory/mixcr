--- conflicted
+++ resolved
@@ -89,15 +89,9 @@
     }
 }
 
-<<<<<<< HEAD
 val milibVersion = "2.0.0-17-master"
-val repseqioVersion = "1.4.1-5-master"
-val mitoolVersion = "1.1.0-13-main"
-=======
-val milibVersion = "2.0.0-16-master"
 val repseqioVersion = "1.4.1-17-master"
 val mitoolVersion = "1.1.0-16-main"
->>>>>>> e6240c9f
 val miplotsVersion = "1.0.0-24-master"
 val jacksonBomVersion = "2.13.3"
 val redberryPipeVersion = "1.2.0-5-master"
