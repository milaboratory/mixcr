--- conflicted
+++ resolved
@@ -110,10 +110,6 @@
 
     mavenCentral()
 
-<<<<<<< HEAD
-=======
-
->>>>>>> 821de3a2
     maven {
         url = uri("s3://milaboratory-artefacts-private-files.s3.eu-central-1.amazonaws.com/maven")
         authentication {
@@ -132,17 +128,10 @@
 
 val obfuscationLibs: Configuration by configurations.creating
 
-<<<<<<< HEAD
-val mixcrAlgoVersion = "4.3.0-98-new-presets"
-val milibVersion = "2.4.0-32-master"
-val mitoolVersion = "1.7.0-22-main"
-val repseqioVersion = "1.8.0-27-master"
-=======
-val mixcrAlgoVersion = "4.3.0-91-develop"
+val mixcrAlgoVersion = "4.3.0-112-new-presets"
 val milibVersion = "2.4.0-41-master"
 val mitoolVersion = "1.7.0-22-main"
 val repseqioVersion = "1.8.0-45-master"
->>>>>>> 821de3a2
 
 val picocliVersion = "4.6.3"
 val jacksonBomVersion = "2.15.0"
@@ -287,7 +276,6 @@
     useJUnit()
 }
 
-
 val obfuscate by tasks.registering(ProGuardTask::class) {
     dependsOn(checkObfuscation)
     group = "build"
