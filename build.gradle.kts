import com.github.jengelman.gradle.plugins.shadow.tasks.ShadowJar
import com.palantir.gradle.gitversion.VersionDetails
import groovy.lang.Closure
import org.gradle.api.tasks.testing.logging.TestExceptionFormat.FULL
import java.net.InetAddress

gradle.startParameter.excludedTaskNames += listOf(
    "assembleDist",
    "assembleShadowDist",
    "distTar",
    "distZip",
    "installDist",
    "installShadowDist",
    "shadowDistTar",
    "shadowDistZip"
)

val dataframeVersion = "0.8.0-rc-8"

plugins {
    `java-library`
    application
    `maven-publish`
    kotlin("jvm") version "1.6.21"
    id("org.jetbrains.kotlin.plugin.dataframe") version "0.8.0-rc-8"
    id("com.palantir.git-version") version "0.13.0" // don't upgrade, latest version that runs on Java 8
    id("com.github.johnrengelman.shadow") version "7.1.2"
}
// Make IDE aware of the generated code:
kotlin.sourceSets.getByName("main").kotlin.srcDir("build/generated/ksp/main/kotlin/")


val miRepoAccessKeyId: String? by project
val miRepoSecretAccessKey: String? by project

val productionBuild: Boolean? by project

val versionDetails: Closure<VersionDetails> by extra
val gitDetails = versionDetails()

fun boolProperty(name: String): Boolean {
    return ((properties[name] as String?) ?: "false").toBoolean()
}

val isMiCi = boolProperty("mi-ci")
val isRelease = boolProperty("mi-release")

val longTests: String? by project
val miCiStage = properties["mi-ci-stage"] as String?
description = "MiXCR"

java {
    sourceCompatibility = JavaVersion.VERSION_1_8
    withSourcesJar()
    withJavadocJar()
}

application {
    mainClass.set("com.milaboratory.mixcr.cli.Main")
}

tasks.withType<JavaCompile> {
    options.encoding = "UTF-8"
}

tasks.withType<Javadoc> {
    options {
        this as StandardJavadocDocletOptions
        addStringOption("Xdoclint:none", "-quiet")
    }
}

repositories {
    // mavenLocal()

    mavenCentral()

    // Snapshot versions of redberry-pipe, milib and repseqio distributed via this repo
    maven {
        url = uri("https://pub.maven.milaboratory.com")
    }
}

<<<<<<< HEAD
val milibVersion = "1.15.0-42-master"
val repseqioVersion = "1.3.5-28-master"
val mitoolVersion = "0.9.1-7-main"
=======
val milibVersion = "1.15.0-44-master"
val repseqioVersion = "1.3.5-30-master"
>>>>>>> 48abb139
val miplotsVersion = "0.1-19-master"
val jacksonBomVersion = "2.13.3"

dependencies {
    implementation("com.milaboratory:milib:$milibVersion")
    implementation("io.repseq:repseqio:$repseqioVersion") {
        exclude("com.milaboratory", "milib")
    }
    implementation("com.milaboratory:mitool:$mitoolVersion"){
        exclude("com.milaboratory", "milib")
    }
    implementation("com.milaboratory:miplots:$miplotsVersion")

    // implementation("com.milaboratory:milm2-jvm:0.2.0-test-2") { isChanging = true }
    implementation("com.milaboratory:milm2-jvm:1.1.0")

    implementation(platform("com.fasterxml.jackson:jackson-bom:$jacksonBomVersion"))
    implementation("com.fasterxml.jackson.module:jackson-module-kotlin")

    implementation("commons-io:commons-io:2.11.0")
    implementation("org.lz4:lz4-java:1.8.0")
    implementation("net.sf.trove4j:trove4j:3.0.3")
    implementation("info.picocli:picocli:4.1.1")
    implementation("com.google.guava:guava:31.1-jre")
    implementation("com.itextpdf:itext7-core:7.2.1")
    implementation("com.itextpdf:layout:7.2.1")

    testImplementation("junit:junit:4.13.2")
    implementation(testFixtures("com.milaboratory:milib:$milibVersion"))
    testImplementation("org.mockito:mockito-all:1.10.19")
}

val writeBuildProperties by tasks.registering(WriteProperties::class) {
    outputFile = file("${sourceSets.main.get().output.resourcesDir}/${project.name}-build.properties")
    property("version", version)
    property("name", "MiXCR")
    property("revision", gitDetails.gitHash)
    property("branch", gitDetails.branchName ?: "no_branch")
    property("host", InetAddress.getLocalHost().hostName)
    property("production", productionBuild == true)
    property("timestamp", System.currentTimeMillis())
}

tasks.processResources {
    dependsOn(writeBuildProperties)
}

val shadowJar = tasks.withType<ShadowJar> {
//    minimize {
//        exclude(dependency("io.repseq:repseqio"))
//        exclude(dependency("com.milaboratory:milib"))
//        exclude(dependency("org.lz4:lz4-java"))
//        exclude(dependency("com.fasterxml.jackson.core:jackson-databind"))
//
//        exclude(dependency("log4j:log4j"))
//        exclude(dependency("org.slf4j:slf4j-api"))
//        exclude(dependency("commons-logging:commons-logging"))
//        exclude(dependency("ch.qos.logback:logback-core"))
//        exclude(dependency("ch.qos.logback:logback-classic"))
//    }
}

val distributionZip by tasks.registering(Zip::class) {
    group = "distribution"
    archiveFileName.set("${project.name}.zip")
    destinationDirectory.set(file("$buildDir/distributions"))
    from(shadowJar) {
        rename("-.*\\.jar", "\\.jar")
    }
    from("${project.rootDir}/mixcr")
    from("${project.rootDir}/LICENSE")
}

publishing {
    repositories {
        if (miRepoAccessKeyId != null) {
            maven {
                name = "mipriv"
                url = uri("s3://milaboratory-artefacts-private-files.s3.eu-central-1.amazonaws.com/maven")

                authentication {
                    credentials(AwsCredentials::class) {
                        accessKey = miRepoAccessKeyId!!
                        secretKey = miRepoSecretAccessKey!!
                    }
                }
            }
        }
    }

    publications.create<MavenPublication>("mavenJava") {
        from(components["java"])
    }
}

tasks.test {
    useJUnit()
    minHeapSize = "1024m"
    maxHeapSize = "2048m"

    testLogging {
        showStandardStreams = true
        exceptionFormat = FULL
    }

    miCiStage?.let {
        if (it == "test") {
            systemProperty("longTests", "true")
        }
    }
    longTests?.let { systemProperty("longTests", it) }
}<|MERGE_RESOLUTION|>--- conflicted
+++ resolved
@@ -81,14 +81,9 @@
     }
 }
 
-<<<<<<< HEAD
-val milibVersion = "1.15.0-42-master"
-val repseqioVersion = "1.3.5-28-master"
-val mitoolVersion = "0.9.1-7-main"
-=======
 val milibVersion = "1.15.0-44-master"
 val repseqioVersion = "1.3.5-30-master"
->>>>>>> 48abb139
+val mitoolVersion = "0.9.1-7-main"
 val miplotsVersion = "0.1-19-master"
 val jacksonBomVersion = "2.13.3"
 
