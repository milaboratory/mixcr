import com.bmuschko.gradle.docker.tasks.image.DockerBuildImage
import com.bmuschko.gradle.docker.tasks.image.Dockerfile
import com.github.jengelman.gradle.plugins.shadow.ShadowJavaPlugin.SHADOW_GROUP
import com.github.jengelman.gradle.plugins.shadow.tasks.ShadowJar
import com.palantir.gradle.gitversion.VersionDetails
import de.undercouch.gradle.tasks.download.Download
import groovy.lang.Closure
import org.gradle.api.tasks.testing.logging.TestExceptionFormat.FULL
import org.jetbrains.kotlin.gradle.internal.ensureParentDirsCreated
import proguard.gradle.ProGuardTask
import java.net.InetAddress

buildscript {
    repositories {
        mavenCentral()
    }
    dependencies {
        classpath("com.guardsquare:proguard-gradle:7.2.1") {
            exclude("com.android.tools.build", "gradle")
        }
    }
}

gradle.startParameter.excludedTaskNames += listOf(
    "assembleDist",
    "assembleShadowDist",
    "distTar",
    "distZip",
    "installDist",
    "installShadowDist",
    "shadowDistTar",
    "shadowDistZip"
)

plugins {
    `java-library`
    application
    `maven-publish`
    kotlin("jvm") version "1.7.10"
    id("com.palantir.git-version") version "0.15.0"
    id("com.github.johnrengelman.shadow") version "7.1.2"
    id("com.bmuschko.docker-java-application") version "7.4.0"
    id("de.undercouch.download") version "5.1.0"
}

val miRepoAccessKeyId: String? by project
val miRepoSecretAccessKey: String? by project

val productionBuild: Boolean? by project

val versionDetails: Closure<VersionDetails> by extra
val gitDetails = versionDetails()

fun boolProperty(name: String): Boolean {
    return ((properties[name] as String?) ?: "false").toBoolean()
}

val isMiCi = boolProperty("mi-ci")
val isRelease = boolProperty("mi-release")

val longTests: String? by project
val miCiStage = properties["mi-ci-stage"] as String?

group = "com.milaboratory"
version = if (version != "unspecified") version else ""
description = "MiXCR"

java {
    sourceCompatibility = JavaVersion.VERSION_1_8
    withSourcesJar()
    withJavadocJar()
}

application {
    mainClass.set("com.milaboratory.mixcr.cli.Main")
    applicationDefaultJvmArgs = listOf("-Xmx8g")
}

tasks.withType<JavaExec> {
    if (project.hasProperty("runWorkingDir")) {
        val runWorkingDir: String by project
        workingDir = file(runWorkingDir)
    }
}

tasks.jar {
    manifest {
        attributes("Main-Class" to "com.milaboratory.mixcr.cli.Main")
    }
}

tasks.withType<JavaCompile> {
    options.encoding = "UTF-8"
}

tasks.withType<Javadoc> {
    enabled = false
    // options {
    //     this as StandardJavadocDocletOptions
    //     addStringOption("Xdoclint:none", "-quiet")
    // }
}

repositories {
    // mavenLocal()

    mavenCentral()

    // Snapshot versions of redberry-pipe, milib and repseqio distributed via this repo
    maven {
        url = uri("https://pub.maven.milaboratory.com")
    }

    maven {
        url = uri("s3://milaboratory-artefacts-private-files.s3.eu-central-1.amazonaws.com/maven")
        authentication {
            credentials(AwsCredentials::class) {
                accessKey = miRepoAccessKeyId
                secretKey = miRepoSecretAccessKey
            }
        }
    }
}

<<<<<<< HEAD
val toObfuscate: Configuration by configurations.creating {
    @Suppress("UnstableApiUsage")
    shouldResolveConsistentlyWith(configurations.runtimeClasspath.get())
}

val mixcrAlgoVersion = "4.2.0-51-proguard"
val milibVersionForTestFixtures = "2.3.0-19-alleles"
val jacksonBomVersion = "2.14.1"
val milmVersion = "2.7.0"

dependencies {
    api("com.milaboratory:mixcr-algo:$mixcrAlgoVersion")
    platform("com.milaboratory:mixcr-algo:$mixcrAlgoVersion")
    implementation("com.milaboratory:milm2-jvm:$milmVersion")
=======

val milibVersion = "2.3.0-20-master"
val mitoolVersion = "1.6.0-40-main"
val mixcrAlgoVersion = "4.2.0-54-tiny_things"
val jacksonBomVersion = "2.14.2"

dependencies {
    api("com.milaboratory:milib:$milibVersion")
    api("com.milaboratory:mitool:$mitoolVersion")

    api("com.milaboratory:mixcr-algo:$mixcrAlgoVersion"){
        exclude("com.milaboratory", "mitool")
        exclude("com.milaboratory", "milib")
    }
>>>>>>> e8724f7f

    toObfuscate("com.milaboratory:mixcr-algo") { exclude("*", "*") }
    toObfuscate("com.milaboratory:milib") { exclude("*", "*") }
    toObfuscate("com.milaboratory:mitool") { exclude("*", "*") }
    toObfuscate("com.milaboratory:migex") { exclude("*", "*") }
    toObfuscate("io.repseq:repseqio") { exclude("*", "*") }
    toObfuscate("com.milaboratory:milm2-jvm") { exclude("*", "*") }

    implementation(platform("com.fasterxml.jackson:jackson-bom:$jacksonBomVersion"))
    implementation("com.fasterxml.jackson.module:jackson-module-kotlin")

    implementation("info.picocli:picocli:4.6.3")
    implementation("net.sf.trove4j:trove4j:3.0.3")
    implementation("com.github.victools:jsonschema-generator:4.27.0")
    implementation("com.github.victools:jsonschema-module-jackson:4.27.0")

    runtimeOnly("org.apache.logging.log4j:log4j-core:2.20.0")

    testImplementation("junit:junit:4.13.2")
    testImplementation(testFixtures("com.milaboratory:milib:$milibVersionForTestFixtures"))
    testImplementation("org.mockito:mockito-all:1.10.19")
    testImplementation("io.kotest:kotest-assertions-core:5.3.0")

    testImplementation("org.reflections:reflections:0.10.2")

    testImplementation("org.lz4:lz4-java:1.8.0")
}

val obfuscateRuntime: Configuration by configurations.creating {
    fun ResolvedModuleVersion.asMap() = mapOf(
        "group" to id.group,
        "name" to id.name,
        "version" to id.version
    )

    defaultDependencies {
        val toExclude = toObfuscate.resolvedConfiguration.resolvedArtifacts
            .map { it.moduleVersion.id.group to it.moduleVersion.id.name }
            .toSet()

        configurations.runtimeClasspath.get().resolvedConfiguration.resolvedArtifacts
            .filterNot { (it.moduleVersion.id.group to it.moduleVersion.id.name) in toExclude }
            .forEach {
                add(
                    project.dependencies.create(it.moduleVersion.asMap())
                )
            }
    }
}

val writeBuildProperties by tasks.registering(WriteProperties::class) {
    group = "build"
    outputFile = file("${sourceSets.main.get().output.resourcesDir}/${project.name}-build.properties")
    property("version", version)
    property("name", "MiXCR")
    property("revision", gitDetails.gitHash)
    property("branch", gitDetails.branchName ?: "no_branch")
    property("host", InetAddress.getLocalHost().hostName)
    property("production", productionBuild == true)
    property("timestamp", System.currentTimeMillis())
}

val generatePresetFileList by tasks.registering {
    group = "build"
    val outputFile = file("${sourceSets.main.get().output.resourcesDir}/mixcr_presets/file_list.txt")
    doLast {
        val yamls = layout.files({
            file("src/main/resources/mixcr_presets").walk()
                .filter { it.extension == "yaml" }
                .map { it.relativeTo(file("src/main/resources/mixcr_presets")) }
                .toList()
        })
        outputFile.ensureParentDirsCreated()
        outputFile.writeText(yamls
            .map { relativePath(it) }
            .sorted()
            .joinToString("\n"))
    }
}

tasks.processResources {
    dependsOn(writeBuildProperties)
    dependsOn(generatePresetFileList)
}

val obfuscate by tasks.registering(ProGuardTask::class) {
    group = "build"

    configuration("mixcr.pro")

    dependsOn(tasks.jar)
    dependsOn(obfuscateRuntime.buildDependencies)

    injars(tasks.jar)
    injars(toObfuscate)
    libraryjars(obfuscateRuntime)

    outjars(buildDir.resolve("libs/mixcr-obfuscated.jar"))

    printconfiguration(buildDir.resolve("proguard.config.pro"))
    printmapping(buildDir.resolve("proguard-mapping.txt"))

    if (org.gradle.internal.jvm.Jvm.current().jre == null)
        listOf("java.base.jmod", "java.prefs.jmod", "java.scripting.jmod").map {
            libraryjars(
                hashMapOf("jarfilter" to "!**.jar", "filter" to "!module-info.class"),
                org.gradle.internal.jvm.Jvm.current().javaHome.resolve("jmods/${it}").absolutePath
            )
        }
    else
        listOf("rt.jar", "jce.jar", "jsse.jar").map {
            libraryjars(org.gradle.internal.jvm.Jvm.current().jre!!.resolve("lib/${it}"))
        }
}

val shadowJarAfterObfuscation by tasks.creating(ShadowJar::class) {
    group = SHADOW_GROUP
    description = "Create a combined JAR of obfuscated project and runtime dependencies"
    manifest.inheritFrom(tasks.jar.get().manifest)
    dependsOn(obfuscate)
    from(obfuscate.get().outJarFiles)
    archiveClassifier.set("all")
    // copy from com/github/jengelman/gradle/plugins/shadow/ShadowJavaPlugin.groovy:86
    exclude("META-INF/INDEX.LIST", "META-INF/*.SF", "META-INF/*.DSA", "META-INF/*.RSA", "module-info.class")
    configurations = listOf(obfuscateRuntime)
}

val distributionZip by tasks.registering(Zip::class) {
    group = "distribution"
    archiveFileName.set("${project.name}.zip")
    destinationDirectory.set(file("$buildDir/distributions"))
    from(shadowJarAfterObfuscation) {
        rename("-.*\\.jar", "\\.jar")
    }
    from("${project.rootDir}/${project.name}")
    from("${project.rootDir}/LICENSE")
}

val prepareDockerContext by tasks.registering(Copy::class) {
    group = "docker"
    from(shadowJarAfterObfuscation) {
        rename("-.*\\.jar", "\\.jar")
    }
    from("${project.rootDir}/${project.name}")
    from("${project.rootDir}/LICENSE")
    into(layout.buildDirectory.dir("docker"))
}

val prepareIMGTDockerContext by tasks.registering(Download::class) {
    group = "docker"
    dependsOn(prepareDockerContext)
    src("https://github.com/repseqio/library-imgt/releases/download/v8/imgt.202214-2.sv8.json.gz")
    dest(layout.buildDirectory.dir("docker"))
}

val commonDockerContents: Dockerfile.() -> Unit = {
    from("eclipse-temurin:17-jre")
    label(mapOf("maintainer" to "MiLaboratories Inc <support@milaboratories.com>"))
    runCommand("mkdir /work /opt/${project.name}")
    workingDir("/work")
    environmentVariable("PATH", "/opt/${project.name}:\${PATH}")
    copyFile("LICENSE", "/opt/${project.name}/LICENSE")
    copyFile(project.name, "/opt/${project.name}/${project.name}")
    entryPoint(project.name)
    copyFile("${project.name}.jar", "/opt/${project.name}/${project.name}.jar")
}

val createDockerfile by tasks.registering(Dockerfile::class) {
    group = "docker"
    dependsOn(prepareDockerContext)
    commonDockerContents()
}

val imgtDockerfile = layout.buildDirectory.file("docker/Dockerfile.imgt")

val createIMGTDockerfile by tasks.registering(Dockerfile::class) {
    group = "docker"
    dependsOn(createDockerfile)
    dependsOn(prepareIMGTDockerContext)
    destFile.set(imgtDockerfile)
    commonDockerContents()
    copyFile("imgt*", "/opt/${project.name}/")
}

val buildDockerImage by tasks.registering(DockerBuildImage::class) {
    group = "docker"
    dependsOn(createDockerfile)
    images.set(setOf(project.name) + if (version == "") emptySet() else setOf("${project.name}:${version}"))
}

val buildIMGTDockerImage by tasks.registering(DockerBuildImage::class) {
    group = "docker"
    dependsOn(createIMGTDockerfile)
    dockerFile.set(imgtDockerfile)
    images.set(setOf(project.name + ":latest-imgt") + if (version == "") emptySet() else setOf("${project.name}:${version}-imgt"))
}

publishing {
    repositories {
        if (miRepoAccessKeyId != null && miRepoSecretAccessKey != null) {
            maven {
                name = "mipriv"
                url = uri("s3://milaboratory-artefacts-private-files.s3.eu-central-1.amazonaws.com/maven")

                authentication {
                    credentials(AwsCredentials::class) {
                        accessKey = miRepoAccessKeyId!!
                        secretKey = miRepoSecretAccessKey!!
                    }
                }
            }
        }
    }

    publications.create<MavenPublication>("mavenJava") {
        from(components["java"])
    }
}

tasks.test {
    useJUnit()
    minHeapSize = "1024m"
    maxHeapSize = "2048m"

    testLogging {
        showStandardStreams = true
        exceptionFormat = FULL
    }

    miCiStage?.let {
        if (it == "test") {
            systemProperty("longTests", "true")
        }
    }
    longTests?.let { systemProperty("longTests", it) }
}<|MERGE_RESOLUTION|>--- conflicted
+++ resolved
@@ -122,27 +122,17 @@
     }
 }
 
-<<<<<<< HEAD
 val toObfuscate: Configuration by configurations.creating {
     @Suppress("UnstableApiUsage")
     shouldResolveConsistentlyWith(configurations.runtimeClasspath.get())
 }
 
 val mixcrAlgoVersion = "4.2.0-51-proguard"
-val milibVersionForTestFixtures = "2.3.0-19-alleles"
-val jacksonBomVersion = "2.14.1"
-val milmVersion = "2.7.0"
-
-dependencies {
-    api("com.milaboratory:mixcr-algo:$mixcrAlgoVersion")
-    platform("com.milaboratory:mixcr-algo:$mixcrAlgoVersion")
-    implementation("com.milaboratory:milm2-jvm:$milmVersion")
-=======
-
 val milibVersion = "2.3.0-20-master"
 val mitoolVersion = "1.6.0-40-main"
-val mixcrAlgoVersion = "4.2.0-54-tiny_things"
+
 val jacksonBomVersion = "2.14.2"
+val milmVersion = "2.7.0"
 
 dependencies {
     api("com.milaboratory:milib:$milibVersion")
@@ -152,7 +142,6 @@
         exclude("com.milaboratory", "mitool")
         exclude("com.milaboratory", "milib")
     }
->>>>>>> e8724f7f
 
     toObfuscate("com.milaboratory:mixcr-algo") { exclude("*", "*") }
     toObfuscate("com.milaboratory:milib") { exclude("*", "*") }
@@ -161,6 +150,8 @@
     toObfuscate("io.repseq:repseqio") { exclude("*", "*") }
     toObfuscate("com.milaboratory:milm2-jvm") { exclude("*", "*") }
 
+    implementation("com.milaboratory:milm2-jvm:$milmVersion")
+
     implementation(platform("com.fasterxml.jackson:jackson-bom:$jacksonBomVersion"))
     implementation("com.fasterxml.jackson.module:jackson-module-kotlin")
 
@@ -172,7 +163,7 @@
     runtimeOnly("org.apache.logging.log4j:log4j-core:2.20.0")
 
     testImplementation("junit:junit:4.13.2")
-    testImplementation(testFixtures("com.milaboratory:milib:$milibVersionForTestFixtures"))
+    testImplementation(testFixtures("com.milaboratory:milib:$milibVersion"))
     testImplementation("org.mockito:mockito-all:1.10.19")
     testImplementation("io.kotest:kotest-assertions-core:5.3.0")
 
