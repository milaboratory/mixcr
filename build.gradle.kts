import com.github.jengelman.gradle.plugins.shadow.tasks.ShadowJar
import com.palantir.gradle.gitversion.VersionDetails
import groovy.lang.Closure
import org.jetbrains.kotlin.gradle.tasks.KotlinCompile
import java.net.InetAddress


val miplotsVersion = "1.0.0"
val milibVersion = "2.0.0"
val repseqioVersion = "1.3.5-10-05b9291c5e"
val jacksonVersion = "2.12.4"
val letsPlotLibraryVersion = "2.1.0"
val letsPlotKotlinApiVersion = "3.1.1"
val dataframeVersion = "0.8.0-dev-808"

plugins {
    `java-library`
    application
    `maven-publish`
    id("com.palantir.git-version") version "0.12.3"
<<<<<<< HEAD
    id("com.github.johnrengelman.shadow") version "7.0.0"
    kotlin("jvm") version "1.6.0-M1"
    id("org.jetbrains.kotlin.plugin.dataframe") version "0.8.0-dev-808"
=======
    id("com.github.johnrengelman.shadow") version "7.1.2"
>>>>>>> cb413f09
}

// Make IDE aware of the generated code:
kotlin.sourceSets.getByName("main").kotlin.srcDir("build/generated/ksp/main/kotlin/")

val miRepoAccessKeyId: String by project
val miRepoSecretAccessKey: String by project

val versionDetails: Closure<VersionDetails> by extra
val gitDetails = versionDetails()

val longTests: String? by project

group = "com.milaboratory"
val gitLastTag = gitDetails.lastTag.removePrefix("v")
version =
    if (gitDetails.commitDistance == 0) gitLastTag
    else "${gitLastTag}-${gitDetails.commitDistance}-${gitDetails.gitHash}"
description = "MiXCR"

java {
    sourceCompatibility = JavaVersion.VERSION_11
    withSourcesJar()
    withJavadocJar()
}

application {
    mainClass.set("com.milaboratory.mixcr.cli.Main")
}

tasks.withType<JavaCompile>() {
    options.encoding = "UTF-8"
}

tasks.withType<Javadoc> {
    (options as StandardJavadocDocletOptions).addStringOption("Xdoclint:none", "-quiet")
}

tasks.register("createInfoFile") {
    doLast {
        projectDir
            .resolve("build_info.json")
            .writeText("""{"version":"$version"}""")
    }
}

repositories {
    mavenCentral()
    maven("https://jitpack.io")

    // Snapshot versions of milib and repseqio distributed via this repo
    maven {
        url = uri("https://pub.maven.milaboratory.com")
    }
}

dependencies {
    api("com.milaboratory:miplots:$miplotsVersion")
    api("com.milaboratory:milib:$milibVersion")
    api("io.repseq:repseqio:$repseqioVersion") {
        exclude("com.milaboratory", "milib")
    }

    implementation("com.fasterxml.jackson.core:jackson-databind:$jacksonVersion")
    implementation("commons-io:commons-io:2.7")
    implementation("commons-io:commons-io:2.7")
    implementation("org.lz4:lz4-java:1.4.1")
    implementation("net.sf.trove4j:trove4j:3.0.3")
    implementation("info.picocli:picocli:4.1.1")
    implementation("com.google.guava:guava:30.1.1-jre")

    testImplementation("junit:junit:4.13.2")
    implementation(testFixtures("com.milaboratory:milib:$milibVersion"))
    testImplementation("org.mockito:mockito-all:1.9.5")

    // plots
    implementation(kotlin("stdlib"))

    implementation("org.apache.xmlgraphics:fop-transcoder:2.6")
    implementation("org.apache.pdfbox:pdfbox:2.0.21")

    implementation("org.apache.commons:commons-csv:1.9.0")
    implementation("org.jetbrains.kotlinx:dataframe:$dataframeVersion")
    implementation("org.jetbrains.lets-plot:lets-plot-common:$letsPlotLibraryVersion")
    implementation("org.jetbrains.lets-plot:lets-plot-kotlin-jvm:$letsPlotKotlinApiVersion")
}

val writeBuildProperties by tasks.registering(WriteProperties::class) {
    outputFile = file("${sourceSets.main.get().output.resourcesDir}/${project.name}-build.properties")
    property("version", version)
    property("name", "MiXCR")
    property("revision", gitDetails.gitHash)
    property("branch", gitDetails.branchName ?: "no_branch")
    property("host", InetAddress.getLocalHost().hostName)
    property("timestamp", System.currentTimeMillis())
}

tasks.processResources {
    dependsOn(writeBuildProperties)
}

val shadowJar = tasks.withType<ShadowJar> {
    minimize {
        exclude(dependency("io.repseq:repseqio"))
        exclude(dependency("com.milaboratory:milib"))
        exclude(dependency("org.lz4:lz4-java"))
        exclude(dependency("com.fasterxml.jackson.core:jackson-databind"))

        exclude(dependency("log4j:log4j"))
        exclude(dependency("org.slf4j:slf4j-api"))
        exclude(dependency("commons-logging:commons-logging"))
        exclude(dependency("ch.qos.logback:logback-core"))
        exclude(dependency("ch.qos.logback:logback-classic"))
    }
}

val distributionZip by tasks.registering(Zip::class) {
    archiveFileName.set("${project.name}.zip")
    destinationDirectory.set(file("$buildDir/distributions"))
    from(shadowJar) {
        rename("-.*\\.jar", "\\.jar")
    }
    from("${project.rootDir}/mixcr")
    from("${project.rootDir}/LICENSE")
}

publishing {
    repositories {
        maven {
            name = "mipriv"
            url = uri("s3://milaboratory-artefacts-private-files.s3.eu-central-1.amazonaws.com/maven")

            authentication {
                credentials(AwsCredentials::class) {
                    accessKey = miRepoAccessKeyId
                    secretKey = miRepoSecretAccessKey
                }
            }
        }
    }

    publications.create<MavenPublication>("mavenJava") {
        from(components["java"])
    }
}

tasks.test {
    useJUnit()
    minHeapSize = "1024m"
    maxHeapSize = "2048m"

    longTests?.let { systemProperty("longTests", it) }
}

val compileKotlin: KotlinCompile by tasks
compileKotlin.kotlinOptions {
    jvmTarget = "11"
}
val compileTestKotlin: KotlinCompile by tasks
compileTestKotlin.kotlinOptions {
    jvmTarget = "11"
}<|MERGE_RESOLUTION|>--- conflicted
+++ resolved
@@ -11,20 +11,15 @@
 val jacksonVersion = "2.12.4"
 val letsPlotLibraryVersion = "2.1.0"
 val letsPlotKotlinApiVersion = "3.1.1"
-val dataframeVersion = "0.8.0-dev-808"
 
 plugins {
     `java-library`
     application
     `maven-publish`
     id("com.palantir.git-version") version "0.12.3"
-<<<<<<< HEAD
     id("com.github.johnrengelman.shadow") version "7.0.0"
     kotlin("jvm") version "1.6.0-M1"
     id("org.jetbrains.kotlin.plugin.dataframe") version "0.8.0-dev-808"
-=======
-    id("com.github.johnrengelman.shadow") version "7.1.2"
->>>>>>> cb413f09
 }
 
 // Make IDE aware of the generated code:
@@ -107,9 +102,6 @@
     implementation("org.apache.pdfbox:pdfbox:2.0.21")
 
     implementation("org.apache.commons:commons-csv:1.9.0")
-    implementation("org.jetbrains.kotlinx:dataframe:$dataframeVersion")
-    implementation("org.jetbrains.lets-plot:lets-plot-common:$letsPlotLibraryVersion")
-    implementation("org.jetbrains.lets-plot:lets-plot-kotlin-jvm:$letsPlotKotlinApiVersion")
 }
 
 val writeBuildProperties by tasks.registering(WriteProperties::class) {
