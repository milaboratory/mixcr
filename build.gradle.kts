--- conflicted
+++ resolved
@@ -101,11 +101,7 @@
 val milibVersion = "2.1.0-5-order_maps_in_json"
 val repseqioVersion = "1.5.0-1-comparable_chains"
 val miplotsVersion = "1.1.0"
-<<<<<<< HEAD
 val mitoolVersion = "1.3.0-4-sorting_key"
-=======
-val mitoolVersion = "1.3.0-2-main"
->>>>>>> 306458bd
 val jacksonBomVersion = "2.14.0"
 val redberryPipeVersion = "1.3.0"
 
