import com.bmuschko.gradle.docker.tasks.image.DockerBuildImage
import com.bmuschko.gradle.docker.tasks.image.Dockerfile
import com.github.jengelman.gradle.plugins.shadow.ShadowJavaPlugin.SHADOW_GROUP
import com.github.jengelman.gradle.plugins.shadow.tasks.ShadowJar
import com.palantir.gradle.gitversion.VersionDetails
import de.undercouch.gradle.tasks.download.Download
import groovy.lang.Closure
import org.gradle.api.tasks.testing.logging.TestExceptionFormat.FULL
import org.jetbrains.kotlin.gradle.internal.ensureParentDirsCreated
import org.jetbrains.kotlin.gradle.tasks.KotlinCompile
import proguard.gradle.ProGuardTask
import java.net.InetAddress

buildscript {
    repositories {
        mavenCentral()
    }
    dependencies {
        classpath("com.guardsquare:proguard-gradle:7.2.1") {
            exclude("com.android.tools.build", "gradle")
        }
    }
}

gradle.startParameter.excludedTaskNames += listOf(
    "assembleDist",
    "assembleShadowDist",
    "distTar",
    "distZip",
    "installDist",
    "installShadowDist",
    "shadowDistTar",
    "shadowDistZip"
)

plugins {
    `java-library`
    application
    `maven-publish`
    kotlin("jvm") version "1.7.10"
    id("com.palantir.git-version") version "0.15.0"
    id("com.github.johnrengelman.shadow") version "7.1.2"
    id("com.bmuschko.docker-java-application") version "7.4.0"
    id("de.undercouch.download") version "5.1.0"
}

val miRepoAccessKeyId: String? by project
val miRepoSecretAccessKey: String? by project

val productionBuild: Boolean? by project

val versionDetails: Closure<VersionDetails> by extra
val gitDetails = versionDetails()

fun boolProperty(name: String): Boolean {
    return ((properties[name] as String?) ?: "false").toBoolean()
}

val isMiCi = boolProperty("mi-ci")
val isRelease = boolProperty("mi-release")

val longTests: String? by project
val miCiStage = properties["mi-ci-stage"] as String?

group = "com.milaboratory"
version = if (version != "unspecified") version else ""
description = "MiXCR"

java {
    sourceCompatibility = JavaVersion.VERSION_1_8
    withSourcesJar()
    withJavadocJar()
}

tasks.withType<KotlinCompile> {
    kotlinOptions.jvmTarget = "1.8"
}

application {
    mainClass.set("com.milaboratory.mixcr.cli.Main")
    applicationDefaultJvmArgs = listOf("-Xmx8g")
}

tasks.withType<JavaExec> {
    if (project.hasProperty("runWorkingDir")) {
        val runWorkingDir: String by project
        workingDir = file(runWorkingDir)
    }
}

tasks.jar {
    manifest {
        attributes("Main-Class" to "com.milaboratory.mixcr.cli.Main")
    }
}

tasks.withType<JavaCompile> {
    options.encoding = "UTF-8"
}

tasks.withType<Javadoc> {
    enabled = false
    // options {
    //     this as StandardJavadocDocletOptions
    //     addStringOption("Xdoclint:none", "-quiet")
    // }
}

repositories {
    // mavenLocal()

    mavenCentral()

    // Snapshot versions of redberry-pipe, milib and repseqio distributed via this repo
    maven {
        url = uri("https://pub.maven.milaboratory.com")
    }

    maven {
        url = uri("s3://milaboratory-artefacts-private-files.s3.eu-central-1.amazonaws.com/maven")
        authentication {
            credentials(AwsCredentials::class) {
                accessKey = miRepoAccessKeyId
                secretKey = miRepoSecretAccessKey
            }
        }
    }
}

val toObfuscate: Configuration by configurations.creating {
    @Suppress("UnstableApiUsage")
    shouldResolveConsistentlyWith(configurations.runtimeClasspath.get())
}

val obfuscationLibs: Configuration by configurations.creating

<<<<<<< HEAD
val mixcrAlgoVersion = "4.3.0-70-new-presets"
=======
val mixcrAlgoVersion = "4.3.0-56-alleles"
>>>>>>> 18135220
val milibVersion = "2.4.0-19-alleles"
val mitoolVersion = "1.7.0-11-migex"
val repseqioVersion = "1.8.0-27-master"

val picocliVersion = "4.6.3"
val jacksonBomVersion = "2.14.2"
val milmVersion = "3.5.0"

val cliktVersion = "3.5.0"
val jcommanderVersion = "1.72"

dependencies {
    api("com.milaboratory:milib:$milibVersion")
    api("com.milaboratory:mitool:$mitoolVersion")
    api("io.repseq:repseqio:$repseqioVersion")

    api("com.milaboratory:mixcr-algo:$mixcrAlgoVersion") {
        exclude("com.milaboratory", "mitool")
        exclude("com.milaboratory", "milib")
        exclude("io.repseq", "repseqio")
    }

    toObfuscate("com.milaboratory:mixcr-algo") { exclude("*", "*") }
    toObfuscate("com.milaboratory:milib") { exclude("*", "*") }
    toObfuscate("com.milaboratory:mitool") { exclude("*", "*") }
    toObfuscate("io.repseq:repseqio") { exclude("*", "*") }
    toObfuscate("com.milaboratory:milm2-jvm") { exclude("*", "*") }

    // proguard require classes that were inherited
    obfuscationLibs("com.github.ajalt.clikt:clikt:$cliktVersion") { exclude("*", "*") }
    obfuscationLibs("com.beust:jcommander:$jcommanderVersion") { exclude("*", "*") }

    implementation("com.milaboratory:milm2-jvm:$milmVersion")

    implementation(platform("com.fasterxml.jackson:jackson-bom:$jacksonBomVersion"))
    implementation("com.fasterxml.jackson.module:jackson-module-kotlin")

    implementation("info.picocli:picocli:$picocliVersion")

    // // this way dependency will not be transient, but will be included in application
    // compileOnly("info.picocli:picocli:$picocliVersion")
    // shadow("info.picocli:picocli:$picocliVersion")
    // testImplementation("info.picocli:picocli:$picocliVersion")

    implementation("net.sf.trove4j:trove4j:3.0.3")
    implementation("com.github.victools:jsonschema-generator:4.27.0")
    implementation("com.github.victools:jsonschema-module-jackson:4.27.0")

    shadow("org.apache.logging.log4j:log4j-core:2.20.0")
    testImplementation("org.apache.logging.log4j:log4j-core:2.20.0")

    testImplementation("junit:junit:4.13.2")
    testImplementation(testFixtures("com.milaboratory:milib:$milibVersion"))
    testImplementation("org.mockito:mockito-all:1.10.19")
    testImplementation("io.kotest:kotest-assertions-core:5.3.0")

    // for working reflection scanning
    testImplementation("com.github.ajalt.clikt:clikt:$cliktVersion")
    testImplementation("com.beust:jcommander:$jcommanderVersion")

    testImplementation("org.reflections:reflections:0.10.2")

    testImplementation("org.lz4:lz4-java:1.8.0")
}

val obfuscateRuntime: Configuration by configurations.creating {
    fun ResolvedModuleVersion.asMap() = mapOf(
        "group" to id.group,
        "name" to id.name,
        "version" to id.version
    )

    defaultDependencies {
        val toExclude = toObfuscate.resolvedConfiguration.resolvedArtifacts
            .map { it.moduleVersion.id.group to it.moduleVersion.id.name }
            .toSet()

        configurations.runtimeClasspath.get().resolvedConfiguration.resolvedArtifacts
            .filterNot { (it.moduleVersion.id.group to it.moduleVersion.id.name) in toExclude }
            .forEach {
                add(
                    project.dependencies.create(it.moduleVersion.asMap())
                )
            }
    }
}

val writeBuildProperties by tasks.registering(WriteProperties::class) {
    group = "build"
    outputFile = file("${sourceSets.main.get().output.resourcesDir}/${project.name}-build.properties")
    property("version", version)
    property("name", "MiXCR")
    property("revision", gitDetails.gitHash)
    property("branch", gitDetails.branchName ?: "no_branch")
    property("host", InetAddress.getLocalHost().hostName)
    property("production", productionBuild == true)
    property("timestamp", System.currentTimeMillis())
}

val unzipOldPresets by tasks.registering(Copy::class) {
    val outputDir = sourceSets.main.get().output.resourcesDir!!.resolve("mixcr_presets/old_version")
    doFirst {
        outputDir.deleteRecursively()
        outputDir.mkdirs()
    }

    val archives = projectDir.resolve("old_presets").listFiles()!!

    archives.forEach { archive ->
        from(tarTree(archive))
        into(outputDir)
    }
}

val generatePresetFileList by tasks.registering {
    group = "build"
<<<<<<< HEAD
    val outputFile = file("${sourceSets.main.get().output.resourcesDir}/presets/file_list.txt")
=======
    val outputFile = sourceSets.main.get().output.resourcesDir!!.resolve("mixcr_presets/file_list.txt")
>>>>>>> 18135220
    doLast {
        val source = sourceSets.main.get().output.resourcesDir!!.resolve("mixcr_presets")
        val yamls = layout.files({
<<<<<<< HEAD
            file("src/main/resources/presets").walk()
                .filter { it.extension == "yaml" }
                .map { it.relativeTo(file("src/main/resources/presets")) }
=======
            source.walk()
                .filter { it.extension == "yaml" }
                .map { it.relativeTo(source) }
>>>>>>> 18135220
                .toList()
        })
        outputFile.ensureParentDirsCreated()
        outputFile.writeText(yamls
            .map { relativePath(it) }
            .sorted()
            .joinToString("\n"))
    }
}

tasks.processResources {
    dependsOn(unzipOldPresets)
    dependsOn(writeBuildProperties)
    finalizedBy(generatePresetFileList)
}

val obfuscate by tasks.registering(ProGuardTask::class) {
    group = "build"

    configuration("mixcr.pro")

    dependsOn(tasks.jar)
    dependsOn(obfuscateRuntime.buildDependencies)

    injars(tasks.jar)
    injars(toObfuscate)
    libraryjars(obfuscateRuntime)
    libraryjars(configurations.shadow)
    libraryjars(obfuscationLibs)

    outjars(buildDir.resolve("libs/mixcr-obfuscated.jar"))

    printconfiguration(buildDir.resolve("proguard.config.pro"))
    printmapping(buildDir.resolve("proguard-mapping.txt"))

    if (org.gradle.internal.jvm.Jvm.current().jre == null)
        listOf("java.base.jmod", "java.prefs.jmod", "java.scripting.jmod").map {
            libraryjars(
                hashMapOf("jarfilter" to "!**.jar", "filter" to "!module-info.class"),
                org.gradle.internal.jvm.Jvm.current().javaHome.resolve("jmods/${it}").absolutePath
            )
        }
    else
        listOf("rt.jar", "jce.jar", "jsse.jar").map {
            libraryjars(org.gradle.internal.jvm.Jvm.current().jre!!.resolve("lib/${it}"))
        }
}

val shadowJarAfterObfuscation by tasks.creating(ShadowJar::class) {
    group = SHADOW_GROUP
    description = "Create a combined JAR of obfuscated project and runtime dependencies"
    manifest.inheritFrom(tasks.jar.get().manifest)
    dependsOn(obfuscate)
    from(obfuscate.get().outJarFiles)
    archiveClassifier.set("all")
    // copy from com/github/jengelman/gradle/plugins/shadow/ShadowJavaPlugin.groovy:86
    exclude("META-INF/INDEX.LIST", "META-INF/*.SF", "META-INF/*.DSA", "META-INF/*.RSA", "module-info.class")
    configurations = listOf(obfuscateRuntime, project.configurations.shadow.get())
}

tasks.named<ShadowJar>("shadowJar") {
    configurations += project.configurations.shadow.get()
}

val distributionZip by tasks.registering(Zip::class) {
    group = "distribution"
    archiveFileName.set("${project.name}.zip")
    destinationDirectory.set(file("$buildDir/distributions"))
    from(shadowJarAfterObfuscation) {
        rename("-.*\\.jar", "\\.jar")
    }
    from("${project.rootDir}/${project.name}")
    from("${project.rootDir}/LICENSE")
}

val prepareDockerContext by tasks.registering(Copy::class) {
    group = "docker"
    from(shadowJarAfterObfuscation) {
        rename("-.*\\.jar", "\\.jar")
    }
    from("${project.rootDir}/${project.name}")
    from("${project.rootDir}/LICENSE")
    into(layout.buildDirectory.dir("docker"))
}

val prepareIMGTDockerContext by tasks.registering(Download::class) {
    group = "docker"
    dependsOn(prepareDockerContext)
    src("https://github.com/repseqio/library-imgt/releases/download/v8/imgt.202214-2.sv8.json.gz")
    dest(layout.buildDirectory.dir("docker"))
}

val commonDockerContents: Dockerfile.() -> Unit = {
    from("eclipse-temurin:17-jre")
    label(mapOf("maintainer" to "MiLaboratories Inc <support@milaboratories.com>"))
    runCommand("mkdir /work /opt/${project.name}")
    workingDir("/work")
    environmentVariable("PATH", "/opt/${project.name}:\${PATH}")
    copyFile("LICENSE", "/opt/${project.name}/LICENSE")
    copyFile(project.name, "/opt/${project.name}/${project.name}")
    entryPoint(project.name)
    copyFile("${project.name}.jar", "/opt/${project.name}/${project.name}.jar")
}

val createDockerfile by tasks.registering(Dockerfile::class) {
    group = "docker"
    dependsOn(prepareDockerContext)
    commonDockerContents()
}

val imgtDockerfile = layout.buildDirectory.file("docker/Dockerfile.imgt")

val createIMGTDockerfile by tasks.registering(Dockerfile::class) {
    group = "docker"
    dependsOn(createDockerfile)
    dependsOn(prepareIMGTDockerContext)
    destFile.set(imgtDockerfile)
    commonDockerContents()
    copyFile("imgt*", "/opt/${project.name}/")
}

val buildDockerImage by tasks.registering(DockerBuildImage::class) {
    group = "docker"
    dependsOn(createDockerfile)
    images.set(setOf(project.name) + if (version == "") emptySet() else setOf("${project.name}:${version}"))
}

val buildIMGTDockerImage by tasks.registering(DockerBuildImage::class) {
    group = "docker"
    dependsOn(createIMGTDockerfile)
    dockerFile.set(imgtDockerfile)
    images.set(setOf(project.name + ":latest-imgt") + if (version == "") emptySet() else setOf("${project.name}:${version}-imgt"))
}

publishing {
    repositories {
        if (miRepoAccessKeyId != null && miRepoSecretAccessKey != null) {
            maven {
                name = "mipriv"
                url = uri("s3://milaboratory-artefacts-private-files.s3.eu-central-1.amazonaws.com/maven")

                authentication {
                    credentials(AwsCredentials::class) {
                        accessKey = miRepoAccessKeyId!!
                        secretKey = miRepoSecretAccessKey!!
                    }
                }
            }
        }
    }

    publications.create<MavenPublication>("mavenJava") {
        from(components["java"])
    }
}

tasks.test {
    useJUnit()
    minHeapSize = "1024m"
    maxHeapSize = "2048m"

    testLogging {
        showStandardStreams = true
        exceptionFormat = FULL
    }

    miCiStage?.let {
        if (it == "test") {
            systemProperty("longTests", "true")
        }
    }
    longTests?.let { systemProperty("longTests", it) }
}<|MERGE_RESOLUTION|>--- conflicted
+++ resolved
@@ -134,11 +134,7 @@
 
 val obfuscationLibs: Configuration by configurations.creating
 
-<<<<<<< HEAD
 val mixcrAlgoVersion = "4.3.0-70-new-presets"
-=======
-val mixcrAlgoVersion = "4.3.0-56-alleles"
->>>>>>> 18135220
 val milibVersion = "2.4.0-19-alleles"
 val mitoolVersion = "1.7.0-11-migex"
 val repseqioVersion = "1.8.0-27-master"
@@ -239,7 +235,7 @@
 }
 
 val unzipOldPresets by tasks.registering(Copy::class) {
-    val outputDir = sourceSets.main.get().output.resourcesDir!!.resolve("mixcr_presets/old_version")
+    val outputDir = sourceSets.main.get().output.resourcesDir!!.resolve("presets/old_version")
     doFirst {
         outputDir.deleteRecursively()
         outputDir.mkdirs()
@@ -255,23 +251,13 @@
 
 val generatePresetFileList by tasks.registering {
     group = "build"
-<<<<<<< HEAD
-    val outputFile = file("${sourceSets.main.get().output.resourcesDir}/presets/file_list.txt")
-=======
-    val outputFile = sourceSets.main.get().output.resourcesDir!!.resolve("mixcr_presets/file_list.txt")
->>>>>>> 18135220
+    val outputFile = sourceSets.main.get().output.resourcesDir!!.resolve("presets/file_list.txt")
     doLast {
-        val source = sourceSets.main.get().output.resourcesDir!!.resolve("mixcr_presets")
+        val source = sourceSets.main.get().output.resourcesDir!!.resolve("presets")
         val yamls = layout.files({
-<<<<<<< HEAD
-            file("src/main/resources/presets").walk()
-                .filter { it.extension == "yaml" }
-                .map { it.relativeTo(file("src/main/resources/presets")) }
-=======
             source.walk()
                 .filter { it.extension == "yaml" }
                 .map { it.relativeTo(source) }
->>>>>>> 18135220
                 .toList()
         })
         outputFile.ensureParentDirsCreated()
