import com.github.jengelman.gradle.plugins.shadow.tasks.ShadowJar
import com.palantir.gradle.gitversion.VersionDetails
import groovy.lang.Closure
import org.gradle.api.tasks.testing.logging.TestExceptionFormat.FULL
import java.net.InetAddress

gradle.startParameter.excludedTaskNames += listOf(
    "assembleDist",
    "assembleShadowDist",
    "distTar",
    "distZip",
    "installDist",
    "installShadowDist",
    "shadowDistTar",
    "shadowDistZip"
)

val dataframeVersion = "0.8.0-rc-8"

plugins {
    `java-library`
    application
    `maven-publish`
    kotlin("jvm") version "1.6.21"
    id("org.jetbrains.kotlin.plugin.dataframe") version "0.8.0-rc-8"
    id("com.palantir.git-version") version "0.13.0" // don't upgrade, latest version that runs on Java 8
    id("com.github.johnrengelman.shadow") version "7.1.2"
}
// Make IDE aware of the generated code:
kotlin.sourceSets.getByName("main").kotlin.srcDir("build/generated/ksp/main/kotlin/")


val miRepoAccessKeyId: String? by project
val miRepoSecretAccessKey: String? by project

val productionBuild: Boolean? by project

val versionDetails: Closure<VersionDetails> by extra
val gitDetails = versionDetails()

fun boolProperty(name: String): Boolean {
    return ((properties[name] as String?) ?: "false").toBoolean()
}

val isMiCi = boolProperty("mi-ci")
val isRelease = boolProperty("mi-release")

val longTests: String? by project
val miCiStage = properties["mi-ci-stage"] as String?
description = "MiXCR"

java {
    sourceCompatibility = JavaVersion.VERSION_1_8
    withSourcesJar()
    withJavadocJar()
}

application {
    mainClass.set("com.milaboratory.mixcr.cli.Main")
}

tasks.withType<JavaCompile> {
    options.encoding = "UTF-8"
}

tasks.withType<Javadoc> {
    options {
        this as StandardJavadocDocletOptions
        addStringOption("Xdoclint:none", "-quiet")
    }
}

repositories {
    // mavenLocal()

    mavenCentral()

    // Snapshot versions of redberry-pipe, milib and repseqio distributed via this repo
    maven {
        url = uri("https://pub.maven.milaboratory.com")
    }
}

<<<<<<< HEAD
val milibVersion = "1.15.0-47-master"
val repseqioVersion = "1.3.5-31-master"
val mitoolVersion = "0.9.1-13-main"
val miplotsVersion = "0.1-19-master"
=======
val milibVersion = "1.15.0-49-master"
val repseqioVersion = "1.3.5-30-master"
val miplotsVersion = "0.1-22-master"
>>>>>>> 67935b24
val jacksonBomVersion = "2.13.3"

dependencies {
    implementation("com.milaboratory:milib:$milibVersion")
    implementation("io.repseq:repseqio:$repseqioVersion") {
        exclude("com.milaboratory", "milib")
    }
    implementation("com.milaboratory:mitool:$mitoolVersion"){
        exclude("com.milaboratory", "milib")
    }
    implementation("com.milaboratory:miplots:$miplotsVersion")

    // implementation("com.milaboratory:milm2-jvm:0.2.0-test-2") { isChanging = true }
    implementation("com.milaboratory:milm2-jvm:1.1.0")

    implementation(platform("com.fasterxml.jackson:jackson-bom:$jacksonBomVersion"))
    implementation("com.fasterxml.jackson.module:jackson-module-kotlin")

    implementation("commons-io:commons-io:2.11.0")
    implementation("org.lz4:lz4-java:1.8.0")
    implementation("net.sf.trove4j:trove4j:3.0.3")
    implementation("info.picocli:picocli:4.1.1")
    implementation("com.google.guava:guava:31.1-jre")
    implementation("com.itextpdf:itext7-core:7.2.1")
    implementation("com.itextpdf:layout:7.2.1")

    testImplementation("junit:junit:4.13.2")
    implementation(testFixtures("com.milaboratory:milib:$milibVersion"))
    testImplementation("org.mockito:mockito-all:1.10.19")
}

val writeBuildProperties by tasks.registering(WriteProperties::class) {
    outputFile = file("${sourceSets.main.get().output.resourcesDir}/${project.name}-build.properties")
    property("version", version)
    property("name", "MiXCR")
    property("revision", gitDetails.gitHash)
    property("branch", gitDetails.branchName ?: "no_branch")
    property("host", InetAddress.getLocalHost().hostName)
    property("production", productionBuild == true)
    property("timestamp", System.currentTimeMillis())
}

tasks.processResources {
    dependsOn(writeBuildProperties)
}

val shadowJar = tasks.withType<ShadowJar> {
//    minimize {
//        exclude(dependency("io.repseq:repseqio"))
//        exclude(dependency("com.milaboratory:milib"))
//        exclude(dependency("org.lz4:lz4-java"))
//        exclude(dependency("com.fasterxml.jackson.core:jackson-databind"))
//
//        exclude(dependency("log4j:log4j"))
//        exclude(dependency("org.slf4j:slf4j-api"))
//        exclude(dependency("commons-logging:commons-logging"))
//        exclude(dependency("ch.qos.logback:logback-core"))
//        exclude(dependency("ch.qos.logback:logback-classic"))
//    }
}

val distributionZip by tasks.registering(Zip::class) {
    group = "distribution"
    archiveFileName.set("${project.name}.zip")
    destinationDirectory.set(file("$buildDir/distributions"))
    from(shadowJar) {
        rename("-.*\\.jar", "\\.jar")
    }
    from("${project.rootDir}/mixcr")
    from("${project.rootDir}/LICENSE")
}

publishing {
    repositories {
        if (miRepoAccessKeyId != null) {
            maven {
                name = "mipriv"
                url = uri("s3://milaboratory-artefacts-private-files.s3.eu-central-1.amazonaws.com/maven")

                authentication {
                    credentials(AwsCredentials::class) {
                        accessKey = miRepoAccessKeyId!!
                        secretKey = miRepoSecretAccessKey!!
                    }
                }
            }
        }
    }

    publications.create<MavenPublication>("mavenJava") {
        from(components["java"])
    }
}

tasks.test {
    useJUnit()
    minHeapSize = "1024m"
    maxHeapSize = "2048m"

    testLogging {
        showStandardStreams = true
        exceptionFormat = FULL
    }

    miCiStage?.let {
        if (it == "test") {
            systemProperty("longTests", "true")
        }
    }
    longTests?.let { systemProperty("longTests", it) }
}<|MERGE_RESOLUTION|>--- conflicted
+++ resolved
@@ -81,16 +81,10 @@
     }
 }
 
-<<<<<<< HEAD
-val milibVersion = "1.15.0-47-master"
+val milibVersion = "1.15.0-49-master"
 val repseqioVersion = "1.3.5-31-master"
 val mitoolVersion = "0.9.1-13-main"
-val miplotsVersion = "0.1-19-master"
-=======
-val milibVersion = "1.15.0-49-master"
-val repseqioVersion = "1.3.5-30-master"
 val miplotsVersion = "0.1-22-master"
->>>>>>> 67935b24
 val jacksonBomVersion = "2.13.3"
 
 dependencies {
