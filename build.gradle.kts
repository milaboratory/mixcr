import com.bmuschko.gradle.docker.tasks.image.DockerBuildImage
import com.bmuschko.gradle.docker.tasks.image.Dockerfile
import com.github.jengelman.gradle.plugins.shadow.ShadowJavaPlugin.SHADOW_GROUP
import com.github.jengelman.gradle.plugins.shadow.tasks.ShadowJar
import com.palantir.gradle.gitversion.VersionDetails
import de.undercouch.gradle.tasks.download.Download
import groovy.lang.Closure
import org.gradle.api.tasks.testing.logging.TestExceptionFormat.FULL
import org.jetbrains.kotlin.gradle.internal.ensureParentDirsCreated
import org.jetbrains.kotlin.gradle.tasks.KotlinCompile
import proguard.gradle.ProGuardTask
import java.net.InetAddress

buildscript {
    repositories {
        mavenCentral()
    }
    dependencies {
        classpath("com.guardsquare:proguard-gradle:7.2.1") {
            exclude("com.android.tools.build", "gradle")
        }
    }
}

gradle.startParameter.excludedTaskNames += listOf(
    "assembleDist",
    "assembleShadowDist",
    "distTar",
    "distZip",
    "installDist",
    "installShadowDist",
    "shadowDistTar",
    "shadowDistZip"
)

plugins {
    `java-library`
    application
    `maven-publish`
    kotlin("jvm") version "1.7.10"
    id("com.palantir.git-version") version "0.15.0"
    id("com.github.johnrengelman.shadow") version "7.1.2"
    id("com.bmuschko.docker-java-application") version "7.4.0"
    id("de.undercouch.download") version "5.1.0"
}

val miRepoAccessKeyId: String? by project
val miRepoSecretAccessKey: String? by project

val productionBuild: Boolean? by project

val versionDetails: Closure<VersionDetails> by extra
val gitDetails = versionDetails()

fun boolProperty(name: String): Boolean {
    return ((properties[name] as String?) ?: "false").toBoolean()
}

val isMiCi = boolProperty("mi-ci")
val isRelease = boolProperty("mi-release")

val longTests: String? by project
val miCiStage = properties["mi-ci-stage"] as String?

group = "com.milaboratory"
version = if (version != "unspecified") version else ""
description = "MiXCR"

java {
    sourceCompatibility = JavaVersion.VERSION_1_8
    withSourcesJar()
    withJavadocJar()
}

tasks.withType<KotlinCompile> {
    kotlinOptions.jvmTarget = "1.8"
}

application {
    mainClass.set("com.milaboratory.mixcr.cli.Main")
    applicationDefaultJvmArgs = listOf("-Xmx8g")
}

tasks.withType<JavaExec> {
    if (project.hasProperty("runWorkingDir")) {
        val runWorkingDir: String by project
        workingDir = file(runWorkingDir)
    }
}

tasks.jar {
    manifest {
        attributes("Main-Class" to "com.milaboratory.mixcr.cli.Main")
    }
}

tasks.withType<JavaCompile> {
    options.encoding = "UTF-8"
}

tasks.withType<Javadoc> {
    enabled = false
    // options {
    //     this as StandardJavadocDocletOptions
    //     addStringOption("Xdoclint:none", "-quiet")
    // }
}

repositories {
    // mavenLocal()

    mavenCentral()

    // Snapshot versions of redberry-pipe, milib and repseqio distributed via this repo
    maven {
        url = uri("https://pub.maven.milaboratory.com")
    }

    maven {
        url = uri("s3://milaboratory-artefacts-private-files.s3.eu-central-1.amazonaws.com/maven")
        authentication {
            credentials(AwsCredentials::class) {
                accessKey = miRepoAccessKeyId
                secretKey = miRepoSecretAccessKey
            }
        }
    }
}

val toObfuscate: Configuration by configurations.creating {
    @Suppress("UnstableApiUsage")
    shouldResolveConsistentlyWith(configurations.runtimeClasspath.get())
}

val obfuscationLibs: Configuration by configurations.creating

<<<<<<< HEAD
val mixcrAlgoVersion = "4.3.0-66-new-presets"
=======
val mixcrAlgoVersion = "4.3.0-70-new-presets"
>>>>>>> 47037a52
val milibVersion = "2.4.0-19-alleles"
val mitoolVersion = "1.7.0-11-migex"
val repseqioVersion = "1.8.0-27-master"

val picocliVersion = "4.6.3"
val jacksonBomVersion = "2.14.2"
val milmVersion = "3.5.0"

val cliktVersion = "3.5.0"
val jcommanderVersion = "1.72"

dependencies {
    api("com.milaboratory:milib:$milibVersion")
    api("com.milaboratory:mitool:$mitoolVersion")
    api("io.repseq:repseqio:$repseqioVersion")

    api("com.milaboratory:mixcr-algo:$mixcrAlgoVersion") {
        exclude("com.milaboratory", "mitool")
        exclude("com.milaboratory", "milib")
        exclude("io.repseq", "repseqio")
    }

    toObfuscate("com.milaboratory:mixcr-algo") { exclude("*", "*") }
    toObfuscate("com.milaboratory:milib") { exclude("*", "*") }
    toObfuscate("com.milaboratory:mitool") { exclude("*", "*") }
    toObfuscate("io.repseq:repseqio") { exclude("*", "*") }
    toObfuscate("com.milaboratory:milm2-jvm") { exclude("*", "*") }

    // proguard require classes that were inherited
    obfuscationLibs("com.github.ajalt.clikt:clikt:$cliktVersion") { exclude("*", "*") }
    obfuscationLibs("com.beust:jcommander:$jcommanderVersion") { exclude("*", "*") }

    implementation("com.milaboratory:milm2-jvm:$milmVersion")

    implementation(platform("com.fasterxml.jackson:jackson-bom:$jacksonBomVersion"))
    implementation("com.fasterxml.jackson.module:jackson-module-kotlin")

    implementation("info.picocli:picocli:$picocliVersion")

    // // this way dependency will not be transient, but will be included in application
    // compileOnly("info.picocli:picocli:$picocliVersion")
    // shadow("info.picocli:picocli:$picocliVersion")
    // testImplementation("info.picocli:picocli:$picocliVersion")

    implementation("net.sf.trove4j:trove4j:3.0.3")
    implementation("com.github.victools:jsonschema-generator:4.27.0")
    implementation("com.github.victools:jsonschema-module-jackson:4.27.0")

    shadow("org.apache.logging.log4j:log4j-core:2.20.0")
    testImplementation("org.apache.logging.log4j:log4j-core:2.20.0")

    testImplementation("junit:junit:4.13.2")
    testImplementation(testFixtures("com.milaboratory:milib:$milibVersion"))
    testImplementation("org.mockito:mockito-all:1.10.19")
    testImplementation("io.kotest:kotest-assertions-core:5.3.0")

    // for working reflection scanning
    testImplementation("com.github.ajalt.clikt:clikt:$cliktVersion")
    testImplementation("com.beust:jcommander:$jcommanderVersion")

    testImplementation("org.reflections:reflections:0.10.2")

    testImplementation("org.lz4:lz4-java:1.8.0")
}

val obfuscateRuntime: Configuration by configurations.creating {
    fun ResolvedModuleVersion.asMap() = mapOf(
        "group" to id.group,
        "name" to id.name,
        "version" to id.version
    )

    defaultDependencies {
        val toExclude = toObfuscate.resolvedConfiguration.resolvedArtifacts
            .map { it.moduleVersion.id.group to it.moduleVersion.id.name }
            .toSet()

        configurations.runtimeClasspath.get().resolvedConfiguration.resolvedArtifacts
            .filterNot { (it.moduleVersion.id.group to it.moduleVersion.id.name) in toExclude }
            .forEach {
                add(
                    project.dependencies.create(it.moduleVersion.asMap())
                )
            }
    }
}

val writeBuildProperties by tasks.registering(WriteProperties::class) {
    group = "build"
    outputFile = file("${sourceSets.main.get().output.resourcesDir}/${project.name}-build.properties")
    property("version", version)
    property("name", "MiXCR")
    property("revision", gitDetails.gitHash)
    property("branch", gitDetails.branchName ?: "no_branch")
    property("host", InetAddress.getLocalHost().hostName)
    property("production", productionBuild == true)
    property("timestamp", System.currentTimeMillis())
}

val unzipOldPresets by tasks.registering(Copy::class) {
    val outputDir = sourceSets.main.get().output.resourcesDir!!.resolve("presets/old_version")
    doFirst {
        outputDir.deleteRecursively()
        outputDir.mkdirs()
    }

    val archives = projectDir.resolve("old_presets").listFiles()!!

    archives.forEach { archive ->
        from(tarTree(archive))
        into(outputDir)
    }
}

val generatePresetFileList by tasks.registering {
    group = "build"
    val outputFile = sourceSets.main.get().output.resourcesDir!!.resolve("presets/file_list.txt")
    doLast {
        val source = sourceSets.main.get().output.resourcesDir!!.resolve("presets")
        val yamls = layout.files({
            source.walk()
                .filter { it.extension == "yaml" }
                .map { it.relativeTo(source) }
                .toList()
        })
        outputFile.ensureParentDirsCreated()
        outputFile.writeText(yamls
            .map { relativePath(it) }
            .sorted()
            .joinToString("\n"))
    }
}

tasks.processResources {
    dependsOn(unzipOldPresets)
    dependsOn(writeBuildProperties)
    finalizedBy(generatePresetFileList)
}

val obfuscate by tasks.registering(ProGuardTask::class) {
    group = "build"

    configuration("mixcr.pro")

    dependsOn(tasks.jar)
    dependsOn(obfuscateRuntime.buildDependencies)

    injars(tasks.jar)
    injars(toObfuscate)
    libraryjars(obfuscateRuntime)
    libraryjars(configurations.shadow)
    libraryjars(obfuscationLibs)

    outjars(buildDir.resolve("libs/mixcr-obfuscated.jar"))

    printconfiguration(buildDir.resolve("proguard.config.pro"))
    printmapping(buildDir.resolve("proguard-mapping.txt"))

    if (org.gradle.internal.jvm.Jvm.current().jre == null)
        listOf("java.base.jmod", "java.prefs.jmod", "java.scripting.jmod").map {
            libraryjars(
                hashMapOf("jarfilter" to "!**.jar", "filter" to "!module-info.class"),
                org.gradle.internal.jvm.Jvm.current().javaHome.resolve("jmods/${it}").absolutePath
            )
        }
    else
        listOf("rt.jar", "jce.jar", "jsse.jar").map {
            libraryjars(org.gradle.internal.jvm.Jvm.current().jre!!.resolve("lib/${it}"))
        }
}

val shadowJarAfterObfuscation by tasks.creating(ShadowJar::class) {
    group = SHADOW_GROUP
    description = "Create a combined JAR of obfuscated project and runtime dependencies"
    manifest.inheritFrom(tasks.jar.get().manifest)
    dependsOn(obfuscate)
    from(obfuscate.get().outJarFiles)
    archiveClassifier.set("all")
    // copy from com/github/jengelman/gradle/plugins/shadow/ShadowJavaPlugin.groovy:86
    exclude("META-INF/INDEX.LIST", "META-INF/*.SF", "META-INF/*.DSA", "META-INF/*.RSA", "module-info.class")
    configurations = listOf(obfuscateRuntime, project.configurations.shadow.get())
}

tasks.named<ShadowJar>("shadowJar") {
    configurations += project.configurations.shadow.get()
}

val distributionZip by tasks.registering(Zip::class) {
    group = "distribution"
    archiveFileName.set("${project.name}.zip")
    destinationDirectory.set(file("$buildDir/distributions"))
    from(shadowJarAfterObfuscation) {
        rename("-.*\\.jar", "\\.jar")
    }
    from("${project.rootDir}/${project.name}")
    from("${project.rootDir}/LICENSE")
}

val prepareDockerContext by tasks.registering(Copy::class) {
    group = "docker"
    from(shadowJarAfterObfuscation) {
        rename("-.*\\.jar", "\\.jar")
    }
    from("${project.rootDir}/${project.name}")
    from("${project.rootDir}/LICENSE")
    into(layout.buildDirectory.dir("docker"))
}

val prepareIMGTDockerContext by tasks.registering(Download::class) {
    group = "docker"
    dependsOn(prepareDockerContext)
    src("https://github.com/repseqio/library-imgt/releases/download/v8/imgt.202214-2.sv8.json.gz")
    dest(layout.buildDirectory.dir("docker"))
}

val commonDockerContents: Dockerfile.() -> Unit = {
    from("eclipse-temurin:17-jre")
    label(mapOf("maintainer" to "MiLaboratories Inc <support@milaboratories.com>"))
    runCommand("mkdir /work /opt/${project.name}")
    workingDir("/work")
    environmentVariable("PATH", "/opt/${project.name}:\${PATH}")
    copyFile("LICENSE", "/opt/${project.name}/LICENSE")
    copyFile(project.name, "/opt/${project.name}/${project.name}")
    entryPoint(project.name)
    copyFile("${project.name}.jar", "/opt/${project.name}/${project.name}.jar")
}

val createDockerfile by tasks.registering(Dockerfile::class) {
    group = "docker"
    dependsOn(prepareDockerContext)
    commonDockerContents()
}

val imgtDockerfile = layout.buildDirectory.file("docker/Dockerfile.imgt")

val createIMGTDockerfile by tasks.registering(Dockerfile::class) {
    group = "docker"
    dependsOn(createDockerfile)
    dependsOn(prepareIMGTDockerContext)
    destFile.set(imgtDockerfile)
    commonDockerContents()
    copyFile("imgt*", "/opt/${project.name}/")
}

val buildDockerImage by tasks.registering(DockerBuildImage::class) {
    group = "docker"
    dependsOn(createDockerfile)
    images.set(setOf(project.name) + if (version == "") emptySet() else setOf("${project.name}:${version}"))
}

val buildIMGTDockerImage by tasks.registering(DockerBuildImage::class) {
    group = "docker"
    dependsOn(createIMGTDockerfile)
    dockerFile.set(imgtDockerfile)
    images.set(setOf(project.name + ":latest-imgt") + if (version == "") emptySet() else setOf("${project.name}:${version}-imgt"))
}

publishing {
    repositories {
        if (miRepoAccessKeyId != null && miRepoSecretAccessKey != null) {
            maven {
                name = "mipriv"
                url = uri("s3://milaboratory-artefacts-private-files.s3.eu-central-1.amazonaws.com/maven")

                authentication {
                    credentials(AwsCredentials::class) {
                        accessKey = miRepoAccessKeyId!!
                        secretKey = miRepoSecretAccessKey!!
                    }
                }
            }
        }
    }

    publications.create<MavenPublication>("mavenJava") {
        from(components["java"])
    }
}

tasks.test {
    useJUnit()
    minHeapSize = "1024m"
    maxHeapSize = "2048m"

    testLogging {
        showStandardStreams = true
        exceptionFormat = FULL
    }

    miCiStage?.let {
        if (it == "test") {
            systemProperty("longTests", "true")
        }
    }
    longTests?.let { systemProperty("longTests", it) }
}<|MERGE_RESOLUTION|>--- conflicted
+++ resolved
@@ -134,11 +134,7 @@
 
 val obfuscationLibs: Configuration by configurations.creating
 
-<<<<<<< HEAD
-val mixcrAlgoVersion = "4.3.0-66-new-presets"
-=======
 val mixcrAlgoVersion = "4.3.0-70-new-presets"
->>>>>>> 47037a52
 val milibVersion = "2.4.0-19-alleles"
 val mitoolVersion = "1.7.0-11-migex"
 val repseqioVersion = "1.8.0-27-master"
