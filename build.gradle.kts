import com.github.jengelman.gradle.plugins.shadow.tasks.ShadowJar
import com.palantir.gradle.gitversion.VersionDetails
import groovy.lang.Closure
<<<<<<< HEAD
import org.jetbrains.kotlin.gradle.tasks.KotlinCompile
import java.net.InetAddress


val miplotsVersion = "1.0.0"
val milibVersion = "2.0.0"
val repseqioVersion = "1.3.5-10-05b9291c5e"
val jacksonVersion = "2.12.4"
val dataframeVersion = "0.8.0-rc-7"
=======
import java.net.InetAddress

gradle.startParameter.excludedTaskNames += listOf("assembleDist", "assembleShadowDist", "distTar", "distZip", "installDist", "installShadowDist", "shadowDistTar", "shadowDistZip")
>>>>>>> 0094cab7

plugins {
    `java-library`
    application
    `maven-publish`
    id("com.palantir.git-version") version "0.13.0"
<<<<<<< HEAD
    id("com.github.johnrengelman.shadow") version "7.0.0"
    kotlin("jvm") version "1.6.10"
    id("org.jetbrains.kotlin.plugin.dataframe") version "0.8.0-rc-7"
}

// Make IDE aware of the generated code:
kotlin.sourceSets.getByName("main").kotlin.srcDir("build/generated/ksp/main/kotlin/")

val miRepoAccessKeyId: String by project
val miRepoSecretAccessKey: String by project
=======
    id("com.github.johnrengelman.shadow") version "7.1.2"
}

val miRepoAccessKeyId: String? by project
val miRepoSecretAccessKey: String? by project
>>>>>>> 0094cab7

val versionDetails: Closure<VersionDetails> by extra
val gitDetails = versionDetails()

fun boolProperty(name: String): Boolean {
    return ((properties[name] as String?) ?: "false").toBoolean()
}

val isMiCi = boolProperty("mi-ci")
val isRelease = boolProperty("mi-release")

val longTests: String? by project
val miCiStage = properties["mi-ci-stage"] as String?
description = "MiXCR"

java {
    sourceCompatibility = JavaVersion.VERSION_11
    withSourcesJar()
    withJavadocJar()
}

application {
    mainClass.set("com.milaboratory.mixcr.cli.Main")
}

tasks.withType<JavaCompile> {
    options.encoding = "UTF-8"
}

tasks.withType<Javadoc> {
    (options as StandardJavadocDocletOptions).addStringOption("Xdoclint:none", "-quiet")
}

repositories {
    mavenCentral()
    maven("https://jitpack.io")

    // Snapshot versions of redberry-pipe, milib and repseqio distributed via this repo
    maven {
        url = uri("https://pub.maven.milaboratory.com")
    }
}

<<<<<<< HEAD
=======
val milibVersion = "1.15.0"
val repseqioVersion = "1.3.5-24-master"
val jacksonVersion = "2.13.2"

>>>>>>> 0094cab7
dependencies {
    api("com.milaboratory:milib:$milibVersion")
    api("io.repseq:repseqio:$repseqioVersion") {
        exclude("com.milaboratory", "milib")
    }

    implementation("com.fasterxml.jackson.core:jackson-databind:$jacksonVersion")
    implementation("commons-io:commons-io:2.7")
    implementation("commons-io:commons-io:2.7")
    implementation("org.lz4:lz4-java:1.4.1")
    implementation("net.sf.trove4j:trove4j:3.0.3")
    implementation("info.picocli:picocli:4.1.1")
    implementation("com.google.guava:guava:31.1-jre")

    api("com.milaboratory:miplots:$miplotsVersion")
    implementation("com.itextpdf:itext7-core:7.2.1")
    implementation("com.itextpdf:layout:7.2.1")

    testImplementation("junit:junit:4.13.2")
    implementation(testFixtures("com.milaboratory:milib:$milibVersion"))
    testImplementation("org.mockito:mockito-all:1.9.5")
}

val writeBuildProperties by tasks.registering(WriteProperties::class) {
    outputFile = file("${sourceSets.main.get().output.resourcesDir}/${project.name}-build.properties")
    property("version", version)
    property("name", "MiXCR")
    property("revision", gitDetails.gitHash)
    property("branch", gitDetails.branchName ?: "no_branch")
    property("host", InetAddress.getLocalHost().hostName)
    property("timestamp", System.currentTimeMillis())
}

tasks.processResources {
    dependsOn(writeBuildProperties)
}

val shadowJar = tasks.withType<ShadowJar> {
//    minimize {
//        exclude(dependency("io.repseq:repseqio"))
//        exclude(dependency("com.milaboratory:milib"))
//        exclude(dependency("org.lz4:lz4-java"))
//        exclude(dependency("com.fasterxml.jackson.core:jackson-databind"))
//
//        exclude(dependency("log4j:log4j"))
//        exclude(dependency("org.slf4j:slf4j-api"))
//        exclude(dependency("commons-logging:commons-logging"))
//        exclude(dependency("ch.qos.logback:logback-core"))
//        exclude(dependency("ch.qos.logback:logback-classic"))
//
//        exclude("org.apache.xmlgraphics:.*")
//        exclude("org.apache.pdfbox:pdfbox:2.0.24")
//        exclude("org.apache.commons:commons-csv:1.9.0")
//        exclude(dependency("org.jetbrains.kotlin:.*"))
//        exclude(dependency("org.apache.batik:.*"))
//    }
}

val distributionZip by tasks.registering(Zip::class) {
    group = "distribution"
    archiveFileName.set("${project.name}.zip")
    destinationDirectory.set(file("$buildDir/distributions"))
    from(shadowJar) {
        rename("-.*\\.jar", "\\.jar")
    }
    from("${project.rootDir}/mixcr")
    from("${project.rootDir}/LICENSE")
}

publishing {
    repositories {
        if (miRepoAccessKeyId != null) {
            maven {
                name = "mipriv"
                url = uri("s3://milaboratory-artefacts-private-files.s3.eu-central-1.amazonaws.com/maven")

                authentication {
                    credentials(AwsCredentials::class) {
                        accessKey = miRepoAccessKeyId!!
                        secretKey = miRepoSecretAccessKey!!
                    }
                }
            }
        }
    }

    publications.create<MavenPublication>("mavenJava") {
        from(components["java"])
    }
}

tasks.test {
    useJUnit()
    minHeapSize = "1024m"
    maxHeapSize = "2048m"

    miCiStage?.let {
        if (it == "test") {
            systemProperty("longTests", "true");
        }
    }
    longTests?.let { systemProperty("longTests", it) }
}

val compileKotlin: KotlinCompile by tasks
compileKotlin.kotlinOptions {
    jvmTarget = "11"
}
val compileTestKotlin: KotlinCompile by tasks
compileTestKotlin.kotlinOptions {
    jvmTarget = "11"
}<|MERGE_RESOLUTION|>--- conflicted
+++ resolved
@@ -1,29 +1,17 @@
 import com.github.jengelman.gradle.plugins.shadow.tasks.ShadowJar
 import com.palantir.gradle.gitversion.VersionDetails
 import groovy.lang.Closure
-<<<<<<< HEAD
 import org.jetbrains.kotlin.gradle.tasks.KotlinCompile
 import java.net.InetAddress
 
-
-val miplotsVersion = "1.0.0"
-val milibVersion = "2.0.0"
-val repseqioVersion = "1.3.5-10-05b9291c5e"
-val jacksonVersion = "2.12.4"
-val dataframeVersion = "0.8.0-rc-7"
-=======
-import java.net.InetAddress
-
 gradle.startParameter.excludedTaskNames += listOf("assembleDist", "assembleShadowDist", "distTar", "distZip", "installDist", "installShadowDist", "shadowDistTar", "shadowDistZip")
->>>>>>> 0094cab7
 
 plugins {
     `java-library`
     application
     `maven-publish`
     id("com.palantir.git-version") version "0.13.0"
-<<<<<<< HEAD
-    id("com.github.johnrengelman.shadow") version "7.0.0"
+    id("com.github.johnrengelman.shadow") version "7.1.2"
     kotlin("jvm") version "1.6.10"
     id("org.jetbrains.kotlin.plugin.dataframe") version "0.8.0-rc-7"
 }
@@ -31,18 +19,18 @@
 // Make IDE aware of the generated code:
 kotlin.sourceSets.getByName("main").kotlin.srcDir("build/generated/ksp/main/kotlin/")
 
-val miRepoAccessKeyId: String by project
-val miRepoSecretAccessKey: String by project
-=======
-    id("com.github.johnrengelman.shadow") version "7.1.2"
-}
-
 val miRepoAccessKeyId: String? by project
 val miRepoSecretAccessKey: String? by project
->>>>>>> 0094cab7
+
+// val miGitHubMavenUser: String by project
+// val miGitHubMavenToken: String by project
 
 val versionDetails: Closure<VersionDetails> by extra
 val gitDetails = versionDetails()
+
+group = "com.milaboratory"
+version = if (version != "unspecified") version else ""
+description = "MiXCR"
 
 fun boolProperty(name: String): Boolean {
     return ((properties[name] as String?) ?: "false").toBoolean()
@@ -53,7 +41,6 @@
 
 val longTests: String? by project
 val miCiStage = properties["mi-ci-stage"] as String?
-description = "MiXCR"
 
 java {
     sourceCompatibility = JavaVersion.VERSION_11
@@ -61,12 +48,16 @@
     withJavadocJar()
 }
 
+tasks.withType<JavaCompile> {
+    options.encoding = "UTF-8"
+}
+
+tasks.withType<KotlinCompile> { // this affects to all kotlinCompilation tasks
+    kotlinOptions.jvmTarget = "11"
+}
+
 application {
     mainClass.set("com.milaboratory.mixcr.cli.Main")
-}
-
-tasks.withType<JavaCompile> {
-    options.encoding = "UTF-8"
 }
 
 tasks.withType<Javadoc> {
@@ -75,7 +66,6 @@
 
 repositories {
     mavenCentral()
-    maven("https://jitpack.io")
 
     // Snapshot versions of redberry-pipe, milib and repseqio distributed via this repo
     maven {
@@ -83,28 +73,25 @@
     }
 }
 
-<<<<<<< HEAD
-=======
-val milibVersion = "1.15.0"
+val miplotsVersion = "0.1-19-master"
+val milibVersion = "1.15.0-13-master"
+val dataframeVersion = "0.8.0-rc-7"
 val repseqioVersion = "1.3.5-24-master"
 val jacksonVersion = "2.13.2"
 
->>>>>>> 0094cab7
 dependencies {
     api("com.milaboratory:milib:$milibVersion")
+    api("com.milaboratory:miplots:$miplotsVersion")
     api("io.repseq:repseqio:$repseqioVersion") {
         exclude("com.milaboratory", "milib")
     }
 
     implementation("com.fasterxml.jackson.core:jackson-databind:$jacksonVersion")
     implementation("commons-io:commons-io:2.7")
-    implementation("commons-io:commons-io:2.7")
     implementation("org.lz4:lz4-java:1.4.1")
     implementation("net.sf.trove4j:trove4j:3.0.3")
     implementation("info.picocli:picocli:4.1.1")
     implementation("com.google.guava:guava:31.1-jre")
-
-    api("com.milaboratory:miplots:$miplotsVersion")
     implementation("com.itextpdf:itext7-core:7.2.1")
     implementation("com.itextpdf:layout:7.2.1")
 
@@ -192,13 +179,4 @@
         }
     }
     longTests?.let { systemProperty("longTests", it) }
-}
-
-val compileKotlin: KotlinCompile by tasks
-compileKotlin.kotlinOptions {
-    jvmTarget = "11"
-}
-val compileTestKotlin: KotlinCompile by tasks
-compileTestKotlin.kotlinOptions {
-    jvmTarget = "11"
 }