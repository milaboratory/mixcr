import com.bmuschko.gradle.docker.tasks.image.DockerBuildImage
import com.bmuschko.gradle.docker.tasks.image.Dockerfile
import com.github.jengelman.gradle.plugins.shadow.tasks.ShadowJar
import com.palantir.gradle.gitversion.VersionDetails
import de.undercouch.gradle.tasks.download.Download
import groovy.lang.Closure
import org.gradle.api.tasks.testing.logging.TestExceptionFormat.FULL
import org.jetbrains.kotlin.gradle.internal.ensureParentDirsCreated
import java.net.InetAddress

gradle.startParameter.excludedTaskNames += listOf(
    "assembleDist",
    "assembleShadowDist",
    "distTar",
    "distZip",
    "installDist",
    "installShadowDist",
    "shadowDistTar",
    "shadowDistZip"
)

val dataframeVersion = "0.8.1"

plugins {
    `java-library`
    application
    `maven-publish`
    kotlin("jvm") version "1.7.10"
    id("org.jetbrains.kotlinx.dataframe") version "0.8.1"
    id("com.palantir.git-version") version "0.15.0"
    id("com.github.johnrengelman.shadow") version "7.1.2"
    id("com.bmuschko.docker-java-application") version "7.4.0"
    id("de.undercouch.download") version "5.1.0"
}
// Make IDE aware of the generated code:
kotlin.sourceSets.getByName("main").kotlin.srcDir("build/generated/ksp/main/kotlin/")

val miRepoAccessKeyId: String? by project
val miRepoSecretAccessKey: String? by project

val productionBuild: Boolean? by project

val versionDetails: Closure<VersionDetails> by extra
val gitDetails = versionDetails()

fun boolProperty(name: String): Boolean {
    return ((properties[name] as String?) ?: "false").toBoolean()
}

val isMiCi = boolProperty("mi-ci")
val isRelease = boolProperty("mi-release")

val longTests: String? by project
val miCiStage = properties["mi-ci-stage"] as String?

group = "com.milaboratory"
version = if (version != "unspecified") version else ""
description = "MiXCR"

java {
    sourceCompatibility = JavaVersion.VERSION_1_8
    withSourcesJar()
    withJavadocJar()
}

application {
    mainClass.set("com.milaboratory.mixcr.cli.Main")
    applicationDefaultJvmArgs = listOf("-Xmx8g")
}

tasks.withType<JavaExec> {
    if (project.hasProperty("runWorkingDir")) {
        val runWorkingDir: String by project
        workingDir = file(runWorkingDir)
    }
}

tasks.withType<JavaCompile> {
    options.encoding = "UTF-8"
}

tasks.withType<Javadoc> {
    enabled = false
    // options {
    //     this as StandardJavadocDocletOptions
    //     addStringOption("Xdoclint:none", "-quiet")
    // }
}

repositories {
    // mavenLocal()

    mavenCentral()

    // Snapshot versions of redberry-pipe, milib and repseqio distributed via this repo
    maven {
        url = uri("https://pub.maven.milaboratory.com")
    }
}

val milibVersion = "2.2.0-19-refactoring"
val repseqioVersion = "1.6.0-3-refactoring"
val miplotsVersion = "1.2.0"
<<<<<<< HEAD
val mitoolVersion = "1.5.0-9-refactoring"
=======
val mitoolVersion = "1.5.0-1-fix_messages"
>>>>>>> 31cade1c
val jacksonBomVersion = "2.14.1"
val redberryPipeVersion = "1.3.0-7-refactoring"

dependencies {
    api("cc.redberry:pipe:$redberryPipeVersion")
    api("com.milaboratory:milib:$milibVersion") {
        exclude("cc.redberry", "pipe")
    }
    api("io.repseq:repseqio:$repseqioVersion") {
        exclude("com.milaboratory", "milib")
    }
    api("com.milaboratory:mitool:$mitoolVersion") {
        exclude("com.milaboratory", "milib")
    }
    api("com.milaboratory:miplots:$miplotsVersion")

    // implementation("com.milaboratory:milm2-jvm:1.0-SNAPSHOT") { isChanging = true }
    implementation("com.milaboratory:milm2-jvm:2.5.0")

    implementation(platform("com.fasterxml.jackson:jackson-bom:$jacksonBomVersion"))
    implementation("com.fasterxml.jackson.module:jackson-module-kotlin")

    implementation("commons-io:commons-io:2.11.0")
    implementation("org.lz4:lz4-java:1.8.0")
    implementation("net.sf.trove4j:trove4j:3.0.3")
    implementation("info.picocli:picocli:4.6.3")
    implementation("com.google.guava:guava:31.1-jre")
    implementation("com.itextpdf:itext7-core:7.2.1")
    implementation("com.itextpdf:layout:7.2.1")
    implementation("com.github.samtools:htsjdk:2.24.1")
    implementation("org.slf4j:slf4j-nop:1.7.36")
    implementation("com.github.victools:jsonschema-generator:4.27.0")
    implementation("com.github.victools:jsonschema-module-jackson:4.27.0")

    testImplementation("junit:junit:4.13.2")
    implementation(testFixtures("com.milaboratory:milib:$milibVersion"))
    testImplementation("org.mockito:mockito-all:1.10.19")
    testImplementation("io.kotest:kotest-assertions-core:5.3.0")
}

val writeBuildProperties by tasks.registering(WriteProperties::class) {
    group = "build"
    outputFile = file("${sourceSets.main.get().output.resourcesDir}/${project.name}-build.properties")
    property("version", version)
    property("name", "MiXCR")
    property("revision", gitDetails.gitHash)
    property("branch", gitDetails.branchName ?: "no_branch")
    property("host", InetAddress.getLocalHost().hostName)
    property("production", productionBuild == true)
    property("timestamp", System.currentTimeMillis())
}

val generatePresetFileList by tasks.registering {
    group = "build"
    val outputFile = file("${sourceSets.main.get().output.resourcesDir}/mixcr_presets/file_list.txt")
    doLast {
        val yamls = layout.files({
            file("src/main/resources/mixcr_presets").walk()
                .filter { it.extension == "yaml" }
                .map { it.relativeTo(file("src/main/resources/mixcr_presets")) }
                .toList()
        })
        outputFile.ensureParentDirsCreated()
        outputFile.writeText(yamls
            .map { relativePath(it) }
            .sorted()
            .joinToString("\n"))
    }
}

tasks.processResources {
    dependsOn(writeBuildProperties)
    dependsOn(generatePresetFileList)
}

val shadowJar = tasks.withType<ShadowJar> {
//    minimize {
//        exclude(dependency("io.repseq:repseqio"))
//        exclude(dependency("com.milaboratory:milib"))
//        exclude(dependency("org.lz4:lz4-java"))
//        exclude(dependency("com.fasterxml.jackson.core:jackson-databind"))
//
//        exclude(dependency("log4j:log4j"))
//        exclude(dependency("org.slf4j:slf4j-api"))
//        exclude(dependency("commons-logging:commons-logging"))
//        exclude(dependency("ch.qos.logback:logback-core"))
//        exclude(dependency("ch.qos.logback:logback-classic"))
//        exclude(dependency("org.jetbrains.kotlin:.*"))
//    }
}

val distributionZip by tasks.registering(Zip::class) {
    group = "distribution"
    archiveFileName.set("${project.name}.zip")
    destinationDirectory.set(file("$buildDir/distributions"))
    from(shadowJar) {
        rename("-.*\\.jar", "\\.jar")
    }
    from("${project.rootDir}/${project.name}")
    from("${project.rootDir}/LICENSE")
}

val prepareDockerContext by tasks.registering(Copy::class) {
    group = "docker"
    from(shadowJar) {
        rename("-.*\\.jar", "\\.jar")
    }
    from("${project.rootDir}/${project.name}")
    from("${project.rootDir}/LICENSE")
    into(layout.buildDirectory.dir("docker"))
}

val prepareIMGTDockerContext by tasks.registering(Download::class) {
    group = "docker"
    dependsOn(prepareDockerContext)
    src("https://github.com/repseqio/library-imgt/releases/download/v8/imgt.202214-2.sv8.json.gz")
    dest(layout.buildDirectory.dir("docker"))
}

val commonDockerContents: Dockerfile.() -> Unit = {
    from("eclipse-temurin:17-jre")
    label(mapOf("maintainer" to "MiLaboratories Inc <support@milaboratories.com>"))
    runCommand("mkdir /work /opt/${project.name}")
    workingDir("/work")
    environmentVariable("PATH", "/opt/${project.name}:\${PATH}")
    copyFile("LICENSE", "/opt/${project.name}/LICENSE")
    copyFile(project.name, "/opt/${project.name}/${project.name}")
    entryPoint(project.name)
    copyFile("${project.name}.jar", "/opt/${project.name}/${project.name}.jar")
}

val createDockerfile by tasks.registering(Dockerfile::class) {
    group = "docker"
    dependsOn(prepareDockerContext)
    commonDockerContents()
}

val imgtDockerfile = layout.buildDirectory.file("docker/Dockerfile.imgt")

val createIMGTDockerfile by tasks.registering(Dockerfile::class) {
    group = "docker"
    dependsOn(createDockerfile)
    dependsOn(prepareIMGTDockerContext)
    destFile.set(imgtDockerfile)
    commonDockerContents()
    copyFile("imgt*", "/opt/${project.name}/")
}

val buildDockerImage by tasks.registering(DockerBuildImage::class) {
    group = "docker"
    dependsOn(createDockerfile)
    images.set(setOf(project.name) + if (version == "") emptySet() else setOf("${project.name}:${version}"))
}

val buildIMGTDockerImage by tasks.registering(DockerBuildImage::class) {
    group = "docker"
    dependsOn(createIMGTDockerfile)
    dockerFile.set(imgtDockerfile)
    images.set(setOf(project.name + ":latest-imgt") + if (version == "") emptySet() else setOf("${project.name}:${version}-imgt"))
}

publishing {
    repositories {
        if (miRepoAccessKeyId != null && miRepoSecretAccessKey != null) {
            maven {
                name = "mipriv"
                url = uri("s3://milaboratory-artefacts-private-files.s3.eu-central-1.amazonaws.com/maven")

                authentication {
                    credentials(AwsCredentials::class) {
                        accessKey = miRepoAccessKeyId!!
                        secretKey = miRepoSecretAccessKey!!
                    }
                }
            }
        }
    }

    publications.create<MavenPublication>("mavenJava") {
        from(components["java"])
    }
}

tasks.test {
    useJUnit()
    minHeapSize = "1024m"
    maxHeapSize = "2048m"

    testLogging {
        showStandardStreams = true
        exceptionFormat = FULL
    }

    miCiStage?.let {
        if (it == "test") {
            systemProperty("longTests", "true")
        }
    }
    longTests?.let { systemProperty("longTests", it) }
}<|MERGE_RESOLUTION|>--- conflicted
+++ resolved
@@ -101,11 +101,7 @@
 val milibVersion = "2.2.0-19-refactoring"
 val repseqioVersion = "1.6.0-3-refactoring"
 val miplotsVersion = "1.2.0"
-<<<<<<< HEAD
-val mitoolVersion = "1.5.0-9-refactoring"
-=======
-val mitoolVersion = "1.5.0-1-fix_messages"
->>>>>>> 31cade1c
+val mitoolVersion = "1.5.0-12-main"
 val jacksonBomVersion = "2.14.1"
 val redberryPipeVersion = "1.3.0-7-refactoring"
 
