import com.bmuschko.gradle.docker.tasks.image.DockerBuildImage
import com.bmuschko.gradle.docker.tasks.image.Dockerfile
import com.github.jengelman.gradle.plugins.shadow.ShadowJavaPlugin.SHADOW_GROUP
import com.github.jengelman.gradle.plugins.shadow.tasks.ShadowJar
import com.palantir.gradle.gitversion.VersionDetails
import de.undercouch.gradle.tasks.download.Download
import groovy.lang.Closure
import org.gradle.api.tasks.testing.logging.TestExceptionFormat.FULL
import org.jetbrains.kotlin.gradle.internal.ensureParentDirsCreated
import org.jetbrains.kotlin.gradle.tasks.KotlinCompile
import proguard.gradle.ProGuardTask
import java.net.InetAddress
buildscript {
    repositories {
        mavenCentral()
    }
    dependencies {
        classpath("com.guardsquare:proguard-gradle:7.2.2") {
            exclude("com.android.tools.build", "gradle")
        }
    }
}

gradle.startParameter.excludedTaskNames += listOf(
    "assembleDist",
    "assembleShadowDist",
    "distTar",
    "distZip",
    "installDist",
    "installShadowDist",
    "shadowDistTar",
    "shadowDistZip"
)

plugins {
    `java-library`
    application
    `maven-publish`
    kotlin("jvm") version "1.7.10"
    id("com.palantir.git-version") version "0.15.0"
    id("com.github.johnrengelman.shadow") version "7.1.2"
    id("com.bmuschko.docker-java-application") version "7.4.0"
    id("de.undercouch.download") version "5.1.0"
}

val miRepoAccessKeyId: String? by project
val miRepoSecretAccessKey: String? by project
val miRepoSessionToken: String? by project

val productionBuild: Boolean? by project

val versionDetails: Closure<VersionDetails> by extra
val gitDetails = versionDetails()

fun boolProperty(name: String): Boolean {
    return ((properties[name] as String?) ?: "false").toBoolean()
}

val isMiCi = boolProperty("mi-ci")
val isRelease = boolProperty("mi-release")

val longTests: String? by project
val miCiStage = properties["mi-ci-stage"] as String?

group = "com.milaboratory"
version = if (version != "unspecified") version else ""
description = "MiXCR"

java {
    sourceCompatibility = JavaVersion.VERSION_11
    withSourcesJar()
    withJavadocJar()
}

tasks.withType<KotlinCompile> {
    kotlinOptions.jvmTarget = "11"
}

application {
    mainClass.set("com.milaboratory.mixcr.cli.Main")
    applicationDefaultJvmArgs = listOf("-Xmx8g")
}

tasks.withType<JavaExec> {
    if (project.hasProperty("runWorkingDir")) {
        val runWorkingDir: String by project
        workingDir = file(runWorkingDir)
    }
}

tasks.jar {
    manifest {
        attributes("Main-Class" to "com.milaboratory.mixcr.cli.Main")
    }
}

tasks.withType<JavaCompile> {
    options.encoding = "UTF-8"
}

tasks.withType<Javadoc> {
    enabled = false
    // options {
    //     this as StandardJavadocDocletOptions
    //     addStringOption("Xdoclint:none", "-quiet")
    // }
}

repositories {
    // mavenLocal()

    mavenCentral()

    maven {
        url = uri("s3://milaboratory-artefacts-private-files.s3.eu-central-1.amazonaws.com/maven")
        authentication {
            credentials(AwsCredentials::class) {
                accessKey = miRepoAccessKeyId
                secretKey = miRepoSecretAccessKey
                sessionToken = miRepoSessionToken
            }
        }
    }
}

val toObfuscate: Configuration by configurations.creating {
    @Suppress("UnstableApiUsage")
    shouldResolveConsistentlyWith(configurations.runtimeClasspath.get())
}

val obfuscationLibs: Configuration by configurations.creating

<<<<<<< HEAD

val mixcrAlgoVersion = "4.3.0-188-develop"
=======
val mixcrAlgoVersion = "4.3.0-215-tiny-things"
>>>>>>> b0128a7d
val milibVersion = ""
val mitoolVersion = ""
val repseqioVersion = ""

val picocliVersion = "4.6.3"
val jacksonBomVersion = "2.15.2"
val milmVersion = "3.8.0"

val cliktVersion = "3.5.0"
val jcommanderVersion = "1.72"

dependencies {
    if (milibVersion.isNotBlank()) {
        api("com.milaboratory:milib:$milibVersion")
    }
    if (mitoolVersion.isNotBlank()) {
        api("com.milaboratory:mitool:$mitoolVersion")
    }
    if (repseqioVersion.isNotBlank()) {
        api("io.repseq:repseqio:$repseqioVersion")
    }

    api("com.milaboratory:mixcr-algo:$mixcrAlgoVersion")

    toObfuscate("com.milaboratory:mixcr-algo") { exclude("*", "*") }
    toObfuscate("com.milaboratory:milib") { exclude("*", "*") }
    toObfuscate("com.milaboratory:mitool") { exclude("*", "*") }
    toObfuscate("io.repseq:repseqio") { exclude("*", "*") }
    toObfuscate("com.milaboratory:milm2-jvm") { exclude("*", "*") }

    // proguard require classes that were inherited
    obfuscationLibs("com.github.ajalt.clikt:clikt:$cliktVersion") { exclude("*", "*") }

    // required for buildLibrary (to call repseqio)
    implementation("com.beust:jcommander:$jcommanderVersion")

    implementation("com.milaboratory:milm2-jvm:$milmVersion")

    implementation(platform("com.fasterxml.jackson:jackson-bom:$jacksonBomVersion"))
    implementation("com.fasterxml.jackson.module:jackson-module-kotlin")

    implementation("info.picocli:picocli:$picocliVersion")

    // // this way dependency will not be transient, but will be included in application
    // compileOnly("info.picocli:picocli:$picocliVersion")
    // shadow("info.picocli:picocli:$picocliVersion")
    // testImplementation("info.picocli:picocli:$picocliVersion")

    implementation("net.sf.trove4j:trove4j:3.0.3")
    implementation("com.github.victools:jsonschema-generator:4.27.0")
    implementation("com.github.victools:jsonschema-module-jackson:4.27.0")
    implementation("org.lz4:lz4-java:1.8.0")

    shadow("org.apache.logging.log4j:log4j-core:2.20.0")
    testImplementation("org.apache.logging.log4j:log4j-core:2.20.0")

    testImplementation("junit:junit:4.13.2")
    testImplementation(testFixtures("com.milaboratory:milib:$milibVersion"))
    testImplementation("org.mockito:mockito-all:1.10.19")
    testImplementation("io.kotest:kotest-assertions-core:5.3.0")

    // for working reflection scanning
    testImplementation("com.github.ajalt.clikt:clikt:$cliktVersion")
    testImplementation("com.beust:jcommander:$jcommanderVersion")

    testImplementation("org.reflections:reflections:0.10.2")
}

val obfuscateRuntime: Configuration by configurations.creating {
    fun ResolvedModuleVersion.asMap() = mapOf(
        "group" to id.group,
        "name" to id.name,
        "version" to id.version
    )

    defaultDependencies {
        val toExclude = toObfuscate.resolvedConfiguration.resolvedArtifacts
            .map { it.moduleVersion.id.group to it.moduleVersion.id.name }
            .toSet()

        configurations.runtimeClasspath.get().resolvedConfiguration.resolvedArtifacts
            .filterNot { (it.moduleVersion.id.group to it.moduleVersion.id.name) in toExclude }
            .forEach {
                add(
                    project.dependencies.create(it.moduleVersion.asMap())
                )
            }
    }
}

val writeBuildProperties by tasks.registering(WriteProperties::class) {
    group = "build"
    outputFile = file("${sourceSets.main.get().output.resourcesDir}/${project.name}-build.properties")
    property("version", version)
    property("name", "MiXCR")
    property("revision", gitDetails.gitHash)
    property("branch", gitDetails.branchName ?: "no_branch")
    property("host", InetAddress.getLocalHost().hostName)
    property("production", productionBuild == true)
    property("timestamp", if (isMiCi) System.currentTimeMillis() else 0L)
}

val unzipOldPresets by tasks.registering(Copy::class) {
    val outputDir = sourceSets.main.get().output.resourcesDir!!.resolve("presets/old_version")
    doFirst {
        outputDir.deleteRecursively()
        outputDir.mkdirs()
    }

    val archives = projectDir.resolve("old_presets").listFiles()!!

    archives.forEach { archive ->
        from(tarTree(archive))
        into(outputDir)
    }
}

val generatePresetFileList by tasks.registering {
    group = "build"
    val outputFile = sourceSets.main.get().output.resourcesDir!!.resolve("presets/file_list.txt")
    doLast {
        val source = sourceSets.main.get().output.resourcesDir!!.resolve("presets")
        val yamls = layout.files({
            source.walk()
                .filter { it.extension == "yaml" }
                .map { it.relativeTo(source) }
                .toList()
        })
        outputFile.ensureParentDirsCreated()
        outputFile.writeText(yamls
            .map { relativePath(it) }
            .sorted()
            .joinToString("\n"))
    }
}

tasks.processResources {
    dependsOn(unzipOldPresets)
    dependsOn(writeBuildProperties)
    finalizedBy(generatePresetFileList)
}

val checkObfuscation by tasks.registering(Test::class) {
    group = "verification"

    testClassesDirs = sourceSets["test"].output.classesDirs
    classpath = sourceSets["test"].runtimeClasspath

    include("**/MetaForObfuscationTest*")
    useJUnit()
}

val obfuscate by tasks.registering(ProGuardTask::class) {
    dependsOn(checkObfuscation)
    group = "build"

    configuration("mixcr.pro")

    dependsOn(tasks.jar)
    dependsOn(obfuscateRuntime.buildDependencies)

    injars(tasks.jar)
    injars(toObfuscate)
    libraryjars(obfuscateRuntime)
    libraryjars(configurations.shadow)
    libraryjars(obfuscationLibs)

    outjars(buildDir.resolve("libs/mixcr-obfuscated.jar"))

    printconfiguration(buildDir.resolve("proguard.config.pro"))
    printmapping(buildDir.resolve("proguard-mapping.txt"))

    if (org.gradle.internal.jvm.Jvm.current().jre == null)
        listOf("java.base.jmod", "java.prefs.jmod", "java.scripting.jmod").map {
            libraryjars(
                hashMapOf("jarfilter" to "!**.jar", "filter" to "!module-info.class"),
                org.gradle.internal.jvm.Jvm.current().javaHome.resolve("jmods/${it}").absolutePath
            )
        }
    else
        listOf("rt.jar", "jce.jar", "jsse.jar").map {
            libraryjars(org.gradle.internal.jvm.Jvm.current().jre!!.resolve("lib/${it}"))
        }
}

val shadowJarAfterObfuscation by tasks.creating(ShadowJar::class) {
    group = SHADOW_GROUP
    description = "Create a combined JAR of obfuscated project and runtime dependencies"
    manifest.inheritFrom(tasks.jar.get().manifest)
    dependsOn(obfuscate)
    from(obfuscate.get().outJarFiles)
    archiveClassifier.set("all")
    // copy from com/github/jengelman/gradle/plugins/shadow/ShadowJavaPlugin.groovy:86
    exclude("META-INF/INDEX.LIST", "META-INF/*.SF", "META-INF/*.DSA", "META-INF/*.RSA", "module-info.class")
    configurations = listOf(obfuscateRuntime, project.configurations.shadow.get())
}

tasks.named<ShadowJar>("shadowJar") {
    configurations += project.configurations.shadow.get()
}

val distributionZip by tasks.registering(Zip::class) {
    group = "distribution"
    archiveFileName.set("${project.name}.zip")
    destinationDirectory.set(file("$buildDir/distributions"))
    from(shadowJarAfterObfuscation) {
        rename("-.*\\.jar", "\\.jar")
    }
    from("${project.rootDir}/${project.name}")
    from("${project.rootDir}/LICENSE")
}

val prepareDockerContext by tasks.registering(Copy::class) {
    group = "docker"
    from(shadowJarAfterObfuscation) {
        rename("-.*\\.jar", "\\.jar")
    }
    from("${project.rootDir}/${project.name}")
    from("${project.rootDir}/LICENSE")
    into(layout.buildDirectory.dir("docker"))
}

val prepareIMGTDockerContext by tasks.registering(Download::class) {
    group = "docker"
    dependsOn(prepareDockerContext)
    src("https://github.com/repseqio/library-imgt/releases/download/v8/imgt.202214-2.sv8.json.gz")
    dest(layout.buildDirectory.dir("docker"))
}

val commonDockerContents: Dockerfile.() -> Unit = {
    from("amazoncorretto:17")
    label(mapOf("maintainer" to "MiLaboratories Inc <support@milaboratories.com>"))
    runCommand("mkdir /work /opt/${project.name}")
    runCommand("yum install procps -y") // Needed for image compatibility with nextflow
    workingDir("/work")
    environmentVariable("PATH", "/opt/${project.name}:\${PATH}")
    copyFile("LICENSE", "/opt/${project.name}/LICENSE")
    copyFile(project.name, "/opt/${project.name}/${project.name}")
    copyFile("${project.name}.jar", "/opt/${project.name}/${project.name}.jar")
}

val createDockerfile by tasks.registering(Dockerfile::class) {
    group = "docker"
    dependsOn(prepareDockerContext)
    commonDockerContents()
}

val imgtDockerfile = layout.buildDirectory.file("docker/Dockerfile.imgt")

val createIMGTDockerfile by tasks.registering(Dockerfile::class) {
    group = "docker"
    dependsOn(createDockerfile)
    dependsOn(prepareIMGTDockerContext)
    destFile.set(imgtDockerfile)
    commonDockerContents()
    copyFile("imgt*", "/opt/${project.name}/")
}

val buildDockerImage by tasks.registering(DockerBuildImage::class) {
    group = "docker"
    dependsOn(createDockerfile)
    images.set(setOf(project.name) + if (version == "") emptySet() else setOf("${project.name}:${version}"))
}

val buildIMGTDockerImage by tasks.registering(DockerBuildImage::class) {
    group = "docker"
    dependsOn(createIMGTDockerfile)
    dockerFile.set(imgtDockerfile)
    images.set(setOf(project.name + ":latest-imgt") + if (version == "") emptySet() else setOf("${project.name}:${version}-imgt"))
}

publishing {
    repositories {
        if (miRepoAccessKeyId != null && miRepoSecretAccessKey != null) {
            maven {
                name = "mipriv"
                url = uri("s3://milaboratory-artefacts-private-files.s3.eu-central-1.amazonaws.com/maven")

                authentication {
                    credentials(AwsCredentials::class) {
                        accessKey = miRepoAccessKeyId!!
                        secretKey = miRepoSecretAccessKey!!
                        sessionToken = miRepoSessionToken
                    }
                }
            }
        }
    }

    publications.create<MavenPublication>("mavenJava") {
        from(components["java"])
    }
}

tasks.test {
    useJUnit()
    minHeapSize = "1024m"
    maxHeapSize = "2048m"

    testLogging {
        showStandardStreams = true
        exceptionFormat = FULL
    }

    miCiStage?.let {
        if (it == "test") {
            systemProperty("longTests", "true")
        }
    }
    longTests?.let { systemProperty("longTests", it) }
}
<|MERGE_RESOLUTION|>--- conflicted
+++ resolved
@@ -130,12 +130,8 @@
 
 val obfuscationLibs: Configuration by configurations.creating
 
-<<<<<<< HEAD
-
-val mixcrAlgoVersion = "4.3.0-188-develop"
-=======
+
 val mixcrAlgoVersion = "4.3.0-215-tiny-things"
->>>>>>> b0128a7d
 val milibVersion = ""
 val mitoolVersion = ""
 val repseqioVersion = ""
