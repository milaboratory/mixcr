import com.bmuschko.gradle.docker.tasks.image.DockerBuildImage
import com.bmuschko.gradle.docker.tasks.image.Dockerfile
import com.github.jengelman.gradle.plugins.shadow.tasks.ShadowJar
import com.palantir.gradle.gitversion.VersionDetails
import de.undercouch.gradle.tasks.download.Download
import groovy.lang.Closure
import org.gradle.api.tasks.testing.logging.TestExceptionFormat.FULL
import org.jetbrains.kotlin.gradle.internal.ensureParentDirsCreated
import java.net.InetAddress

gradle.startParameter.excludedTaskNames += listOf(
    "assembleDist",
    "assembleShadowDist",
    "distTar",
    "distZip",
    "installDist",
    "installShadowDist",
    "shadowDistTar",
    "shadowDistZip"
)

val dataframeVersion = "0.8.1"

plugins {
    `java-library`
    application
    `maven-publish`
    kotlin("jvm") version "1.7.10"
    id("org.jetbrains.kotlinx.dataframe") version "0.8.1"
    id("com.palantir.git-version") version "0.15.0"
    id("com.github.johnrengelman.shadow") version "7.1.2"
    id("com.bmuschko.docker-java-application") version "7.4.0"
    id("de.undercouch.download") version "5.1.0"
}
// Make IDE aware of the generated code:
kotlin.sourceSets.getByName("main").kotlin.srcDir("build/generated/ksp/main/kotlin/")

val miRepoAccessKeyId: String? by project
val miRepoSecretAccessKey: String? by project

val productionBuild: Boolean? by project

val versionDetails: Closure<VersionDetails> by extra
val gitDetails = versionDetails()

fun boolProperty(name: String): Boolean {
    return ((properties[name] as String?) ?: "false").toBoolean()
}

val isMiCi = boolProperty("mi-ci")
val isRelease = boolProperty("mi-release")

val longTests: String? by project
val miCiStage = properties["mi-ci-stage"] as String?

group = "com.milaboratory"
version = if (version != "unspecified") version else ""
description = "MiXCR"

java {
    sourceCompatibility = JavaVersion.VERSION_1_8
    withSourcesJar()
    withJavadocJar()
}

application {
    mainClass.set("com.milaboratory.mixcr.cli.Main")
    applicationDefaultJvmArgs = listOf("-Xmx8g")
}

tasks.withType<JavaExec> {
    if (project.hasProperty("runWorkingDir")) {
        val runWorkingDir: String by project
        workingDir = file(runWorkingDir)
    }
}

tasks.withType<JavaCompile> {
    options.encoding = "UTF-8"
}

tasks.withType<Javadoc> {
    enabled = false
    // options {
    //     this as StandardJavadocDocletOptions
    //     addStringOption("Xdoclint:none", "-quiet")
    // }
}

repositories {
    // mavenLocal()

    mavenCentral()

    // Snapshot versions of redberry-pipe, milib and repseqio distributed via this repo
    maven {
        url = uri("https://pub.maven.milaboratory.com")
    }
}

<<<<<<< HEAD
val milibVersion = "2.1.0"
val repseqioVersion = "1.5.0-1-comparable_chains"
val miplotsVersion = "1.1.0"
val mitoolVersion = "1.3.0-1-sorting_key"
=======
val milibVersion = "2.1.0-3-master"
val repseqioVersion = "1.5.0"
val miplotsVersion = "1.1.0"
val mitoolVersion = "1.3.0-1-main"
>>>>>>> c7ec81b0
val jacksonBomVersion = "2.14.0"
val redberryPipeVersion = "1.3.0"

dependencies {
    api("cc.redberry:pipe:$redberryPipeVersion")
    api("com.milaboratory:milib:$milibVersion") {
        exclude("cc.redberry", "pipe")
    }
    api("io.repseq:repseqio:$repseqioVersion") {
        exclude("com.milaboratory", "milib")
    }
    api("com.milaboratory:mitool:$mitoolVersion") {
        exclude("com.milaboratory", "milib")
    }
    api("com.milaboratory:miplots:$miplotsVersion")

    // implementation("com.milaboratory:milm2-jvm:1.0-SNAPSHOT") { isChanging = true }
    implementation("com.milaboratory:milm2-jvm:2.1.0")

    implementation(platform("com.fasterxml.jackson:jackson-bom:$jacksonBomVersion"))
    implementation("com.fasterxml.jackson.module:jackson-module-kotlin")

    implementation("commons-io:commons-io:2.11.0")
    implementation("org.lz4:lz4-java:1.8.0")
    implementation("net.sf.trove4j:trove4j:3.0.3")
    implementation("info.picocli:picocli:4.6.3")
    implementation("com.google.guava:guava:31.1-jre")
    implementation("com.itextpdf:itext7-core:7.2.1")
    implementation("com.itextpdf:layout:7.2.1")
    implementation("com.github.samtools:htsjdk:2.24.1")
    implementation("org.slf4j:slf4j-nop:1.7.36")
    implementation("com.github.victools:jsonschema-generator:4.27.0")
    implementation("com.github.victools:jsonschema-module-jackson:4.27.0")

    testImplementation("junit:junit:4.13.2")
    implementation(testFixtures("com.milaboratory:milib:$milibVersion"))
    testImplementation("org.mockito:mockito-all:1.10.19")
    testImplementation("io.kotest:kotest-assertions-core:5.3.0")
}

val writeBuildProperties by tasks.registering(WriteProperties::class) {
    group = "build"
    outputFile = file("${sourceSets.main.get().output.resourcesDir}/${project.name}-build.properties")
    property("version", version)
    property("name", "MiXCR")
    property("revision", gitDetails.gitHash)
    property("branch", gitDetails.branchName ?: "no_branch")
    property("host", InetAddress.getLocalHost().hostName)
    property("production", productionBuild == true)
    property("timestamp", System.currentTimeMillis())
}

val generatePresetFileList by tasks.registering {
    group = "build"
    val outputFile = file("${sourceSets.main.get().output.resourcesDir}/mixcr_presets/file_list.txt")
    doLast {
        val yamls = layout.files({
            file("src/main/resources/mixcr_presets").walk()
                .filter { it.extension == "yaml" }
                .map { it.relativeTo(file("src/main/resources/mixcr_presets")) }
                .toList()
        })
        outputFile.ensureParentDirsCreated()
        outputFile.writeText(yamls
            .map { relativePath(it) }
            .sorted()
            .joinToString("\n"))
    }
}

tasks.processResources {
    dependsOn(writeBuildProperties)
    dependsOn(generatePresetFileList)
}

val shadowJar = tasks.withType<ShadowJar> {
//    minimize {
//        exclude(dependency("io.repseq:repseqio"))
//        exclude(dependency("com.milaboratory:milib"))
//        exclude(dependency("org.lz4:lz4-java"))
//        exclude(dependency("com.fasterxml.jackson.core:jackson-databind"))
//
//        exclude(dependency("log4j:log4j"))
//        exclude(dependency("org.slf4j:slf4j-api"))
//        exclude(dependency("commons-logging:commons-logging"))
//        exclude(dependency("ch.qos.logback:logback-core"))
//        exclude(dependency("ch.qos.logback:logback-classic"))
//        exclude(dependency("org.jetbrains.kotlin:.*"))
//    }
}

val distributionZip by tasks.registering(Zip::class) {
    group = "distribution"
    archiveFileName.set("${project.name}.zip")
    destinationDirectory.set(file("$buildDir/distributions"))
    from(shadowJar) {
        rename("-.*\\.jar", "\\.jar")
    }
    from("${project.rootDir}/${project.name}")
    from("${project.rootDir}/LICENSE")
}

val prepareDockerContext by tasks.registering(Copy::class) {
    group = "docker"
    from(shadowJar) {
        rename("-.*\\.jar", "\\.jar")
    }
    from("${project.rootDir}/${project.name}")
    from("${project.rootDir}/LICENSE")
    into(layout.buildDirectory.dir("docker"))
}

val prepareIMGTDockerContext by tasks.registering(Download::class) {
    group = "docker"
    dependsOn(prepareDockerContext)
    src("https://github.com/repseqio/library-imgt/releases/download/v8/imgt.202214-2.sv8.json.gz")
    dest(layout.buildDirectory.dir("docker"))
}

val commonDockerContents: Dockerfile.() -> Unit = {
    from("eclipse-temurin:17-jre")
    label(mapOf("maintainer" to "MiLaboratories Inc <support@milaboratories.com>"))
    runCommand("mkdir /work /opt/${project.name}")
    workingDir("/work")
    environmentVariable("PATH", "/opt/${project.name}:\${PATH}")
    copyFile("LICENSE", "/opt/${project.name}/LICENSE")
    copyFile(project.name, "/opt/${project.name}/${project.name}")
    entryPoint(project.name)
    copyFile("${project.name}.jar", "/opt/${project.name}/${project.name}.jar")
}

val createDockerfile by tasks.registering(Dockerfile::class) {
    group = "docker"
    dependsOn(prepareDockerContext)
    commonDockerContents()
}

val imgtDockerfile = layout.buildDirectory.file("docker/Dockerfile.imgt")

val createIMGTDockerfile by tasks.registering(Dockerfile::class) {
    group = "docker"
    dependsOn(createDockerfile)
    dependsOn(prepareIMGTDockerContext)
    destFile.set(imgtDockerfile)
    commonDockerContents()
    copyFile("imgt*", "/opt/${project.name}/")
}

val buildDockerImage by tasks.registering(DockerBuildImage::class) {
    group = "docker"
    dependsOn(createDockerfile)
    images.set(setOf(project.name) + if (version == "") emptySet() else setOf("${project.name}:${version}"))
}

val buildIMGTDockerImage by tasks.registering(DockerBuildImage::class) {
    group = "docker"
    dependsOn(createIMGTDockerfile)
    dockerFile.set(imgtDockerfile)
    images.set(setOf(project.name + ":latest-imgt") + if (version == "") emptySet() else setOf("${project.name}:${version}-imgt"))
}

publishing {
    repositories {
        if (miRepoAccessKeyId != null && miRepoSecretAccessKey != null) {
            maven {
                name = "mipriv"
                url = uri("s3://milaboratory-artefacts-private-files.s3.eu-central-1.amazonaws.com/maven")

                authentication {
                    credentials(AwsCredentials::class) {
                        accessKey = miRepoAccessKeyId!!
                        secretKey = miRepoSecretAccessKey!!
                    }
                }
            }
        }
    }

    publications.create<MavenPublication>("mavenJava") {
        from(components["java"])
    }
}

tasks.test {
    useJUnit()
    minHeapSize = "1024m"
    maxHeapSize = "2048m"

    testLogging {
        showStandardStreams = true
        exceptionFormat = FULL
    }

    miCiStage?.let {
        if (it == "test") {
            systemProperty("longTests", "true")
        }
    }
    longTests?.let { systemProperty("longTests", it) }
}<|MERGE_RESOLUTION|>--- conflicted
+++ resolved
@@ -98,17 +98,10 @@
     }
 }
 
-<<<<<<< HEAD
-val milibVersion = "2.1.0"
+val milibVersion = "2.1.0-3-master"
 val repseqioVersion = "1.5.0-1-comparable_chains"
 val miplotsVersion = "1.1.0"
 val mitoolVersion = "1.3.0-1-sorting_key"
-=======
-val milibVersion = "2.1.0-3-master"
-val repseqioVersion = "1.5.0"
-val miplotsVersion = "1.1.0"
-val mitoolVersion = "1.3.0-1-main"
->>>>>>> c7ec81b0
 val jacksonBomVersion = "2.14.0"
 val redberryPipeVersion = "1.3.0"
 
