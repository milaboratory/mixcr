import com.bmuschko.gradle.docker.tasks.image.DockerBuildImage
import com.bmuschko.gradle.docker.tasks.image.Dockerfile
import com.github.jengelman.gradle.plugins.shadow.ShadowJavaPlugin.SHADOW_GROUP
import com.github.jengelman.gradle.plugins.shadow.tasks.ShadowJar
import com.palantir.gradle.gitversion.VersionDetails
import de.undercouch.gradle.tasks.download.Download
import groovy.lang.Closure
import org.gradle.api.tasks.testing.logging.TestExceptionFormat.FULL
import org.jetbrains.kotlin.gradle.internal.ensureParentDirsCreated
import org.jetbrains.kotlin.gradle.tasks.KotlinCompile
import proguard.gradle.ProGuardTask
import java.net.InetAddress
buildscript {
    repositories {
        mavenCentral()
    }
    dependencies {
        classpath("com.guardsquare:proguard-gradle:7.2.2") {
            exclude("com.android.tools.build", "gradle")
        }
    }
}

gradle.startParameter.excludedTaskNames += listOf(
    "assembleDist",
    "assembleShadowDist",
    "distTar",
    "distZip",
    "installDist",
    "installShadowDist",
    "shadowDistTar",
    "shadowDistZip"
)

plugins {
    `java-library`
    application
    `maven-publish`
    kotlin("jvm") version "1.7.10"
    id("com.palantir.git-version") version "0.15.0"
    id("com.github.johnrengelman.shadow") version "7.1.2"
    id("com.bmuschko.docker-java-application") version "7.4.0"
    id("de.undercouch.download") version "5.1.0"
}

val miRepoAccessKeyId: String? by project
val miRepoSecretAccessKey: String? by project
val miRepoSessionToken: String? by project

val productionBuild: Boolean? by project

val versionDetails: Closure<VersionDetails> by extra
val gitDetails = versionDetails()

fun boolProperty(name: String): Boolean {
    return ((properties[name] as String?) ?: "false").toBoolean()
}

val isMiCi = boolProperty("mi-ci")
val isRelease = boolProperty("mi-release")

val longTests: String? by project
val miCiStage = properties["mi-ci-stage"] as String?

group = "com.milaboratory"
version = if (version != "unspecified") version else ""
description = "MiXCR"

java {
    sourceCompatibility = JavaVersion.VERSION_11
    withSourcesJar()
    withJavadocJar()
}

tasks.withType<KotlinCompile> {
    kotlinOptions.jvmTarget = "11"
}

application {
    mainClass.set("com.milaboratory.mixcr.cli.Main")
    applicationDefaultJvmArgs = listOf("-Xmx8g")
}

tasks.withType<JavaExec> {
    if (project.hasProperty("runWorkingDir")) {
        val runWorkingDir: String by project
        workingDir = file(runWorkingDir)
    }
}

tasks.jar {
    manifest {
        attributes("Main-Class" to "com.milaboratory.mixcr.cli.Main")
    }
}

tasks.withType<JavaCompile> {
    options.encoding = "UTF-8"
}

tasks.withType<Javadoc> {
    enabled = false
    // options {
    //     this as StandardJavadocDocletOptions
    //     addStringOption("Xdoclint:none", "-quiet")
    // }
}

repositories {
    // mavenLocal()

    mavenCentral()

    maven {
        url = uri("s3://milaboratory-artefacts-private-files.s3.eu-central-1.amazonaws.com/maven")
        authentication {
            credentials(AwsCredentials::class) {
                accessKey = miRepoAccessKeyId
                secretKey = miRepoSecretAccessKey
                sessionToken = miRepoSessionToken
            }
        }
    }
}

val toObfuscate: Configuration by configurations.creating {
    @Suppress("UnstableApiUsage")
    shouldResolveConsistentlyWith(configurations.runtimeClasspath.get())
}

val obfuscationLibs: Configuration by configurations.creating

<<<<<<< HEAD
val mixcrAlgoVersion = "4.3.0-188-develop"
=======
val mixcrAlgoVersion = "4.3.0-158-clustering-filter-backward-compatibility"
>>>>>>> 2d3a3e43
val milibVersion = ""
val mitoolVersion = ""
val repseqioVersion = ""

val picocliVersion = "4.6.3"
val jacksonBomVersion = "2.15.2"
val milmVersion = "3.7.0"

val cliktVersion = "3.5.0"
val jcommanderVersion = "1.72"

dependencies {
    if (milibVersion.isNotBlank()) {
        api("com.milaboratory:milib:$milibVersion")
    }
    if (mitoolVersion.isNotBlank()) {
        api("com.milaboratory:mitool:$mitoolVersion")
    }
    if (repseqioVersion.isNotBlank()) {
        api("io.repseq:repseqio:$repseqioVersion")
    }

    api("com.milaboratory:mixcr-algo:$mixcrAlgoVersion")

    toObfuscate("com.milaboratory:mixcr-algo") { exclude("*", "*") }
    toObfuscate("com.milaboratory:milib") { exclude("*", "*") }
    toObfuscate("com.milaboratory:mitool") { exclude("*", "*") }
    toObfuscate("io.repseq:repseqio") { exclude("*", "*") }
    toObfuscate("com.milaboratory:milm2-jvm") { exclude("*", "*") }

    // proguard require classes that were inherited
    obfuscationLibs("com.github.ajalt.clikt:clikt:$cliktVersion") { exclude("*", "*") }
    obfuscationLibs("com.beust:jcommander:$jcommanderVersion") { exclude("*", "*") }

    implementation("com.milaboratory:milm2-jvm:$milmVersion")

    implementation(platform("com.fasterxml.jackson:jackson-bom:$jacksonBomVersion"))
    implementation("com.fasterxml.jackson.module:jackson-module-kotlin")

    implementation("info.picocli:picocli:$picocliVersion")

    // // this way dependency will not be transient, but will be included in application
    // compileOnly("info.picocli:picocli:$picocliVersion")
    // shadow("info.picocli:picocli:$picocliVersion")
    // testImplementation("info.picocli:picocli:$picocliVersion")

    implementation("net.sf.trove4j:trove4j:3.0.3")
    implementation("com.github.victools:jsonschema-generator:4.27.0")
    implementation("com.github.victools:jsonschema-module-jackson:4.27.0")

    shadow("org.apache.logging.log4j:log4j-core:2.20.0")
    testImplementation("org.apache.logging.log4j:log4j-core:2.20.0")

    testImplementation("junit:junit:4.13.2")
    testImplementation(testFixtures("com.milaboratory:milib:$milibVersion"))
    testImplementation("org.mockito:mockito-all:1.10.19")
    testImplementation("io.kotest:kotest-assertions-core:5.3.0")

    // for working reflection scanning
    testImplementation("com.github.ajalt.clikt:clikt:$cliktVersion")
    testImplementation("com.beust:jcommander:$jcommanderVersion")

    testImplementation("org.reflections:reflections:0.10.2")

    testImplementation("org.lz4:lz4-java:1.8.0")
}

val obfuscateRuntime: Configuration by configurations.creating {
    fun ResolvedModuleVersion.asMap() = mapOf(
        "group" to id.group,
        "name" to id.name,
        "version" to id.version
    )

    defaultDependencies {
        val toExclude = toObfuscate.resolvedConfiguration.resolvedArtifacts
            .map { it.moduleVersion.id.group to it.moduleVersion.id.name }
            .toSet()

        configurations.runtimeClasspath.get().resolvedConfiguration.resolvedArtifacts
            .filterNot { (it.moduleVersion.id.group to it.moduleVersion.id.name) in toExclude }
            .forEach {
                add(
                    project.dependencies.create(it.moduleVersion.asMap())
                )
            }
    }
}

val writeBuildProperties by tasks.registering(WriteProperties::class) {
    group = "build"
    outputFile = file("${sourceSets.main.get().output.resourcesDir}/${project.name}-build.properties")
    property("version", version)
    property("name", "MiXCR")
    property("revision", gitDetails.gitHash)
    property("branch", gitDetails.branchName ?: "no_branch")
    property("host", InetAddress.getLocalHost().hostName)
    property("production", productionBuild == true)
    property("timestamp", if (isMiCi) System.currentTimeMillis() else 0L)
}

val unzipOldPresets by tasks.registering(Copy::class) {
    val outputDir = sourceSets.main.get().output.resourcesDir!!.resolve("presets/old_version")
    doFirst {
        outputDir.deleteRecursively()
        outputDir.mkdirs()
    }

    val archives = projectDir.resolve("old_presets").listFiles()!!

    archives.forEach { archive ->
        from(tarTree(archive))
        into(outputDir)
    }
}

val generatePresetFileList by tasks.registering {
    group = "build"
    val outputFile = sourceSets.main.get().output.resourcesDir!!.resolve("presets/file_list.txt")
    doLast {
        val source = sourceSets.main.get().output.resourcesDir!!.resolve("presets")
        val yamls = layout.files({
            source.walk()
                .filter { it.extension == "yaml" }
                .map { it.relativeTo(source) }
                .toList()
        })
        outputFile.ensureParentDirsCreated()
        outputFile.writeText(yamls
            .map { relativePath(it) }
            .sorted()
            .joinToString("\n"))
    }
}

tasks.processResources {
    dependsOn(unzipOldPresets)
    dependsOn(writeBuildProperties)
    finalizedBy(generatePresetFileList)
}

val checkObfuscation by tasks.registering(Test::class) {
    group = "verification"

    testClassesDirs = sourceSets["test"].output.classesDirs
    classpath = sourceSets["test"].runtimeClasspath

    include("**/MetaForObfuscationTest*")
    useJUnit()
}

val obfuscate by tasks.registering(ProGuardTask::class) {
    dependsOn(checkObfuscation)
    group = "build"

    configuration("mixcr.pro")

    dependsOn(tasks.jar)
    dependsOn(obfuscateRuntime.buildDependencies)

    injars(tasks.jar)
    injars(toObfuscate)
    libraryjars(obfuscateRuntime)
    libraryjars(configurations.shadow)
    libraryjars(obfuscationLibs)

    outjars(buildDir.resolve("libs/mixcr-obfuscated.jar"))

    printconfiguration(buildDir.resolve("proguard.config.pro"))
    printmapping(buildDir.resolve("proguard-mapping.txt"))

    if (org.gradle.internal.jvm.Jvm.current().jre == null)
        listOf("java.base.jmod", "java.prefs.jmod", "java.scripting.jmod").map {
            libraryjars(
                hashMapOf("jarfilter" to "!**.jar", "filter" to "!module-info.class"),
                org.gradle.internal.jvm.Jvm.current().javaHome.resolve("jmods/${it}").absolutePath
            )
        }
    else
        listOf("rt.jar", "jce.jar", "jsse.jar").map {
            libraryjars(org.gradle.internal.jvm.Jvm.current().jre!!.resolve("lib/${it}"))
        }
}

val shadowJarAfterObfuscation by tasks.creating(ShadowJar::class) {
    group = SHADOW_GROUP
    description = "Create a combined JAR of obfuscated project and runtime dependencies"
    manifest.inheritFrom(tasks.jar.get().manifest)
    dependsOn(obfuscate)
    from(obfuscate.get().outJarFiles)
    archiveClassifier.set("all")
    // copy from com/github/jengelman/gradle/plugins/shadow/ShadowJavaPlugin.groovy:86
    exclude("META-INF/INDEX.LIST", "META-INF/*.SF", "META-INF/*.DSA", "META-INF/*.RSA", "module-info.class")
    configurations = listOf(obfuscateRuntime, project.configurations.shadow.get())
}

tasks.named<ShadowJar>("shadowJar") {
    configurations += project.configurations.shadow.get()
}

val distributionZip by tasks.registering(Zip::class) {
    group = "distribution"
    archiveFileName.set("${project.name}.zip")
    destinationDirectory.set(file("$buildDir/distributions"))
    from(shadowJarAfterObfuscation) {
        rename("-.*\\.jar", "\\.jar")
    }
    from("${project.rootDir}/${project.name}")
    from("${project.rootDir}/LICENSE")
}

val prepareDockerContext by tasks.registering(Copy::class) {
    group = "docker"
    from(shadowJarAfterObfuscation) {
        rename("-.*\\.jar", "\\.jar")
    }
    from("${project.rootDir}/${project.name}")
    from("${project.rootDir}/LICENSE")
    into(layout.buildDirectory.dir("docker"))
}

val prepareIMGTDockerContext by tasks.registering(Download::class) {
    group = "docker"
    dependsOn(prepareDockerContext)
    src("https://github.com/repseqio/library-imgt/releases/download/v8/imgt.202214-2.sv8.json.gz")
    dest(layout.buildDirectory.dir("docker"))
}

val commonDockerContents: Dockerfile.() -> Unit = {
    from("amazoncorretto:17")
    label(mapOf("maintainer" to "MiLaboratories Inc <support@milaboratories.com>"))
    runCommand("mkdir /work /opt/${project.name}")
    runCommand("yum install procps -y") // Needed for image compatibility with nextflow
    workingDir("/work")
    environmentVariable("PATH", "/opt/${project.name}:\${PATH}")
    copyFile("LICENSE", "/opt/${project.name}/LICENSE")
    copyFile(project.name, "/opt/${project.name}/${project.name}")
    copyFile("${project.name}.jar", "/opt/${project.name}/${project.name}.jar")
}

val createDockerfile by tasks.registering(Dockerfile::class) {
    group = "docker"
    dependsOn(prepareDockerContext)
    commonDockerContents()
}

val imgtDockerfile = layout.buildDirectory.file("docker/Dockerfile.imgt")

val createIMGTDockerfile by tasks.registering(Dockerfile::class) {
    group = "docker"
    dependsOn(createDockerfile)
    dependsOn(prepareIMGTDockerContext)
    destFile.set(imgtDockerfile)
    commonDockerContents()
    copyFile("imgt*", "/opt/${project.name}/")
}

val buildDockerImage by tasks.registering(DockerBuildImage::class) {
    group = "docker"
    dependsOn(createDockerfile)
    images.set(setOf(project.name) + if (version == "") emptySet() else setOf("${project.name}:${version}"))
}

val buildIMGTDockerImage by tasks.registering(DockerBuildImage::class) {
    group = "docker"
    dependsOn(createIMGTDockerfile)
    dockerFile.set(imgtDockerfile)
    images.set(setOf(project.name + ":latest-imgt") + if (version == "") emptySet() else setOf("${project.name}:${version}-imgt"))
}

publishing {
    repositories {
        if (miRepoAccessKeyId != null && miRepoSecretAccessKey != null) {
            maven {
                name = "mipriv"
                url = uri("s3://milaboratory-artefacts-private-files.s3.eu-central-1.amazonaws.com/maven")

                authentication {
                    credentials(AwsCredentials::class) {
                        accessKey = miRepoAccessKeyId!!
                        secretKey = miRepoSecretAccessKey!!
                        sessionToken = miRepoSessionToken
                    }
                }
            }
        }
    }

    publications.create<MavenPublication>("mavenJava") {
        from(components["java"])
    }
}

tasks.test {
    useJUnit()
    minHeapSize = "1024m"
    maxHeapSize = "2048m"

    testLogging {
        showStandardStreams = true
        exceptionFormat = FULL
    }

    miCiStage?.let {
        if (it == "test") {
            systemProperty("longTests", "true")
        }
    }
    longTests?.let { systemProperty("longTests", it) }
}
<|MERGE_RESOLUTION|>--- conflicted
+++ resolved
@@ -130,11 +130,7 @@
 
 val obfuscationLibs: Configuration by configurations.creating
 
-<<<<<<< HEAD
-val mixcrAlgoVersion = "4.3.0-188-develop"
-=======
 val mixcrAlgoVersion = "4.3.0-158-clustering-filter-backward-compatibility"
->>>>>>> 2d3a3e43
 val milibVersion = ""
 val mitoolVersion = ""
 val repseqioVersion = ""
