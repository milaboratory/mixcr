--- conflicted
+++ resolved
@@ -133,11 +133,7 @@
 val obfuscationLibs: Configuration by configurations.creating
 
 
-<<<<<<< HEAD
-val mixcrAlgoVersion = "4.4.2-31-cell-grouping"
-=======
 val mixcrAlgoVersion = "4.4.2-45-different-things"
->>>>>>> 43185d75
 val milibVersion = ""
 val mitoolVersion = ""
 val repseqioVersion = ""
