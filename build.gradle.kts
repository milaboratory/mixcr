import com.bmuschko.gradle.docker.tasks.image.DockerBuildImage
import com.bmuschko.gradle.docker.tasks.image.Dockerfile
import com.github.jengelman.gradle.plugins.shadow.ShadowJavaPlugin.SHADOW_GROUP
import com.github.jengelman.gradle.plugins.shadow.tasks.ShadowJar
import com.palantir.gradle.gitversion.VersionDetails
import de.undercouch.gradle.tasks.download.Download
import groovy.lang.Closure
import org.gradle.api.tasks.testing.logging.TestExceptionFormat.FULL
import org.jetbrains.kotlin.gradle.internal.ensureParentDirsCreated
import org.jetbrains.kotlin.gradle.tasks.KotlinCompile
import proguard.gradle.ProGuardTask
import java.net.InetAddress

buildscript {
    repositories {
        mavenCentral()
    }
    dependencies {
        classpath("com.guardsquare:proguard-gradle:7.2.1") {
            exclude("com.android.tools.build", "gradle")
        }
    }
}

gradle.startParameter.excludedTaskNames += listOf(
    "assembleDist",
    "assembleShadowDist",
    "distTar",
    "distZip",
    "installDist",
    "installShadowDist",
    "shadowDistTar",
    "shadowDistZip"
)

plugins {
    `java-library`
    application
    `maven-publish`
    kotlin("jvm") version "1.7.10"
    id("com.palantir.git-version") version "0.15.0"
    id("com.github.johnrengelman.shadow") version "7.1.2"
    id("com.bmuschko.docker-java-application") version "7.4.0"
    id("de.undercouch.download") version "5.1.0"
}

val miRepoAccessKeyId: String? by project
val miRepoSecretAccessKey: String? by project

val productionBuild: Boolean? by project

val versionDetails: Closure<VersionDetails> by extra
val gitDetails = versionDetails()

fun boolProperty(name: String): Boolean {
    return ((properties[name] as String?) ?: "false").toBoolean()
}

val isMiCi = boolProperty("mi-ci")
val isRelease = boolProperty("mi-release")

val longTests: String? by project
val miCiStage = properties["mi-ci-stage"] as String?

group = "com.milaboratory"
version = if (version != "unspecified") version else ""
description = "MiXCR"

java {
    sourceCompatibility = JavaVersion.VERSION_1_8
    withSourcesJar()
    withJavadocJar()
}

tasks.withType<KotlinCompile> {
    kotlinOptions.jvmTarget = "1.8"
}

application {
    mainClass.set("com.milaboratory.mixcr.cli.Main")
    applicationDefaultJvmArgs = listOf("-Xmx8g")
}

tasks.withType<JavaExec> {
    if (project.hasProperty("runWorkingDir")) {
        val runWorkingDir: String by project
        workingDir = file(runWorkingDir)
    }
}

tasks.jar {
    manifest {
        attributes("Main-Class" to "com.milaboratory.mixcr.cli.Main")
    }
}

tasks.withType<JavaCompile> {
    options.encoding = "UTF-8"
}

tasks.withType<Javadoc> {
    enabled = false
    // options {
    //     this as StandardJavadocDocletOptions
    //     addStringOption("Xdoclint:none", "-quiet")
    // }
}

repositories {
    // mavenLocal()

    mavenCentral()

    // Snapshot versions of redberry-pipe, milib and repseqio distributed via this repo
    maven {
        url = uri("https://pub.maven.milaboratory.com")
    }

    maven {
        url = uri("s3://milaboratory-artefacts-private-files.s3.eu-central-1.amazonaws.com/maven")
        authentication {
            credentials(AwsCredentials::class) {
                accessKey = miRepoAccessKeyId
                secretKey = miRepoSecretAccessKey
            }
        }
    }
}

val toObfuscate: Configuration by configurations.creating {
    @Suppress("UnstableApiUsage")
    shouldResolveConsistentlyWith(configurations.runtimeClasspath.get())
}

val obfuscationLibs: Configuration by configurations.creating

<<<<<<< HEAD
val mixcrAlgoVersion = "4.3.0-74-new-presets"
val milibVersion = "2.4.0-19-alleles"
val mitoolVersion = "1.7.0-11-migex"
val repseqioVersion = "1.8.0-27-master"
=======
val mixcrAlgoVersion = "4.3.0-58-develop"
val milibVersion = "2.4.0-21-master"
val mitoolVersion = "1.7.0-17-main"
val repseqioVersion = "1.8.0-21-master"
>>>>>>> 18c1fd72

val picocliVersion = "4.6.3"
val jacksonBomVersion = "2.14.2"
val milmVersion = "3.5.0"

val cliktVersion = "3.5.0"
val jcommanderVersion = "1.72"

dependencies {
    api("com.milaboratory:milib:$milibVersion")
    api("com.milaboratory:mitool:$mitoolVersion")
    api("io.repseq:repseqio:$repseqioVersion")

    api("com.milaboratory:mixcr-algo:$mixcrAlgoVersion") {
        exclude("com.milaboratory", "mitool")
        exclude("com.milaboratory", "milib")
        exclude("io.repseq", "repseqio")
    }

    toObfuscate("com.milaboratory:mixcr-algo") { exclude("*", "*") }
    toObfuscate("com.milaboratory:milib") { exclude("*", "*") }
    toObfuscate("com.milaboratory:mitool") { exclude("*", "*") }
    toObfuscate("io.repseq:repseqio") { exclude("*", "*") }
    toObfuscate("com.milaboratory:milm2-jvm") { exclude("*", "*") }

    // proguard require classes that were inherited
    obfuscationLibs("com.github.ajalt.clikt:clikt:$cliktVersion") { exclude("*", "*") }
    obfuscationLibs("com.beust:jcommander:$jcommanderVersion") { exclude("*", "*") }

    implementation("com.milaboratory:milm2-jvm:$milmVersion")

    implementation(platform("com.fasterxml.jackson:jackson-bom:$jacksonBomVersion"))
    implementation("com.fasterxml.jackson.module:jackson-module-kotlin")

    implementation("info.picocli:picocli:$picocliVersion")

    // // this way dependency will not be transient, but will be included in application
    // compileOnly("info.picocli:picocli:$picocliVersion")
    // shadow("info.picocli:picocli:$picocliVersion")
    // testImplementation("info.picocli:picocli:$picocliVersion")

    implementation("net.sf.trove4j:trove4j:3.0.3")
    implementation("com.github.victools:jsonschema-generator:4.27.0")
    implementation("com.github.victools:jsonschema-module-jackson:4.27.0")

    shadow("org.apache.logging.log4j:log4j-core:2.20.0")
    testImplementation("org.apache.logging.log4j:log4j-core:2.20.0")

    testImplementation("junit:junit:4.13.2")
    testImplementation(testFixtures("com.milaboratory:milib:$milibVersion"))
    testImplementation("org.mockito:mockito-all:1.10.19")
    testImplementation("io.kotest:kotest-assertions-core:5.3.0")

    // for working reflection scanning
    testImplementation("com.github.ajalt.clikt:clikt:$cliktVersion")
    testImplementation("com.beust:jcommander:$jcommanderVersion")

    testImplementation("org.reflections:reflections:0.10.2")

    testImplementation("org.lz4:lz4-java:1.8.0")
}

val obfuscateRuntime: Configuration by configurations.creating {
    fun ResolvedModuleVersion.asMap() = mapOf(
        "group" to id.group,
        "name" to id.name,
        "version" to id.version
    )

    defaultDependencies {
        val toExclude = toObfuscate.resolvedConfiguration.resolvedArtifacts
            .map { it.moduleVersion.id.group to it.moduleVersion.id.name }
            .toSet()

        configurations.runtimeClasspath.get().resolvedConfiguration.resolvedArtifacts
            .filterNot { (it.moduleVersion.id.group to it.moduleVersion.id.name) in toExclude }
            .forEach {
                add(
                    project.dependencies.create(it.moduleVersion.asMap())
                )
            }
    }
}

val writeBuildProperties by tasks.registering(WriteProperties::class) {
    group = "build"
    outputFile = file("${sourceSets.main.get().output.resourcesDir}/${project.name}-build.properties")
    property("version", version)
    property("name", "MiXCR")
    property("revision", gitDetails.gitHash)
    property("branch", gitDetails.branchName ?: "no_branch")
    property("host", InetAddress.getLocalHost().hostName)
    property("production", productionBuild == true)
    property("timestamp", System.currentTimeMillis())
}

val unzipOldPresets by tasks.registering(Copy::class) {
    val outputDir = sourceSets.main.get().output.resourcesDir!!.resolve("presets/old_version")
    doFirst {
        outputDir.deleteRecursively()
        outputDir.mkdirs()
    }

    val archives = projectDir.resolve("old_presets").listFiles()!!

    archives.forEach { archive ->
        from(tarTree(archive))
        into(outputDir)
    }
}

val generatePresetFileList by tasks.registering {
    group = "build"
    val outputFile = sourceSets.main.get().output.resourcesDir!!.resolve("presets/file_list.txt")
    doLast {
        val source = sourceSets.main.get().output.resourcesDir!!.resolve("presets")
        val yamls = layout.files({
            source.walk()
                .filter { it.extension == "yaml" }
                .map { it.relativeTo(source) }
                .toList()
        })
        outputFile.ensureParentDirsCreated()
        outputFile.writeText(yamls
            .map { relativePath(it) }
            .sorted()
            .joinToString("\n"))
    }
}

tasks.processResources {
    dependsOn(unzipOldPresets)
    dependsOn(writeBuildProperties)
    finalizedBy(generatePresetFileList)
}

val obfuscate by tasks.registering(ProGuardTask::class) {
    group = "build"

    configuration("mixcr.pro")

    dependsOn(tasks.jar)
    dependsOn(obfuscateRuntime.buildDependencies)

    injars(tasks.jar)
    injars(toObfuscate)
    libraryjars(obfuscateRuntime)
    libraryjars(configurations.shadow)
    libraryjars(obfuscationLibs)

    outjars(buildDir.resolve("libs/mixcr-obfuscated.jar"))

    printconfiguration(buildDir.resolve("proguard.config.pro"))
    printmapping(buildDir.resolve("proguard-mapping.txt"))

    if (org.gradle.internal.jvm.Jvm.current().jre == null)
        listOf("java.base.jmod", "java.prefs.jmod", "java.scripting.jmod").map {
            libraryjars(
                hashMapOf("jarfilter" to "!**.jar", "filter" to "!module-info.class"),
                org.gradle.internal.jvm.Jvm.current().javaHome.resolve("jmods/${it}").absolutePath
            )
        }
    else
        listOf("rt.jar", "jce.jar", "jsse.jar").map {
            libraryjars(org.gradle.internal.jvm.Jvm.current().jre!!.resolve("lib/${it}"))
        }
}

val shadowJarAfterObfuscation by tasks.creating(ShadowJar::class) {
    group = SHADOW_GROUP
    description = "Create a combined JAR of obfuscated project and runtime dependencies"
    manifest.inheritFrom(tasks.jar.get().manifest)
    dependsOn(obfuscate)
    from(obfuscate.get().outJarFiles)
    archiveClassifier.set("all")
    // copy from com/github/jengelman/gradle/plugins/shadow/ShadowJavaPlugin.groovy:86
    exclude("META-INF/INDEX.LIST", "META-INF/*.SF", "META-INF/*.DSA", "META-INF/*.RSA", "module-info.class")
    configurations = listOf(obfuscateRuntime, project.configurations.shadow.get())
}

tasks.named<ShadowJar>("shadowJar") {
    configurations += project.configurations.shadow.get()
}

val distributionZip by tasks.registering(Zip::class) {
    group = "distribution"
    archiveFileName.set("${project.name}.zip")
    destinationDirectory.set(file("$buildDir/distributions"))
    from(shadowJarAfterObfuscation) {
        rename("-.*\\.jar", "\\.jar")
    }
    from("${project.rootDir}/${project.name}")
    from("${project.rootDir}/LICENSE")
}

val prepareDockerContext by tasks.registering(Copy::class) {
    group = "docker"
    from(shadowJarAfterObfuscation) {
        rename("-.*\\.jar", "\\.jar")
    }
    from("${project.rootDir}/${project.name}")
    from("${project.rootDir}/LICENSE")
    into(layout.buildDirectory.dir("docker"))
}

val prepareIMGTDockerContext by tasks.registering(Download::class) {
    group = "docker"
    dependsOn(prepareDockerContext)
    src("https://github.com/repseqio/library-imgt/releases/download/v8/imgt.202214-2.sv8.json.gz")
    dest(layout.buildDirectory.dir("docker"))
}

val commonDockerContents: Dockerfile.() -> Unit = {
    from("eclipse-temurin:17-jre")
    label(mapOf("maintainer" to "MiLaboratories Inc <support@milaboratories.com>"))
    runCommand("mkdir /work /opt/${project.name}")
    workingDir("/work")
    environmentVariable("PATH", "/opt/${project.name}:\${PATH}")
    copyFile("LICENSE", "/opt/${project.name}/LICENSE")
    copyFile(project.name, "/opt/${project.name}/${project.name}")
    entryPoint(project.name)
    copyFile("${project.name}.jar", "/opt/${project.name}/${project.name}.jar")
}

val createDockerfile by tasks.registering(Dockerfile::class) {
    group = "docker"
    dependsOn(prepareDockerContext)
    commonDockerContents()
}

val imgtDockerfile = layout.buildDirectory.file("docker/Dockerfile.imgt")

val createIMGTDockerfile by tasks.registering(Dockerfile::class) {
    group = "docker"
    dependsOn(createDockerfile)
    dependsOn(prepareIMGTDockerContext)
    destFile.set(imgtDockerfile)
    commonDockerContents()
    copyFile("imgt*", "/opt/${project.name}/")
}

val buildDockerImage by tasks.registering(DockerBuildImage::class) {
    group = "docker"
    dependsOn(createDockerfile)
    images.set(setOf(project.name) + if (version == "") emptySet() else setOf("${project.name}:${version}"))
}

val buildIMGTDockerImage by tasks.registering(DockerBuildImage::class) {
    group = "docker"
    dependsOn(createIMGTDockerfile)
    dockerFile.set(imgtDockerfile)
    images.set(setOf(project.name + ":latest-imgt") + if (version == "") emptySet() else setOf("${project.name}:${version}-imgt"))
}

publishing {
    repositories {
        if (miRepoAccessKeyId != null && miRepoSecretAccessKey != null) {
            maven {
                name = "mipriv"
                url = uri("s3://milaboratory-artefacts-private-files.s3.eu-central-1.amazonaws.com/maven")

                authentication {
                    credentials(AwsCredentials::class) {
                        accessKey = miRepoAccessKeyId!!
                        secretKey = miRepoSecretAccessKey!!
                    }
                }
            }
        }
    }

    publications.create<MavenPublication>("mavenJava") {
        from(components["java"])
    }
}

tasks.test {
    useJUnit()
    minHeapSize = "1024m"
    maxHeapSize = "2048m"

    testLogging {
        showStandardStreams = true
        exceptionFormat = FULL
    }

    miCiStage?.let {
        if (it == "test") {
            systemProperty("longTests", "true")
        }
    }
    longTests?.let { systemProperty("longTests", it) }
}<|MERGE_RESOLUTION|>--- conflicted
+++ resolved
@@ -134,17 +134,10 @@
 
 val obfuscationLibs: Configuration by configurations.creating
 
-<<<<<<< HEAD
-val mixcrAlgoVersion = "4.3.0-74-new-presets"
-val milibVersion = "2.4.0-19-alleles"
-val mitoolVersion = "1.7.0-11-migex"
-val repseqioVersion = "1.8.0-27-master"
-=======
-val mixcrAlgoVersion = "4.3.0-58-develop"
+val mixcrAlgoVersion = "4.3.0-76-new-presets"
 val milibVersion = "2.4.0-21-master"
 val mitoolVersion = "1.7.0-17-main"
 val repseqioVersion = "1.8.0-21-master"
->>>>>>> 18c1fd72
 
 val picocliVersion = "4.6.3"
 val jacksonBomVersion = "2.14.2"
