import com.bmuschko.gradle.docker.tasks.image.DockerBuildImage
import com.bmuschko.gradle.docker.tasks.image.Dockerfile
import com.github.jengelman.gradle.plugins.shadow.ShadowJavaPlugin.SHADOW_GROUP
import com.github.jengelman.gradle.plugins.shadow.tasks.ShadowJar
import com.palantir.gradle.gitversion.VersionDetails
import de.undercouch.gradle.tasks.download.Download
import groovy.lang.Closure
import org.gradle.api.tasks.testing.logging.TestExceptionFormat.FULL
import org.jetbrains.kotlin.gradle.internal.ensureParentDirsCreated
import org.jetbrains.kotlin.gradle.tasks.KotlinCompile
import proguard.gradle.ProGuardTask
import java.net.InetAddress

buildscript {
    repositories {
        mavenCentral()
    }
    dependencies {
        classpath("com.guardsquare:proguard-gradle:7.2.1") {
            exclude("com.android.tools.build", "gradle")
        }
    }
}

gradle.startParameter.excludedTaskNames += listOf(
    "assembleDist",
    "assembleShadowDist",
    "distTar",
    "distZip",
    "installDist",
    "installShadowDist",
    "shadowDistTar",
    "shadowDistZip"
)

plugins {
    `java-library`
    application
    `maven-publish`
    kotlin("jvm") version "1.7.10"
    id("com.palantir.git-version") version "0.15.0"
    id("com.github.johnrengelman.shadow") version "7.1.2"
    id("com.bmuschko.docker-java-application") version "7.4.0"
    id("de.undercouch.download") version "5.1.0"
}

val miRepoAccessKeyId: String? by project
val miRepoSecretAccessKey: String? by project

val productionBuild: Boolean? by project

val versionDetails: Closure<VersionDetails> by extra
val gitDetails = versionDetails()

fun boolProperty(name: String): Boolean {
    return ((properties[name] as String?) ?: "false").toBoolean()
}

val isMiCi = boolProperty("mi-ci")
val isRelease = boolProperty("mi-release")

val longTests: String? by project
val miCiStage = properties["mi-ci-stage"] as String?

group = "com.milaboratory"
version = if (version != "unspecified") version else ""
description = "MiXCR"

java {
    sourceCompatibility = JavaVersion.VERSION_1_8
    withSourcesJar()
    withJavadocJar()
}

tasks.withType<KotlinCompile> {
    kotlinOptions.jvmTarget = "1.8"
}

application {
    mainClass.set("com.milaboratory.mixcr.cli.Main")
    applicationDefaultJvmArgs = listOf("-Xmx8g")
}

tasks.withType<JavaExec> {
    if (project.hasProperty("runWorkingDir")) {
        val runWorkingDir: String by project
        workingDir = file(runWorkingDir)
    }
}

tasks.jar {
    manifest {
        attributes("Main-Class" to "com.milaboratory.mixcr.cli.Main")
    }
}

tasks.withType<JavaCompile> {
    options.encoding = "UTF-8"
}

tasks.withType<Javadoc> {
    enabled = false
    // options {
    //     this as StandardJavadocDocletOptions
    //     addStringOption("Xdoclint:none", "-quiet")
    // }
}

repositories {
    // mavenLocal()

    mavenCentral()

    // Snapshot versions of redberry-pipe, milib and repseqio distributed via this repo
    maven {
        url = uri("https://pub.maven.milaboratory.com")
    }

    maven {
        url = uri("s3://milaboratory-artefacts-private-files.s3.eu-central-1.amazonaws.com/maven")
        authentication {
            credentials(AwsCredentials::class) {
                accessKey = miRepoAccessKeyId
                secretKey = miRepoSecretAccessKey
            }
        }
    }
}

val toObfuscate: Configuration by configurations.creating {
    @Suppress("UnstableApiUsage")
    shouldResolveConsistentlyWith(configurations.runtimeClasspath.get())
}

val obfuscationLibs: Configuration by configurations.creating

<<<<<<< HEAD
val mixcrAlgoVersion = "4.3.0-61-alleles"
val milibVersion = "2.4.0-25-migex"
=======
val mixcrAlgoVersion = "4.3.0-59-develop"
val milibVersion = "2.4.0-21-master"
>>>>>>> d6a1b9ee
val mitoolVersion = "1.7.0-17-main"
val repseqioVersion = "1.8.0-21-master"

val picocliVersion = "4.6.3"
val jacksonBomVersion = "2.14.2"
val milmVersion = "3.5.0"

val cliktVersion = "3.5.0"
val jcommanderVersion = "1.72"

dependencies {
    api("com.milaboratory:milib:$milibVersion")
    api("com.milaboratory:mitool:$mitoolVersion")
    api("io.repseq:repseqio:$repseqioVersion")

    api("com.milaboratory:mixcr-algo:$mixcrAlgoVersion") {
        exclude("com.milaboratory", "mitool")
        exclude("com.milaboratory", "milib")
        exclude("io.repseq", "repseqio")
    }

    toObfuscate("com.milaboratory:mixcr-algo") { exclude("*", "*") }
    toObfuscate("com.milaboratory:milib") { exclude("*", "*") }
    toObfuscate("com.milaboratory:mitool") { exclude("*", "*") }
    toObfuscate("io.repseq:repseqio") { exclude("*", "*") }
    toObfuscate("com.milaboratory:milm2-jvm") { exclude("*", "*") }

    // proguard require classes that were inherited
    obfuscationLibs("com.github.ajalt.clikt:clikt:$cliktVersion") { exclude("*", "*") }
    obfuscationLibs("com.beust:jcommander:$jcommanderVersion") { exclude("*", "*") }

    implementation("com.milaboratory:milm2-jvm:$milmVersion")

    implementation(platform("com.fasterxml.jackson:jackson-bom:$jacksonBomVersion"))
    implementation("com.fasterxml.jackson.module:jackson-module-kotlin")

    implementation("info.picocli:picocli:$picocliVersion")

    // // this way dependency will not be transient, but will be included in application
    // compileOnly("info.picocli:picocli:$picocliVersion")
    // shadow("info.picocli:picocli:$picocliVersion")
    // testImplementation("info.picocli:picocli:$picocliVersion")

    implementation("net.sf.trove4j:trove4j:3.0.3")
    implementation("com.github.victools:jsonschema-generator:4.27.0")
    implementation("com.github.victools:jsonschema-module-jackson:4.27.0")

    shadow("org.apache.logging.log4j:log4j-core:2.20.0")
    testImplementation("org.apache.logging.log4j:log4j-core:2.20.0")

    testImplementation("junit:junit:4.13.2")
    testImplementation(testFixtures("com.milaboratory:milib:$milibVersion"))
    testImplementation("org.mockito:mockito-all:1.10.19")
    testImplementation("io.kotest:kotest-assertions-core:5.3.0")

    // for working reflection scanning
    testImplementation("com.github.ajalt.clikt:clikt:$cliktVersion")
    testImplementation("com.beust:jcommander:$jcommanderVersion")

    testImplementation("org.reflections:reflections:0.10.2")

    testImplementation("org.lz4:lz4-java:1.8.0")
}

val obfuscateRuntime: Configuration by configurations.creating {
    fun ResolvedModuleVersion.asMap() = mapOf(
        "group" to id.group,
        "name" to id.name,
        "version" to id.version
    )

    defaultDependencies {
        val toExclude = toObfuscate.resolvedConfiguration.resolvedArtifacts
            .map { it.moduleVersion.id.group to it.moduleVersion.id.name }
            .toSet()

        configurations.runtimeClasspath.get().resolvedConfiguration.resolvedArtifacts
            .filterNot { (it.moduleVersion.id.group to it.moduleVersion.id.name) in toExclude }
            .forEach {
                add(
                    project.dependencies.create(it.moduleVersion.asMap())
                )
            }
    }
}

val writeBuildProperties by tasks.registering(WriteProperties::class) {
    group = "build"
    outputFile = file("${sourceSets.main.get().output.resourcesDir}/${project.name}-build.properties")
    property("version", version)
    property("name", "MiXCR")
    property("revision", gitDetails.gitHash)
    property("branch", gitDetails.branchName ?: "no_branch")
    property("host", InetAddress.getLocalHost().hostName)
    property("production", productionBuild == true)
    property("timestamp", System.currentTimeMillis())
}

val unzipOldPresets by tasks.registering(Copy::class) {
    val outputDir = sourceSets.main.get().output.resourcesDir!!.resolve("mixcr_presets/old_version")
    doFirst {
        outputDir.deleteRecursively()
        outputDir.mkdirs()
    }

    val archives = projectDir.resolve("old_presets").listFiles()!!

    archives.forEach { archive ->
        from(tarTree(archive))
        into(outputDir)
    }
}

val generatePresetFileList by tasks.registering {
    group = "build"
    val outputFile = sourceSets.main.get().output.resourcesDir!!.resolve("mixcr_presets/file_list.txt")
    doLast {
        val source = sourceSets.main.get().output.resourcesDir!!.resolve("mixcr_presets")
        val yamls = layout.files({
            source.walk()
                .filter { it.extension == "yaml" }
                .map { it.relativeTo(source) }
                .toList()
        })
        outputFile.ensureParentDirsCreated()
        outputFile.writeText(yamls
            .map { relativePath(it) }
            .sorted()
            .joinToString("\n"))
    }
}

tasks.processResources {
    dependsOn(unzipOldPresets)
    dependsOn(writeBuildProperties)
    finalizedBy(generatePresetFileList)
}

val obfuscate by tasks.registering(ProGuardTask::class) {
    group = "build"

    configuration("mixcr.pro")

    dependsOn(tasks.jar)
    dependsOn(obfuscateRuntime.buildDependencies)

    injars(tasks.jar)
    injars(toObfuscate)
    libraryjars(obfuscateRuntime)
    libraryjars(configurations.shadow)
    libraryjars(obfuscationLibs)

    outjars(buildDir.resolve("libs/mixcr-obfuscated.jar"))

    printconfiguration(buildDir.resolve("proguard.config.pro"))
    printmapping(buildDir.resolve("proguard-mapping.txt"))

    if (org.gradle.internal.jvm.Jvm.current().jre == null)
        listOf("java.base.jmod", "java.prefs.jmod", "java.scripting.jmod").map {
            libraryjars(
                hashMapOf("jarfilter" to "!**.jar", "filter" to "!module-info.class"),
                org.gradle.internal.jvm.Jvm.current().javaHome.resolve("jmods/${it}").absolutePath
            )
        }
    else
        listOf("rt.jar", "jce.jar", "jsse.jar").map {
            libraryjars(org.gradle.internal.jvm.Jvm.current().jre!!.resolve("lib/${it}"))
        }
}

val shadowJarAfterObfuscation by tasks.creating(ShadowJar::class) {
    group = SHADOW_GROUP
    description = "Create a combined JAR of obfuscated project and runtime dependencies"
    manifest.inheritFrom(tasks.jar.get().manifest)
    dependsOn(obfuscate)
    from(obfuscate.get().outJarFiles)
    archiveClassifier.set("all")
    // copy from com/github/jengelman/gradle/plugins/shadow/ShadowJavaPlugin.groovy:86
    exclude("META-INF/INDEX.LIST", "META-INF/*.SF", "META-INF/*.DSA", "META-INF/*.RSA", "module-info.class")
    configurations = listOf(obfuscateRuntime, project.configurations.shadow.get())
}

tasks.named<ShadowJar>("shadowJar") {
    configurations += project.configurations.shadow.get()
}

val distributionZip by tasks.registering(Zip::class) {
    group = "distribution"
    archiveFileName.set("${project.name}.zip")
    destinationDirectory.set(file("$buildDir/distributions"))
    from(shadowJarAfterObfuscation) {
        rename("-.*\\.jar", "\\.jar")
    }
    from("${project.rootDir}/${project.name}")
    from("${project.rootDir}/LICENSE")
}

val prepareDockerContext by tasks.registering(Copy::class) {
    group = "docker"
    from(shadowJarAfterObfuscation) {
        rename("-.*\\.jar", "\\.jar")
    }
    from("${project.rootDir}/${project.name}")
    from("${project.rootDir}/LICENSE")
    into(layout.buildDirectory.dir("docker"))
}

val prepareIMGTDockerContext by tasks.registering(Download::class) {
    group = "docker"
    dependsOn(prepareDockerContext)
    src("https://github.com/repseqio/library-imgt/releases/download/v8/imgt.202214-2.sv8.json.gz")
    dest(layout.buildDirectory.dir("docker"))
}

val commonDockerContents: Dockerfile.() -> Unit = {
    from("eclipse-temurin:17-jre")
    label(mapOf("maintainer" to "MiLaboratories Inc <support@milaboratories.com>"))
    runCommand("mkdir /work /opt/${project.name}")
    workingDir("/work")
    environmentVariable("PATH", "/opt/${project.name}:\${PATH}")
    copyFile("LICENSE", "/opt/${project.name}/LICENSE")
    copyFile(project.name, "/opt/${project.name}/${project.name}")
    entryPoint(project.name)
    copyFile("${project.name}.jar", "/opt/${project.name}/${project.name}.jar")
}

val createDockerfile by tasks.registering(Dockerfile::class) {
    group = "docker"
    dependsOn(prepareDockerContext)
    commonDockerContents()
}

val imgtDockerfile = layout.buildDirectory.file("docker/Dockerfile.imgt")

val createIMGTDockerfile by tasks.registering(Dockerfile::class) {
    group = "docker"
    dependsOn(createDockerfile)
    dependsOn(prepareIMGTDockerContext)
    destFile.set(imgtDockerfile)
    commonDockerContents()
    copyFile("imgt*", "/opt/${project.name}/")
}

val buildDockerImage by tasks.registering(DockerBuildImage::class) {
    group = "docker"
    dependsOn(createDockerfile)
    images.set(setOf(project.name) + if (version == "") emptySet() else setOf("${project.name}:${version}"))
}

val buildIMGTDockerImage by tasks.registering(DockerBuildImage::class) {
    group = "docker"
    dependsOn(createIMGTDockerfile)
    dockerFile.set(imgtDockerfile)
    images.set(setOf(project.name + ":latest-imgt") + if (version == "") emptySet() else setOf("${project.name}:${version}-imgt"))
}

publishing {
    repositories {
        if (miRepoAccessKeyId != null && miRepoSecretAccessKey != null) {
            maven {
                name = "mipriv"
                url = uri("s3://milaboratory-artefacts-private-files.s3.eu-central-1.amazonaws.com/maven")

                authentication {
                    credentials(AwsCredentials::class) {
                        accessKey = miRepoAccessKeyId!!
                        secretKey = miRepoSecretAccessKey!!
                    }
                }
            }
        }
    }

    publications.create<MavenPublication>("mavenJava") {
        from(components["java"])
    }
}

tasks.test {
    useJUnit()
    minHeapSize = "1024m"
    maxHeapSize = "2048m"

    testLogging {
        showStandardStreams = true
        exceptionFormat = FULL
    }

    miCiStage?.let {
        if (it == "test") {
            systemProperty("longTests", "true")
        }
    }
    longTests?.let { systemProperty("longTests", it) }
}<|MERGE_RESOLUTION|>--- conflicted
+++ resolved
@@ -134,13 +134,8 @@
 
 val obfuscationLibs: Configuration by configurations.creating
 
-<<<<<<< HEAD
-val mixcrAlgoVersion = "4.3.0-61-alleles"
+val mixcrAlgoVersion = "4.3.0-63-alleles"
 val milibVersion = "2.4.0-25-migex"
-=======
-val mixcrAlgoVersion = "4.3.0-59-develop"
-val milibVersion = "2.4.0-21-master"
->>>>>>> d6a1b9ee
 val mitoolVersion = "1.7.0-17-main"
 val repseqioVersion = "1.8.0-21-master"
 
