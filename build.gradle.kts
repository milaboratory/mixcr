import com.bmuschko.gradle.docker.tasks.image.DockerBuildImage
import com.bmuschko.gradle.docker.tasks.image.Dockerfile
import com.github.jengelman.gradle.plugins.shadow.tasks.ShadowJar
import com.palantir.gradle.gitversion.VersionDetails
import de.undercouch.gradle.tasks.download.Download
import groovy.lang.Closure
import org.gradle.api.tasks.testing.logging.TestExceptionFormat.FULL
import org.jetbrains.kotlin.gradle.internal.ensureParentDirsCreated
import java.net.InetAddress

gradle.startParameter.excludedTaskNames += listOf(
    "assembleDist",
    "assembleShadowDist",
    "distTar",
    "distZip",
    "installDist",
    "installShadowDist",
    "shadowDistTar",
    "shadowDistZip"
)

val dataframeVersion = "0.8.1"

plugins {
    `java-library`
    application
    `maven-publish`
    kotlin("jvm") version "1.7.10"
    id("org.jetbrains.kotlinx.dataframe") version "0.8.1"
    id("com.palantir.git-version") version "0.15.0"
    id("com.github.johnrengelman.shadow") version "7.1.2"
    id("com.bmuschko.docker-java-application") version "7.4.0"
    id("de.undercouch.download") version "5.1.0"
}
// Make IDE aware of the generated code:
kotlin.sourceSets.getByName("main").kotlin.srcDir("build/generated/ksp/main/kotlin/")

val miRepoAccessKeyId: String? by project
val miRepoSecretAccessKey: String? by project

val productionBuild: Boolean? by project

val versionDetails: Closure<VersionDetails> by extra
val gitDetails = versionDetails()

fun boolProperty(name: String): Boolean {
    return ((properties[name] as String?) ?: "false").toBoolean()
}

val isMiCi = boolProperty("mi-ci")
val isRelease = boolProperty("mi-release")

val longTests: String? by project
val miCiStage = properties["mi-ci-stage"] as String?

group = "com.milaboratory"
version = if (version != "unspecified") version else ""
description = "MiXCR"

java {
    sourceCompatibility = JavaVersion.VERSION_1_8
    withSourcesJar()
    withJavadocJar()
}

application {
    mainClass.set("com.milaboratory.mixcr.cli.Main")
    applicationDefaultJvmArgs = listOf("-Xmx8g")
}

tasks.withType<JavaExec> {
    if (project.hasProperty("runWorkingDir")) {
        val runWorkingDir: String by project
        workingDir = file(runWorkingDir)
    }
}

tasks.withType<JavaCompile> {
    options.encoding = "UTF-8"
}

tasks.withType<Javadoc> {
    enabled = false
    // options {
    //     this as StandardJavadocDocletOptions
    //     addStringOption("Xdoclint:none", "-quiet")
    // }
}

repositories {
    // mavenLocal()

    mavenCentral()

    // Snapshot versions of redberry-pipe, milib and repseqio distributed via this repo
    maven {
        url = uri("https://pub.maven.milaboratory.com")
    }
}

val milibVersion = "2.1.0"
val repseqioVersion = "1.5.0"
val miplotsVersion = "1.1.0"
<<<<<<< HEAD
val mitoolVersion = "1.2.0-15-main"
val jacksonBomVersion = "2.13.4"
=======
val mitoolVersion = "1.2.0-11-main"
val jacksonBomVersion = "2.14.0"
>>>>>>> 08212629
val redberryPipeVersion = "1.3.0"

dependencies {
    api("cc.redberry:pipe:$redberryPipeVersion")
    api("com.milaboratory:milib:$milibVersion") {
        exclude("cc.redberry", "pipe")
    }
    api("io.repseq:repseqio:$repseqioVersion") {
        exclude("com.milaboratory", "milib")
    }
    api("com.milaboratory:mitool:$mitoolVersion") {
        exclude("com.milaboratory", "milib")
    }
    api("com.milaboratory:miplots:$miplotsVersion")

    // implementation("com.milaboratory:milm2-jvm:1.0-SNAPSHOT") { isChanging = true }
    implementation("com.milaboratory:milm2-jvm:2.0.0")

    implementation(platform("com.fasterxml.jackson:jackson-bom:$jacksonBomVersion"))
    implementation("com.fasterxml.jackson.module:jackson-module-kotlin")

    implementation("commons-io:commons-io:2.11.0")
    implementation("org.lz4:lz4-java:1.8.0")
    implementation("net.sf.trove4j:trove4j:3.0.3")
    implementation("info.picocli:picocli:4.6.3")
    implementation("com.google.guava:guava:31.1-jre")
    implementation("com.itextpdf:itext7-core:7.2.1")
    implementation("com.itextpdf:layout:7.2.1")
    implementation("com.github.samtools:htsjdk:2.24.1")
    implementation("org.slf4j:slf4j-nop:1.7.36")
    implementation("com.github.victools:jsonschema-generator:4.27.0")
    implementation("com.github.victools:jsonschema-module-jackson:4.27.0")

    testImplementation("junit:junit:4.13.2")
    implementation(testFixtures("com.milaboratory:milib:$milibVersion"))
    testImplementation("org.mockito:mockito-all:1.10.19")
    testImplementation("io.kotest:kotest-assertions-core:5.3.0")
}

val writeBuildProperties by tasks.registering(WriteProperties::class) {
    group = "build"
    outputFile = file("${sourceSets.main.get().output.resourcesDir}/${project.name}-build.properties")
    property("version", version)
    property("name", "MiXCR")
    property("revision", gitDetails.gitHash)
    property("branch", gitDetails.branchName ?: "no_branch")
    property("host", InetAddress.getLocalHost().hostName)
    property("production", productionBuild == true)
    property("timestamp", System.currentTimeMillis())
}

val generatePresetFileList by tasks.registering {
    group = "build"
    val outputFile = file("${sourceSets.main.get().output.resourcesDir}/mixcr_presets/file_list.txt")
    doLast {
        val yamls = layout.files({
            file("src/main/resources/mixcr_presets").walk()
                .filter { it.extension == "yaml" }
                .map { it.relativeTo(file("src/main/resources/mixcr_presets")) }
                .toList()
        })
        outputFile.ensureParentDirsCreated()
        outputFile.writeText(yamls
            .map { relativePath(it) }
            .sorted()
            .joinToString("\n"))
    }
}

tasks.processResources {
    dependsOn(writeBuildProperties)
    dependsOn(generatePresetFileList)
}

val shadowJar = tasks.withType<ShadowJar> {
//    minimize {
//        exclude(dependency("io.repseq:repseqio"))
//        exclude(dependency("com.milaboratory:milib"))
//        exclude(dependency("org.lz4:lz4-java"))
//        exclude(dependency("com.fasterxml.jackson.core:jackson-databind"))
//
//        exclude(dependency("log4j:log4j"))
//        exclude(dependency("org.slf4j:slf4j-api"))
//        exclude(dependency("commons-logging:commons-logging"))
//        exclude(dependency("ch.qos.logback:logback-core"))
//        exclude(dependency("ch.qos.logback:logback-classic"))
//        exclude(dependency("org.jetbrains.kotlin:.*"))
//    }
}

val distributionZip by tasks.registering(Zip::class) {
    group = "distribution"
    archiveFileName.set("${project.name}.zip")
    destinationDirectory.set(file("$buildDir/distributions"))
    from(shadowJar) {
        rename("-.*\\.jar", "\\.jar")
    }
    from("${project.rootDir}/${project.name}")
    from("${project.rootDir}/LICENSE")
}

val prepareDockerContext by tasks.registering(Copy::class) {
    group = "docker"
    from(shadowJar) {
        rename("-.*\\.jar", "\\.jar")
    }
    from("${project.rootDir}/${project.name}")
    from("${project.rootDir}/LICENSE")
    into(layout.buildDirectory.dir("docker"))
}

val prepareIMGTDockerContext by tasks.registering(Download::class) {
    group = "docker"
    dependsOn(prepareDockerContext)
    src("https://github.com/repseqio/library-imgt/releases/download/v8/imgt.202214-2.sv8.json.gz")
    dest(layout.buildDirectory.dir("docker"))
}

val commonDockerContents: Dockerfile.() -> Unit = {
    from("eclipse-temurin:17-jre")
    label(mapOf("maintainer" to "MiLaboratories Inc <support@milaboratories.com>"))
    runCommand("mkdir /work /opt/${project.name}")
    workingDir("/work")
    environmentVariable("PATH", "/opt/${project.name}:\${PATH}")
    copyFile("LICENSE", "/opt/${project.name}/LICENSE")
    copyFile(project.name, "/opt/${project.name}/${project.name}")
    entryPoint(project.name)
    copyFile("${project.name}.jar", "/opt/${project.name}/${project.name}.jar")
}

val createDockerfile by tasks.registering(Dockerfile::class) {
    group = "docker"
    dependsOn(prepareDockerContext)
    commonDockerContents()
}

val imgtDockerfile = layout.buildDirectory.file("docker/Dockerfile.imgt")

val createIMGTDockerfile by tasks.registering(Dockerfile::class) {
    group = "docker"
    dependsOn(createDockerfile)
    dependsOn(prepareIMGTDockerContext)
    destFile.set(imgtDockerfile)
    commonDockerContents()
    copyFile("imgt*", "/opt/${project.name}/")
}

val buildDockerImage by tasks.registering(DockerBuildImage::class) {
    group = "docker"
    dependsOn(createDockerfile)
    images.set(setOf(project.name) + if (version == "") emptySet() else setOf("${project.name}:${version}"))
}

val buildIMGTDockerImage by tasks.registering(DockerBuildImage::class) {
    group = "docker"
    dependsOn(createIMGTDockerfile)
    dockerFile.set(imgtDockerfile)
    images.set(setOf(project.name + ":latest-imgt") + if (version == "") emptySet() else setOf("${project.name}:${version}-imgt"))
}

publishing {
    repositories {
        if (miRepoAccessKeyId != null && miRepoSecretAccessKey != null) {
            maven {
                name = "mipriv"
                url = uri("s3://milaboratory-artefacts-private-files.s3.eu-central-1.amazonaws.com/maven")

                authentication {
                    credentials(AwsCredentials::class) {
                        accessKey = miRepoAccessKeyId!!
                        secretKey = miRepoSecretAccessKey!!
                    }
                }
            }
        }
    }

    publications.create<MavenPublication>("mavenJava") {
        from(components["java"])
    }
}

tasks.test {
    useJUnit()
    minHeapSize = "1024m"
    maxHeapSize = "2048m"

    testLogging {
        showStandardStreams = true
        exceptionFormat = FULL
    }

    miCiStage?.let {
        if (it == "test") {
            systemProperty("longTests", "true")
        }
    }
    longTests?.let { systemProperty("longTests", it) }
}<|MERGE_RESOLUTION|>--- conflicted
+++ resolved
@@ -101,13 +101,8 @@
 val milibVersion = "2.1.0"
 val repseqioVersion = "1.5.0"
 val miplotsVersion = "1.1.0"
-<<<<<<< HEAD
 val mitoolVersion = "1.2.0-15-main"
-val jacksonBomVersion = "2.13.4"
-=======
-val mitoolVersion = "1.2.0-11-main"
 val jacksonBomVersion = "2.14.0"
->>>>>>> 08212629
 val redberryPipeVersion = "1.3.0"
 
 dependencies {
