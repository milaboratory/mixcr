--- conflicted
+++ resolved
@@ -89,15 +89,9 @@
 }
 
 val milibVersion = "2.0.0-11-master"
-<<<<<<< HEAD
-val repseqioVersion = "1.4.1-1-master"
+val repseqioVersion = "1.4.1-5-master"
 val mitoolVersion = "1.1.0-13-main"
-val miplotsVersion = "1.0.0-19-master"
-=======
-val repseqioVersion = "1.4.1-5-master"
-val mitoolVersion = "1.1.0-9-main"
 val miplotsVersion = "1.0.0-24-master"
->>>>>>> 55d7c4b7
 val jacksonBomVersion = "2.13.3"
 
 dependencies {
