import com.bmuschko.gradle.docker.tasks.image.DockerBuildImage
import com.bmuschko.gradle.docker.tasks.image.Dockerfile
import com.github.jengelman.gradle.plugins.shadow.tasks.ShadowJar
import com.palantir.gradle.gitversion.VersionDetails
import de.undercouch.gradle.tasks.download.Download
import groovy.lang.Closure
import org.gradle.api.tasks.testing.logging.TestExceptionFormat.FULL
import org.jetbrains.kotlin.gradle.internal.ensureParentDirsCreated
import java.net.InetAddress

gradle.startParameter.excludedTaskNames += listOf(
    "assembleDist",
    "assembleShadowDist",
    "distTar",
    "distZip",
    "installDist",
    "installShadowDist",
    "shadowDistTar",
    "shadowDistZip"
)

val dataframeVersion = "0.8.1"

plugins {
    `java-library`
    application
    `maven-publish`
    kotlin("jvm") version "1.7.10"
    id("org.jetbrains.kotlinx.dataframe") version "0.8.1"
    id("com.palantir.git-version") version "0.15.0"
    id("com.github.johnrengelman.shadow") version "7.1.2"
    id("com.bmuschko.docker-java-application") version "7.4.0"
    id("de.undercouch.download") version "5.1.0"
}
// Make IDE aware of the generated code:
kotlin.sourceSets.getByName("main").kotlin.srcDir("build/generated/ksp/main/kotlin/")

val miRepoAccessKeyId: String? by project
val miRepoSecretAccessKey: String? by project

val productionBuild: Boolean? by project

val versionDetails: Closure<VersionDetails> by extra
val gitDetails = versionDetails()

fun boolProperty(name: String): Boolean {
    return ((properties[name] as String?) ?: "false").toBoolean()
}

val isMiCi = boolProperty("mi-ci")
val isRelease = boolProperty("mi-release")

val longTests: String? by project
val miCiStage = properties["mi-ci-stage"] as String?

group = "com.milaboratory"
version = if (version != "unspecified") version else ""
description = "MiXCR"

java {
    sourceCompatibility = JavaVersion.VERSION_1_8
    withSourcesJar()
    withJavadocJar()
}

application {
    mainClass.set("com.milaboratory.mixcr.cli.Main")
    applicationDefaultJvmArgs = listOf("-Xmx8g")
}

tasks.withType<JavaExec> {
    if (project.hasProperty("runWorkingDir")) {
        val runWorkingDir: String by project
        workingDir = file(runWorkingDir)
    }
}

tasks.withType<JavaCompile> {
    options.encoding = "UTF-8"
}

tasks.withType<Javadoc> {
    enabled = false
    // options {
    //     this as StandardJavadocDocletOptions
    //     addStringOption("Xdoclint:none", "-quiet")
    // }
}

repositories {
    // mavenLocal()

    mavenCentral()

    // Snapshot versions of redberry-pipe, milib and repseqio distributed via this repo
    maven {
        url = uri("https://pub.maven.milaboratory.com")
    }
}

val milibVersion = "2.1.0-3-master"
val repseqioVersion = "1.5.0"
val miplotsVersion = "1.1.0"
<<<<<<< HEAD
val mitoolVersion = "1.3.0-7-whitelist"
val jacksonBomVersion = "2.13.4"
=======
val mitoolVersion = "1.3.0-2-main"
val jacksonBomVersion = "2.14.0"
>>>>>>> 7a1e5dad
val redberryPipeVersion = "1.3.0"

dependencies {
    api("cc.redberry:pipe:$redberryPipeVersion")
    api("com.milaboratory:milib:$milibVersion") {
        exclude("cc.redberry", "pipe")
    }
    api("io.repseq:repseqio:$repseqioVersion") {
        exclude("com.milaboratory", "milib")
    }
    api("com.milaboratory:mitool:$mitoolVersion") {
        exclude("com.milaboratory", "milib")
    }
    api("com.milaboratory:miplots:$miplotsVersion")

    // implementation("com.milaboratory:milm2-jvm:1.0-SNAPSHOT") { isChanging = true }
    implementation("com.milaboratory:milm2-jvm:2.2.0")

    implementation(platform("com.fasterxml.jackson:jackson-bom:$jacksonBomVersion"))
    implementation("com.fasterxml.jackson.module:jackson-module-kotlin")

    implementation("commons-io:commons-io:2.11.0")
    implementation("org.lz4:lz4-java:1.8.0")
    implementation("net.sf.trove4j:trove4j:3.0.3")
    implementation("info.picocli:picocli:4.6.3")
    implementation("com.google.guava:guava:31.1-jre")
    implementation("com.itextpdf:itext7-core:7.2.1")
    implementation("com.itextpdf:layout:7.2.1")
    implementation("com.github.samtools:htsjdk:2.24.1")
    implementation("org.slf4j:slf4j-nop:1.7.36")
    implementation("com.github.victools:jsonschema-generator:4.27.0")
    implementation("com.github.victools:jsonschema-module-jackson:4.27.0")

    testImplementation("junit:junit:4.13.2")
    implementation(testFixtures("com.milaboratory:milib:$milibVersion"))
    testImplementation("org.mockito:mockito-all:1.10.19")
    testImplementation("io.kotest:kotest-assertions-core:5.3.0")
}

val writeBuildProperties by tasks.registering(WriteProperties::class) {
    group = "build"
    outputFile = file("${sourceSets.main.get().output.resourcesDir}/${project.name}-build.properties")
    property("version", version)
    property("name", "MiXCR")
    property("revision", gitDetails.gitHash)
    property("branch", gitDetails.branchName ?: "no_branch")
    property("host", InetAddress.getLocalHost().hostName)
    property("production", productionBuild == true)
    property("timestamp", System.currentTimeMillis())
}

val generatePresetFileList by tasks.registering {
    group = "build"
    val outputFile = file("${sourceSets.main.get().output.resourcesDir}/mixcr_presets/file_list.txt")
    doLast {
        val yamls = layout.files({
            file("src/main/resources/mixcr_presets").walk()
                .filter { it.extension == "yaml" }
                .map { it.relativeTo(file("src/main/resources/mixcr_presets")) }
                .toList()
        })
        outputFile.ensureParentDirsCreated()
        outputFile.writeText(yamls
            .map { relativePath(it) }
            .sorted()
            .joinToString("\n"))
    }
}

tasks.processResources {
    dependsOn(writeBuildProperties)
    dependsOn(generatePresetFileList)
}

val shadowJar = tasks.withType<ShadowJar> {
//    minimize {
//        exclude(dependency("io.repseq:repseqio"))
//        exclude(dependency("com.milaboratory:milib"))
//        exclude(dependency("org.lz4:lz4-java"))
//        exclude(dependency("com.fasterxml.jackson.core:jackson-databind"))
//
//        exclude(dependency("log4j:log4j"))
//        exclude(dependency("org.slf4j:slf4j-api"))
//        exclude(dependency("commons-logging:commons-logging"))
//        exclude(dependency("ch.qos.logback:logback-core"))
//        exclude(dependency("ch.qos.logback:logback-classic"))
//        exclude(dependency("org.jetbrains.kotlin:.*"))
//    }
}

val distributionZip by tasks.registering(Zip::class) {
    group = "distribution"
    archiveFileName.set("${project.name}.zip")
    destinationDirectory.set(file("$buildDir/distributions"))
    from(shadowJar) {
        rename("-.*\\.jar", "\\.jar")
    }
    from("${project.rootDir}/${project.name}")
    from("${project.rootDir}/LICENSE")
}

val prepareDockerContext by tasks.registering(Copy::class) {
    group = "docker"
    from(shadowJar) {
        rename("-.*\\.jar", "\\.jar")
    }
    from("${project.rootDir}/${project.name}")
    from("${project.rootDir}/LICENSE")
    into(layout.buildDirectory.dir("docker"))
}

val prepareIMGTDockerContext by tasks.registering(Download::class) {
    group = "docker"
    dependsOn(prepareDockerContext)
    src("https://github.com/repseqio/library-imgt/releases/download/v8/imgt.202214-2.sv8.json.gz")
    dest(layout.buildDirectory.dir("docker"))
}

val commonDockerContents: Dockerfile.() -> Unit = {
    from("eclipse-temurin:17-jre")
    label(mapOf("maintainer" to "MiLaboratories Inc <support@milaboratories.com>"))
    runCommand("mkdir /work /opt/${project.name}")
    workingDir("/work")
    environmentVariable("PATH", "/opt/${project.name}:\${PATH}")
    copyFile("LICENSE", "/opt/${project.name}/LICENSE")
    copyFile(project.name, "/opt/${project.name}/${project.name}")
    entryPoint(project.name)
    copyFile("${project.name}.jar", "/opt/${project.name}/${project.name}.jar")
}

val createDockerfile by tasks.registering(Dockerfile::class) {
    group = "docker"
    dependsOn(prepareDockerContext)
    commonDockerContents()
}

val imgtDockerfile = layout.buildDirectory.file("docker/Dockerfile.imgt")

val createIMGTDockerfile by tasks.registering(Dockerfile::class) {
    group = "docker"
    dependsOn(createDockerfile)
    dependsOn(prepareIMGTDockerContext)
    destFile.set(imgtDockerfile)
    commonDockerContents()
    copyFile("imgt*", "/opt/${project.name}/")
}

val buildDockerImage by tasks.registering(DockerBuildImage::class) {
    group = "docker"
    dependsOn(createDockerfile)
    images.set(setOf(project.name) + if (version == "") emptySet() else setOf("${project.name}:${version}"))
}

val buildIMGTDockerImage by tasks.registering(DockerBuildImage::class) {
    group = "docker"
    dependsOn(createIMGTDockerfile)
    dockerFile.set(imgtDockerfile)
    images.set(setOf(project.name + ":latest-imgt") + if (version == "") emptySet() else setOf("${project.name}:${version}-imgt"))
}

publishing {
    repositories {
        if (miRepoAccessKeyId != null && miRepoSecretAccessKey != null) {
            maven {
                name = "mipriv"
                url = uri("s3://milaboratory-artefacts-private-files.s3.eu-central-1.amazonaws.com/maven")

                authentication {
                    credentials(AwsCredentials::class) {
                        accessKey = miRepoAccessKeyId!!
                        secretKey = miRepoSecretAccessKey!!
                    }
                }
            }
        }
    }

    publications.create<MavenPublication>("mavenJava") {
        from(components["java"])
    }
}

tasks.test {
    useJUnit()
    minHeapSize = "1024m"
    maxHeapSize = "2048m"

    testLogging {
        showStandardStreams = true
        exceptionFormat = FULL
    }

    miCiStage?.let {
        if (it == "test") {
            systemProperty("longTests", "true")
        }
    }
    longTests?.let { systemProperty("longTests", it) }
}<|MERGE_RESOLUTION|>--- conflicted
+++ resolved
@@ -101,13 +101,8 @@
 val milibVersion = "2.1.0-3-master"
 val repseqioVersion = "1.5.0"
 val miplotsVersion = "1.1.0"
-<<<<<<< HEAD
-val mitoolVersion = "1.3.0-7-whitelist"
-val jacksonBomVersion = "2.13.4"
-=======
 val mitoolVersion = "1.3.0-2-main"
 val jacksonBomVersion = "2.14.0"
->>>>>>> 7a1e5dad
 val redberryPipeVersion = "1.3.0"
 
 dependencies {
