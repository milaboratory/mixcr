--- conflicted
+++ resolved
@@ -133,13 +133,8 @@
 val obfuscationLibs: Configuration by configurations.creating
 
 
-<<<<<<< HEAD
-val mixcrAlgoVersion = "4.4.0-10-small-fixes"
+val mixcrAlgoVersion = "4.4.0-15-small-fixes"
 val milibVersion = ""
-=======
-val mixcrAlgoVersion = "4.4.0-12-tag-sequence-quality-fix"
-val milibVersion = "3.1.0-2-master"
->>>>>>> f0535706
 val mitoolVersion = ""
 val repseqioVersion = ""
 
