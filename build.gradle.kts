import com.github.jengelman.gradle.plugins.shadow.tasks.ShadowJar
import com.palantir.gradle.gitversion.VersionDetails
import groovy.lang.Closure
import java.net.InetAddress

gradle.startParameter.excludedTaskNames += listOf(
    "assembleDist",
    "assembleShadowDist",
    "distTar",
    "distZip",
    "installDist",
    "installShadowDist",
    "shadowDistTar",
    "shadowDistZip"
)

val dataframeVersion = "0.8.0-rc-7"

plugins {
    `java-library`
    application
    `maven-publish`
<<<<<<< HEAD
    id("com.github.johnrengelman.shadow") version "7.0.0"
    kotlin("jvm") version "1.6.10"
    id("org.jetbrains.kotlin.plugin.dataframe") version "0.8.0-rc-7"
    id("com.palantir.git-version") version "0.13.0"
=======
    id("com.palantir.git-version") version "0.15.0"
    id("com.github.johnrengelman.shadow") version "7.1.2"
>>>>>>> e7692249
}
// Make IDE aware of the generated code:
kotlin.sourceSets.getByName("main").kotlin.srcDir("build/generated/ksp/main/kotlin/")


val miRepoAccessKeyId: String? by project
val miRepoSecretAccessKey: String? by project

val versionDetails: Closure<VersionDetails> by extra
val gitDetails = versionDetails()

fun boolProperty(name: String): Boolean {
    return ((properties[name] as String?) ?: "false").toBoolean()
}

val isMiCi = boolProperty("mi-ci")
val isRelease = boolProperty("mi-release")

val longTests: String? by project
val miCiStage = properties["mi-ci-stage"] as String?
description = "MiXCR"

java {
    sourceCompatibility = JavaVersion.VERSION_1_8
    withSourcesJar()
    withJavadocJar()
}

application {
    mainClass.set("com.milaboratory.mixcr.cli.Main")
}

tasks.withType<JavaCompile> {
    options.encoding = "UTF-8"
}

tasks.withType<Javadoc> {
    options {
        this as StandardJavadocDocletOptions
        addStringOption("Xdoclint:none", "-quiet")
    }
}

repositories {
    // mavenLocal()

    mavenCentral()

    // Snapshot versions of redberry-pipe, milib and repseqio distributed via this repo
    maven {
        url = uri("https://pub.maven.milaboratory.com")
    }
}

<<<<<<< HEAD
val miplotsVersion = "0.1-19-master"
val milibVersion = "1.15.0-23-master"
val repseqioVersion = "1.3.5-25-master"
=======
val milibVersion = "1.15.0-26-master"
val repseqioVersion = "1.3.5-24-master"
>>>>>>> e7692249
val jacksonVersion = "2.13.2.2"

dependencies {
    api("com.milaboratory:milib:$milibVersion")
    api("io.repseq:repseqio:$repseqioVersion") {
        exclude("com.milaboratory", "milib")
    }
    api("com.milaboratory:miplots:$miplotsVersion")

    // implementation("com.milaboratory:milm2-jvm:0.2.0-test-2") { isChanging = true }
    implementation("com.milaboratory:milm2-jvm:1.1.0")

    implementation("com.fasterxml.jackson.core:jackson-databind:$jacksonVersion")
    implementation("commons-io:commons-io:2.11.0")
    implementation("org.lz4:lz4-java:1.8.0")
    implementation("net.sf.trove4j:trove4j:3.0.3")
    implementation("info.picocli:picocli:4.1.1")
    implementation("com.google.guava:guava:31.1-jre")
    implementation("com.itextpdf:itext7-core:7.2.1")
    implementation("com.itextpdf:layout:7.2.1")

    testImplementation("junit:junit:4.13.2")
    implementation(testFixtures("com.milaboratory:milib:$milibVersion"))
    testImplementation("org.mockito:mockito-all:1.10.19")
}

val writeBuildProperties by tasks.registering(WriteProperties::class) {
    outputFile = file("${sourceSets.main.get().output.resourcesDir}/${project.name}-build.properties")
    property("version", version)
    property("name", "MiXCR")
    property("revision", gitDetails.gitHash)
    property("branch", gitDetails.branchName ?: "no_branch")
    property("host", InetAddress.getLocalHost().hostName)
    property("timestamp", System.currentTimeMillis())
}

tasks.processResources {
    dependsOn(writeBuildProperties)
}

val shadowJar = tasks.withType<ShadowJar> {
//    minimize {
//        exclude(dependency("io.repseq:repseqio"))
//        exclude(dependency("com.milaboratory:milib"))
//        exclude(dependency("org.lz4:lz4-java"))
//        exclude(dependency("com.fasterxml.jackson.core:jackson-databind"))
//
//        exclude(dependency("log4j:log4j"))
//        exclude(dependency("org.slf4j:slf4j-api"))
//        exclude(dependency("commons-logging:commons-logging"))
//        exclude(dependency("ch.qos.logback:logback-core"))
//        exclude(dependency("ch.qos.logback:logback-classic"))
//    }
}

val distributionZip by tasks.registering(Zip::class) {
    group = "distribution"
    archiveFileName.set("${project.name}.zip")
    destinationDirectory.set(file("$buildDir/distributions"))
    from(shadowJar) {
        rename("-.*\\.jar", "\\.jar")
    }
    from("${project.rootDir}/mixcr")
    from("${project.rootDir}/LICENSE")
}

publishing {
    repositories {
        if (miRepoAccessKeyId != null) {
            maven {
                name = "mipriv"
                url = uri("s3://milaboratory-artefacts-private-files.s3.eu-central-1.amazonaws.com/maven")

                authentication {
                    credentials(AwsCredentials::class) {
                        accessKey = miRepoAccessKeyId!!
                        secretKey = miRepoSecretAccessKey!!
                    }
                }
            }
        }
    }

    publications.create<MavenPublication>("mavenJava") {
        from(components["java"])
    }
}

tasks.test {
    useJUnit()
    minHeapSize = "1024m"
    maxHeapSize = "2048m"

    testLogging {
        showStandardStreams = true
    }

    miCiStage?.let {
        if (it == "test") {
            systemProperty("longTests", "true")
        }
    }
    longTests?.let { systemProperty("longTests", it) }
}<|MERGE_RESOLUTION|>--- conflicted
+++ resolved
@@ -14,21 +14,16 @@
     "shadowDistZip"
 )
 
-val dataframeVersion = "0.8.0-rc-7"
+val dataframeVersion = "0.8.0-rc-8"
 
 plugins {
     `java-library`
     application
     `maven-publish`
-<<<<<<< HEAD
-    id("com.github.johnrengelman.shadow") version "7.0.0"
-    kotlin("jvm") version "1.6.10"
-    id("org.jetbrains.kotlin.plugin.dataframe") version "0.8.0-rc-7"
-    id("com.palantir.git-version") version "0.13.0"
-=======
+    kotlin("jvm") version "1.6.21"
+    id("org.jetbrains.kotlin.plugin.dataframe") version "0.8.0-rc-8"
     id("com.palantir.git-version") version "0.15.0"
     id("com.github.johnrengelman.shadow") version "7.1.2"
->>>>>>> e7692249
 }
 // Make IDE aware of the generated code:
 kotlin.sourceSets.getByName("main").kotlin.srcDir("build/generated/ksp/main/kotlin/")
@@ -83,14 +78,9 @@
     }
 }
 
-<<<<<<< HEAD
 val miplotsVersion = "0.1-19-master"
-val milibVersion = "1.15.0-23-master"
+val milibVersion = "1.15.0-29-master"
 val repseqioVersion = "1.3.5-25-master"
-=======
-val milibVersion = "1.15.0-26-master"
-val repseqioVersion = "1.3.5-24-master"
->>>>>>> e7692249
 val jacksonVersion = "2.13.2.2"
 
 dependencies {
