--- conflicted
+++ resolved
@@ -101,11 +101,7 @@
 val milibVersion = "2.2.0-24-master"
 val repseqioVersion = "1.6.0-4-master"
 val miplotsVersion = "1.2.0"
-<<<<<<< HEAD
 val mitoolVersion = "1.5.0-29-main"
-=======
-val mitoolVersion = "1.5.0-20-refactoring"
->>>>>>> 4a2b8625
 val jacksonBomVersion = "2.14.1"
 val redberryPipeVersion = "1.3.0-9-master"
 
