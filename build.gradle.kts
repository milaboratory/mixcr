--- conflicted
+++ resolved
@@ -1,45 +1,27 @@
 import com.github.jengelman.gradle.plugins.shadow.tasks.ShadowJar
 import com.palantir.gradle.gitversion.VersionDetails
 import groovy.lang.Closure
-<<<<<<< HEAD
-import org.jetbrains.kotlin.gradle.tasks.KotlinCompile
-import java.net.InetAddress
-
-
-val miplotsVersion = "1.0.0"
-val milibVersion = "2.0.0"
-val repseqioVersion = "1.3.5-10-05b9291c5e"
-val jacksonVersion = "2.12.4"
-val dataframeVersion = "0.8.0-rc-7"
-=======
 import java.net.InetAddress
 
 gradle.startParameter.excludedTaskNames += listOf("assembleDist", "assembleShadowDist", "distTar", "distZip", "installDist", "installShadowDist", "shadowDistTar", "shadowDistZip")
->>>>>>> fa444dc4
+
+val dataframeVersion = "0.8.0-rc-7"
 
 plugins {
     `java-library`
     application
     `maven-publish`
-    id("com.palantir.git-version") version "0.13.0"
-<<<<<<< HEAD
     id("com.github.johnrengelman.shadow") version "7.0.0"
     kotlin("jvm") version "1.6.10"
     id("org.jetbrains.kotlin.plugin.dataframe") version "0.8.0-rc-7"
+    id("com.palantir.git-version") version "0.13.0"
 }
-
 // Make IDE aware of the generated code:
 kotlin.sourceSets.getByName("main").kotlin.srcDir("build/generated/ksp/main/kotlin/")
 
-val miRepoAccessKeyId: String by project
-val miRepoSecretAccessKey: String by project
-=======
-    id("com.github.johnrengelman.shadow") version "7.1.2"
-}
 
 val miRepoAccessKeyId: String? by project
 val miRepoSecretAccessKey: String? by project
->>>>>>> fa444dc4
 
 val versionDetails: Closure<VersionDetails> by extra
 val gitDetails = versionDetails()
@@ -56,7 +38,7 @@
 description = "MiXCR"
 
 java {
-    sourceCompatibility = JavaVersion.VERSION_11
+    sourceCompatibility = JavaVersion.VERSION_1_8
     withSourcesJar()
     withJavadocJar()
 }
@@ -75,7 +57,6 @@
 
 repositories {
     mavenCentral()
-    maven("https://jitpack.io")
 
     // Snapshot versions of redberry-pipe, milib and repseqio distributed via this repo
     maven {
@@ -83,33 +64,24 @@
     }
 }
 
-<<<<<<< HEAD
-=======
+val miplotsVersion = "0.1-19-master"
 val milibVersion = "1.15.0-23-master"
-val repseqioVersion = "1.3.5-24-master"
+val repseqioVersion = "1.3.5-25-master"
 val jacksonVersion = "2.13.2.2"
 
->>>>>>> fa444dc4
 dependencies {
     api("com.milaboratory:milib:$milibVersion")
     api("io.repseq:repseqio:$repseqioVersion") {
         exclude("com.milaboratory", "milib")
     }
+    api("com.milaboratory:miplots:$miplotsVersion")
 
     implementation("com.fasterxml.jackson.core:jackson-databind:$jacksonVersion")
-<<<<<<< HEAD
-    implementation("commons-io:commons-io:2.7")
-    implementation("commons-io:commons-io:2.7")
-    implementation("org.lz4:lz4-java:1.4.1")
-=======
     implementation("commons-io:commons-io:2.11.0")
     implementation("org.lz4:lz4-java:1.8.0")
->>>>>>> fa444dc4
     implementation("net.sf.trove4j:trove4j:3.0.3")
     implementation("info.picocli:picocli:4.1.1")
     implementation("com.google.guava:guava:31.1-jre")
-
-    api("com.milaboratory:miplots:$miplotsVersion")
     implementation("com.itextpdf:itext7-core:7.2.1")
     implementation("com.itextpdf:layout:7.2.1")
 
@@ -144,12 +116,6 @@
 //        exclude(dependency("commons-logging:commons-logging"))
 //        exclude(dependency("ch.qos.logback:logback-core"))
 //        exclude(dependency("ch.qos.logback:logback-classic"))
-//
-//        exclude("org.apache.xmlgraphics:.*")
-//        exclude("org.apache.pdfbox:pdfbox:2.0.24")
-//        exclude("org.apache.commons:commons-csv:1.9.0")
-//        exclude(dependency("org.jetbrains.kotlin:.*"))
-//        exclude(dependency("org.apache.batik:.*"))
 //    }
 }
 
@@ -197,13 +163,4 @@
         }
     }
     longTests?.let { systemProperty("longTests", it) }
-}
-
-val compileKotlin: KotlinCompile by tasks
-compileKotlin.kotlinOptions {
-    jvmTarget = "11"
-}
-val compileTestKotlin: KotlinCompile by tasks
-compileTestKotlin.kotlinOptions {
-    jvmTarget = "11"
 }