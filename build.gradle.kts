--- conflicted
+++ resolved
@@ -88,17 +88,10 @@
     }
 }
 
-<<<<<<< HEAD
 val milibVersion = "2.0.0-11-master"
-val repseqioVersion = "1.4.0-5-master"
-val mitoolVersion = "1.1.0-2-main"
-val miplotsVersion = "1.0.0-19-master"
-=======
-val milibVersion = "2.0.0-3-master"
 val repseqioVersion = "1.4.1-1-master"
 val mitoolVersion = "1.1.0-9-main"
-val miplotsVersion = "1.0.0-12-master"
->>>>>>> 03bac154
+val miplotsVersion = "1.0.0-19-master"
 val jacksonBomVersion = "2.13.3"
 
 dependencies {
