--- conflicted
+++ resolved
@@ -1,5 +1,6 @@
 package com.milaboratory.mixcr.assembler.preclone;
 
+import com.milaboratory.core.Range;
 import com.milaboratory.core.sequence.NSequenceWithQuality;
 import com.milaboratory.mixcr.basictypes.GeneAndScore;
 import com.milaboratory.mixcr.basictypes.VDJCAlignments;
@@ -7,11 +8,8 @@
 import com.milaboratory.mixcr.basictypes.tag.TagCount;
 import com.milaboratory.mixcr.basictypes.tag.TagTuple;
 import com.milaboratory.primitivio.annotations.Serializable;
-<<<<<<< HEAD
 import com.milaboratory.util.CollectionUtils;
-=======
 import io.repseq.core.ExtendedReferencePoints;
->>>>>>> 1d5e81bf
 import io.repseq.core.GeneFeature;
 import io.repseq.core.GeneType;
 import io.repseq.core.VDJCGeneId;
@@ -31,48 +29,30 @@
     /** Assembled clonal sequence */
     final NSequenceWithQuality[] clonalSequence;
     /** Aggregated V, J, C gene scoring and content information */
-<<<<<<< HEAD
+
     final Map<GeneType, List<GeneAndScore>> geneScores;
-=======
-    public final Map<GeneType, List<GeneAndScore>> geneScores;
     /** Reference point for each of the clonal sequences */
-    public final ExtendedReferencePoints[] referencePoints;
->>>>>>> 1d5e81bf
+    final ExtendedReferencePoints[] referencePoints;
 
     public PreClone(long index, TagTuple coreKey, TagCount coreTagCount, TagCount fullTagCount,
                     NSequenceWithQuality[] clonalSequence,
-<<<<<<< HEAD
-                    Map<GeneType, List<GeneAndScore>> geneScores) {
-        this.index = index;
-        this.coreKey = coreKey;
-        this.coreTagCount = coreTagCount;
-        this.fullTagCount = fullTagCount;
-        this.clonalSequence = clonalSequence;
-        this.geneScores = geneScores;
-=======
                     Map<GeneType, List<GeneAndScore>> geneScores,
                     ExtendedReferencePoints[] referencePoints) {
-        this.id = id;
+        this.index = index;
         this.coreKey = Objects.requireNonNull(coreKey);
         this.coreTagCount = Objects.requireNonNull(coreTagCount);
         this.fullTagCount = Objects.requireNonNull(fullTagCount);
         this.clonalSequence = Objects.requireNonNull(clonalSequence);
         this.geneScores = Objects.requireNonNull(geneScores);
         this.referencePoints = Objects.requireNonNull(referencePoints);
->>>>>>> 1d5e81bf
     }
 
     public long getIndex() {
         return index;
     }
 
-<<<<<<< HEAD
     public TagTuple getCoreKey() {
         return coreKey;
-=======
-    public PreClone withId(long id) {
-        return new PreClone(id, coreKey, coreTagCount, fullTagCount, clonalSequence, geneScores, referencePoints);
->>>>>>> 1d5e81bf
     }
 
     public TagCount getCoreTagCount() {
@@ -107,8 +87,12 @@
         return gs == null ? null : gs.geneId;
     }
 
+    public Range getRange(int csIdx, GeneFeature feature) {
+        return referencePoints[csIdx].getRange(feature);
+    }
+
     public PreClone withIndex(long index) {
-        return new PreClone(index, coreKey, coreTagCount, fullTagCount, clonalSequence, geneScores);
+        return new PreClone(index, coreKey, coreTagCount, fullTagCount, clonalSequence, geneScores, referencePoints);
     }
 
     /** Converts alignment to a pre-clone, given the clonal gene features (assemblingFeatures) */
@@ -128,13 +112,7 @@
             assert CollectionUtils.isSorted(gss);
             geneScores.put(gt, gss);
         }
-<<<<<<< HEAD
-
         return new PreClone(index, TagTuple.NO_TAGS, alignment.getTagCount(), alignment.getTagCount(),
-                clonalSequences, geneScores);
-=======
-        return new PreClone(id, TagTuple.NO_TAGS, alignment.getTagCount(), alignment.getTagCount(),
                 clonalSequences, geneScores, null);
->>>>>>> 1d5e81bf
     }
 }