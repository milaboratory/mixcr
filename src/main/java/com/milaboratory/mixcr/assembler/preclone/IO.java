--- conflicted
+++ resolved
@@ -54,12 +54,8 @@
                     gss.add(input.readObject(GeneAndScore.class));
                 gsss.put(gt, gss);
             }
-<<<<<<< HEAD
-            return new PreClone(index, coreKey, coreTagCount, fullTagCount, clonalSequence, gsss);
-=======
             ExtendedReferencePoints[] referencePoints = input.readObject(ExtendedReferencePoints[].class);
-            return new PreClone(id, coreKey, coreTagCount, fullTagCount, clonalSequence, gsss, referencePoints);
->>>>>>> 1d5e81bf
+            return new PreClone(index, coreKey, coreTagCount, fullTagCount, clonalSequence, gsss, referencePoints);
         }
 
         @Override
