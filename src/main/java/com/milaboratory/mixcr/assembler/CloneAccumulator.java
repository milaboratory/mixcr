--- conflicted
+++ resolved
@@ -81,13 +81,13 @@
         initialCoreCount = coreCount;
     }
 
-    public AlleleId getBestAllele(GeneType geneType) {
-        TObjectFloatHashMap<AlleleId> scores = geneScores.get(geneType);
+    public VDJCGeneId getBestGene(GeneType geneType) {
+        TObjectFloatHashMap<VDJCGeneId> scores = geneScores.get(geneType);
         if (scores == null)
             return null;
         float maxScore = 0;
-        AlleleId maxAllele = null;
-        TObjectFloatIterator<AlleleId> iterator = scores.iterator();
+        VDJCGeneId maxAllele = null;
+        TObjectFloatIterator<VDJCGeneId> iterator = scores.iterator();
         while (iterator.hasNext()) {
             iterator.advance();
             if (maxAllele == null || maxScore < iterator.value()) {
@@ -188,10 +188,6 @@
             }
 
             aggregator.aggregate(data.getConcatenated().getQuality());
-
-<<<<<<< HEAD
-        } else ++countMapped;
-=======
             //int pointer = 0;
             //for (NSequenceWithQuality p : data) {
             //    for (int i = 0; i < p.size(); ++i) {
@@ -206,6 +202,5 @@
             //}
         } else // Mapped sequence accumulation
             ++mappedCount;
->>>>>>> 7af37a09
     }
 }