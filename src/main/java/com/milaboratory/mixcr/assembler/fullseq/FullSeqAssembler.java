--- conflicted
+++ resolved
@@ -971,33 +971,21 @@
                     toPointSequencesByAlignments(points,
                             vAlignment,
                             targetSeq,
-<<<<<<< HEAD
-                            new Range(0, leftStop),
-                            N_LEFT_DUMMIES);
-            } else
-                toPointSequencesNoAlignments(points, targetSeq, new Range(0, leftStop), N_LEFT_DUMMIES - leftStop);
-=======
                             new Range(
                                     parameters.alignedRegionsOnly ? vAlignment.getSequence2Range().getFrom() : 0,
                                     leftStop),
-                            nLeftDummies);
+                            N_LEFT_DUMMIES);
             } else if (!parameters.alignedRegionsOnly)
-                toPointSequencesNoAlignments(points, targetSeq, new Range(0, leftStop), nLeftDummies - leftStop);
->>>>>>> 3ca683c4
+                toPointSequencesNoAlignments(points, targetSeq, new Range(0, leftStop), N_LEFT_DUMMIES - leftStop);
         } else if (hasV && vAlignment != null)
             // This target ends before beginning (left edge) of the assembling feature
             toPointSequencesByAlignments(points,
                     vAlignment,
                     targetSeq,
-<<<<<<< HEAD
-                    new Range(0, vAlignment.getSequence2Range().getTo()),
-                    N_LEFT_DUMMIES);
-=======
                     new Range(
                             parameters.alignedRegionsOnly ? vAlignment.getSequence2Range().getFrom() : 0,
                             vAlignment.getSequence2Range().getTo()),
-                    nLeftDummies);
->>>>>>> 3ca683c4
+                    N_LEFT_DUMMIES);
 
         if (target.getPartitioning().isAvailable(assemblingFeature.getLastPoint())) {
             // This target contains right edge of the assembling feature
@@ -1007,16 +995,11 @@
                     toPointSequencesByAlignments(points,
                             jAlignment,
                             targetSeq,
-<<<<<<< HEAD
-                            new Range(rightStart, targetSeq.size()),
-                            N_LEFT_DUMMIES + lengthV + assemblingFeatureLength - jOffset);
-=======
                             new Range(rightStart,
                                     parameters.alignedRegionsOnly
                                             ? jAlignment.getSequence2Range().getTo()
                                             : targetSeq.size()),
-                            nLeftDummies + lengthV + assemblingFeatureLength - jOffset);
->>>>>>> 3ca683c4
+                            N_LEFT_DUMMIES + lengthV + assemblingFeatureLength - jOffset);
             } else
                 toPointSequencesNoAlignments(points, targetSeq, new Range(rightStart, targetSeq.size()), N_LEFT_DUMMIES + lengthV + assemblingFeatureLength - rightStart);
         } else if (hasJ && jAlignment != null)
@@ -1024,16 +1007,11 @@
             toPointSequencesByAlignments(points,
                     jAlignment,
                     targetSeq,
-<<<<<<< HEAD
-                    new Range(jAlignment.getSequence2Range().getFrom(), targetSeq.size()),
-                    N_LEFT_DUMMIES + lengthV + assemblingFeatureLength - jOffset);
-=======
                     new Range(jAlignment.getSequence2Range().getFrom(),
                             parameters.alignedRegionsOnly
                                     ? jAlignment.getSequence2Range().getTo()
                                     : targetSeq.size()),
-                    nLeftDummies + lengthV + assemblingFeatureLength - jOffset);
->>>>>>> 3ca683c4
+                    N_LEFT_DUMMIES + lengthV + assemblingFeatureLength - jOffset);
 
         return points;
     }
