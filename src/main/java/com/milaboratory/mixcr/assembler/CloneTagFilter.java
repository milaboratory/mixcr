--- conflicted
+++ resolved
@@ -99,13 +99,8 @@
                 .collect(Collectors.toList());
         List<CloneTag> grouped = SortingUtil.hGroup(cloneTags, keys);
         CloneTagStreamGrouping streamGrouping = new CloneTagStreamGrouping(expectedSorting, keys);
-<<<<<<< HEAD
         KeyedFilterContext<CloneTag> ctx = new KeyedFilterContext<>(null, streamGrouping, new CloneSequenceExtractor(), Collections.emptyList());
-        FilteredOutputPortFactory<CloneTag> filtered = filter.filter(ctx, PipeKt.asOutputPortFactory(grouped));
-=======
-        KeyedFilterContext<CloneTag> ctx = new KeyedFilterContext<>(null, streamGrouping, Collections.emptyList());
         FilteredOutputPortFactory<CloneTag> filtered = filter.filter(ctx, asOutputPortFactory(grouped));
->>>>>>> 2b84da27
         List<CloneTag> result = CUtils.toList(filtered.createPort());
         KeyedFilterReport report = filtered.getReport();
         return new Tuple2<>(result, report);
