package com.milaboratory.mixcr.postanalysis.downsampling;


import cc.redberry.pipe.InputPort;
import com.milaboratory.mixcr.postanalysis.MappingFunction;
import com.milaboratory.mixcr.postanalysis.SetPreprocessor;
import com.milaboratory.mixcr.postanalysis.SetPreprocessorSetup;
import com.milaboratory.mixcr.postanalysis.SetPreprocessorStat;
import gnu.trove.list.array.TLongArrayList;
import gnu.trove.map.hash.TIntObjectHashMap;
import org.apache.commons.math3.random.RandomGenerator;
import org.apache.commons.math3.random.Well19937c;

<<<<<<< HEAD
import java.util.Collections;
=======
>>>>>>> 379a8f9c
import java.util.List;
import java.util.concurrent.atomic.AtomicInteger;
import java.util.function.BiFunction;
import java.util.function.ToLongFunction;

import static com.milaboratory.mixcr.postanalysis.downsampling.DownsamplingUtil.downsample_mvhg;

/**
 *
 */
public class DownsamplingPreprocessor<T> implements SetPreprocessor<T> {
    public final ToLongFunction<T> getCount;
    public final BiFunction<T, Long, T> setCount;
    public final DownsampleValueChooser downsampleValueChooser;
    public final boolean dropOutliers;
    public final long seed;
    final String id;
    private final SetPreprocessorStat.Builder<T> stats;

    public DownsamplingPreprocessor(ToLongFunction<T> getCount,
                                    BiFunction<T, Long, T> setCount,
                                    DownsampleValueChooser downsampleValueChooser,
<<<<<<< HEAD
=======
                                    boolean dropOutliers,
>>>>>>> 379a8f9c
                                    long seed,
                                    String id) {
        this.getCount = getCount;
        this.setCount = setCount;
        this.downsampleValueChooser = downsampleValueChooser;
        this.dropOutliers = dropOutliers;
        this.seed = seed;
        this.id = id;
        this.stats = new SetPreprocessorStat.Builder<>(id, getCount::applyAsLong);
    }

    public String[] description() {
        String ch = downsampleValueChooser.id();
        if (ch == null || ch.isEmpty())
            return new String[0];
        return new String[]{ch};
    }

    private ComputeCountsStep setup = null;
    private long downsampling = -1;

    @Override
    public SetPreprocessorSetup<T> nextSetupStep() {
        if (setup == null)
            return setup = new ComputeCountsStep();

        return null;
    }

    @Override
    public MappingFunction<T> getMapper(int iDataset) {
        stats.clear(iDataset);

        if (downsampling == -1)
            downsampling = downsampleValueChooser.compute(setup.counts);

        if (downsampling > setup.counts[iDataset]) {
<<<<<<< HEAD
            stats.drop(iDataset);
            return t -> null;
=======
            if (dropOutliers) {
                stats.drop(iDataset);
                return t -> null;
            } else
                return t -> {
                    stats.asis(iDataset, t);
                    return t;
                };
>>>>>>> 379a8f9c
        }

        long[] counts = setup.countLists[iDataset].toArray();
        RandomGenerator rnd = new Well19937c(seed);
        long[] countsDownsampled = downsample_mvhg(counts, downsampling, rnd);

        AtomicInteger idx = new AtomicInteger(0);
        return t -> {
            stats.before(iDataset, t);
            int i = idx.getAndIncrement();
            if (countsDownsampled[i] == 0)
                return null;
<<<<<<< HEAD
            stats.after(iDataset, t);
            return setCount.apply(t, countsDownsampled[i]);
=======
            T tNew = setCount.apply(t, countsDownsampled[i]);
            stats.after(iDataset, tNew);
            return tNew;
>>>>>>> 379a8f9c
        };
    }

    @Override
    public TIntObjectHashMap<List<SetPreprocessorStat>> getStat() {
        return stats.getStatMap();
    }

    @Override
    public String id() {
        return id;
    }

    class ComputeCountsStep implements SetPreprocessorSetup<T> {
        long[] counts;
        TLongArrayList[] countLists;

        boolean initialized = false;

        @Override
        public void initialize(int nDatasets) {
            if (initialized)
                throw new IllegalStateException();
            initialized = true;
            counts = new long[nDatasets];
            countLists = new TLongArrayList[nDatasets];
            for (int i = 0; i < nDatasets; i++) {
                countLists[i] = new TLongArrayList();
            }
        }

        @Override
        public InputPort<T> consumer(int i) {
            if (!initialized)
                throw new IllegalStateException();
            return object -> {
                if (object == null)
                    return;
                long c = getCount.applyAsLong(object);
                counts[i] += c;
                countLists[i].add(c);
            };
        }
    }
}<|MERGE_RESOLUTION|>--- conflicted
+++ resolved
@@ -11,10 +11,6 @@
 import org.apache.commons.math3.random.RandomGenerator;
 import org.apache.commons.math3.random.Well19937c;
 
-<<<<<<< HEAD
-import java.util.Collections;
-=======
->>>>>>> 379a8f9c
 import java.util.List;
 import java.util.concurrent.atomic.AtomicInteger;
 import java.util.function.BiFunction;
@@ -37,10 +33,7 @@
     public DownsamplingPreprocessor(ToLongFunction<T> getCount,
                                     BiFunction<T, Long, T> setCount,
                                     DownsampleValueChooser downsampleValueChooser,
-<<<<<<< HEAD
-=======
                                     boolean dropOutliers,
->>>>>>> 379a8f9c
                                     long seed,
                                     String id) {
         this.getCount = getCount;
@@ -78,10 +71,6 @@
             downsampling = downsampleValueChooser.compute(setup.counts);
 
         if (downsampling > setup.counts[iDataset]) {
-<<<<<<< HEAD
-            stats.drop(iDataset);
-            return t -> null;
-=======
             if (dropOutliers) {
                 stats.drop(iDataset);
                 return t -> null;
@@ -90,7 +79,6 @@
                     stats.asis(iDataset, t);
                     return t;
                 };
->>>>>>> 379a8f9c
         }
 
         long[] counts = setup.countLists[iDataset].toArray();
@@ -103,14 +91,9 @@
             int i = idx.getAndIncrement();
             if (countsDownsampled[i] == 0)
                 return null;
-<<<<<<< HEAD
-            stats.after(iDataset, t);
-            return setCount.apply(t, countsDownsampled[i]);
-=======
             T tNew = setCount.apply(t, countsDownsampled[i]);
             stats.after(iDataset, tNew);
             return tNew;
->>>>>>> 379a8f9c
         };
     }
 
