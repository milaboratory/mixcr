--- conflicted
+++ resolved
@@ -52,13 +52,8 @@
         double f2 = freqTable.get(2); // doubletons
         double f0 = f1 * (f1 - 1) / 2 / (f2 + 1);
         double chao1 = sobs + f0;
-<<<<<<< HEAD
-        if (!measures.contains(Chao1Std))
-            return Collections.singletonList(new MetricValue<>(Chao1, chao1));
-=======
         if (!measures.containsKey(Chao1Std))
             return Collections.singletonList(new MetricValue<>(measures.get(Chao1), chao1));
->>>>>>> 379a8f9c
 
         double chao1std = Math.sqrt(
                 f0 + f1 * (2 * f1 - 1) * (2 * f1 - 1) / 4 / (f2 + 1) / (f2 + 1) +
