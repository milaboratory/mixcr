package com.milaboratory.mixcr.postanalysis;

<<<<<<< HEAD
import gnu.trove.map.hash.TIntObjectHashMap;

import java.util.List;
=======
import cc.redberry.pipe.CUtils;
import cc.redberry.pipe.InputPort;
import cc.redberry.pipe.OutputPortCloseable;
import com.milaboratory.mixcr.util.OutputPortWithProgress;
import gnu.trove.map.hash.TIntObjectHashMap;

import java.util.Arrays;
import java.util.List;
import java.util.stream.Collectors;
import java.util.stream.IntStream;
>>>>>>> 379a8f9c

/**
 *
 */
public interface SetPreprocessor<T> {
    SetPreprocessorSetup<T> nextSetupStep();

    MappingFunction<T> getMapper(int iDataset);

    /**
     * Returns statistics per dataset or null if the dataset was excluded as result of preprocessing
     */
    TIntObjectHashMap<List<SetPreprocessorStat>> getStat();

    /** Id from {@link SetPreprocessorFactory#id()} */
    String id();
<<<<<<< HEAD
=======

    @SafeVarargs
    static <T> Dataset<T>[] processDatasets(SetPreprocessor<T> proc, Dataset<T>... initial) {
        return processDatasets(proc, Arrays.asList(initial));
    }

    @SuppressWarnings("unchecked")
    static <T> Dataset<T>[] processDatasets(SetPreprocessor<T> proc, List<? extends Dataset<T>> initial) {
        while (true) {
            SetPreprocessorSetup<T> setup = proc.nextSetupStep();
            if (setup == null) {
                Dataset<T>[] result = new Dataset[initial.size()];
                for (int i = 0; i < initial.size(); i++) {
                    int datasetIdx = i;
                    MappingFunction<T> mapper = proc.getMapper(datasetIdx);
                    result[i] = new Dataset<T>() {
                        @Override
                        public String id() {
                            return initial.get(datasetIdx).id();
                        }

                        @Override
                        public OutputPortWithProgress<T> mkElementsPort() {
                            OutputPortWithProgress<T> inner = initial.get(datasetIdx).mkElementsPort();
                            return new OutputPortWithProgress<T>() {
                                @Override
                                public double getProgress() {
                                    return inner.getProgress();
                                }

                                @Override
                                public boolean isFinished() {
                                    return inner.isFinished();
                                }

                                @Override
                                public long index() {
                                    return inner.index();
                                }

                                @Override
                                public void close() {
                                    inner.close();
                                }

                                @Override
                                public T take() {
                                    while (true) {
                                        T t = inner.take();
                                        if (t == null)
                                            return null;

                                        T r = mapper.apply(t);
                                        if (r == null)
                                            continue;
                                        return r;
                                    }
                                }
                            };
                        }
                    };
                }
                return result;
            }
            setup.initialize(initial.size());

            List<InputPort<T>> consumers = IntStream.range(0, initial.size())
                    .mapToObj(setup::consumer)
                    .collect(Collectors.toList());

            for (int i = 0; i < initial.size(); i++) {
                try (OutputPortCloseable<T> port = initial.get(i).mkElementsPort()) {
                    for (T t : CUtils.it(port)) {
                        consumers.get(i).put(t);
                    }
                }
            }
            for (InputPort<T> c : consumers) {
                c.put(null);
            }
        }
    }
>>>>>>> 379a8f9c
}<|MERGE_RESOLUTION|>--- conflicted
+++ resolved
@@ -1,10 +1,5 @@
 package com.milaboratory.mixcr.postanalysis;
 
-<<<<<<< HEAD
-import gnu.trove.map.hash.TIntObjectHashMap;
-
-import java.util.List;
-=======
 import cc.redberry.pipe.CUtils;
 import cc.redberry.pipe.InputPort;
 import cc.redberry.pipe.OutputPortCloseable;
@@ -15,7 +10,6 @@
 import java.util.List;
 import java.util.stream.Collectors;
 import java.util.stream.IntStream;
->>>>>>> 379a8f9c
 
 /**
  *
@@ -32,8 +26,6 @@
 
     /** Id from {@link SetPreprocessorFactory#id()} */
     String id();
-<<<<<<< HEAD
-=======
 
     @SafeVarargs
     static <T> Dataset<T>[] processDatasets(SetPreprocessor<T> proc, Dataset<T>... initial) {
@@ -116,5 +108,4 @@
             }
         }
     }
->>>>>>> 379a8f9c
 }