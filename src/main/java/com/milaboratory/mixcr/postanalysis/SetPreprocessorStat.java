package com.milaboratory.mixcr.postanalysis;

import com.fasterxml.jackson.annotation.JsonCreator;
import com.fasterxml.jackson.annotation.JsonProperty;
import com.google.common.util.concurrent.AtomicDouble;
<<<<<<< HEAD
=======
import gnu.trove.impl.Constants;
>>>>>>> 379a8f9c
import gnu.trove.iterator.TIntObjectIterator;
import gnu.trove.map.hash.TIntObjectHashMap;

import java.util.Collections;
import java.util.List;
import java.util.Objects;
import java.util.concurrent.atomic.AtomicBoolean;
import java.util.concurrent.atomic.AtomicLong;
import java.util.stream.Collectors;

public class SetPreprocessorStat {
    @JsonProperty("preprocId")
    public final String preprocId;
    @JsonProperty("dropped")
    public final boolean dropped;
    @JsonProperty("nElementsBefore")
    public final long nElementsBefore;
    @JsonProperty("nElementsAfter")
    public final long nElementsAfter;
    @JsonProperty("sumWeightBefore")
    public final double sumWeightBefore;
    @JsonProperty("sumWeightAfter")
    public final double sumWeightAfter;

    @JsonCreator
    public SetPreprocessorStat(@JsonProperty("preprocId") String preprocId,
                               @JsonProperty("dropped") boolean dropped,
                               @JsonProperty("nElementsBefore") long nElementsBefore,
                               @JsonProperty("nElementsAfter") long nElementsAfter,
                               @JsonProperty("sumWeightBefore") double sumWeightBefore,
                               @JsonProperty("sumWeightAfter") double sumWeightAfter) {
        this.preprocId = preprocId;
        this.dropped = dropped;
        this.nElementsBefore = nElementsBefore;
        this.nElementsAfter = nElementsAfter;
        this.sumWeightBefore = sumWeightBefore;
        this.sumWeightAfter = sumWeightAfter;
    }

    public SetPreprocessorStat(String preprocId,
                               long nElementsBefore,
                               long nElementsAfter,
                               double sumWeightBefore,
                               double sumWeightAfter) {
        this.preprocId = preprocId;
<<<<<<< HEAD
        this.dropped = false;
=======
        this.dropped = nElementsAfter == 0;
>>>>>>> 379a8f9c
        this.nElementsBefore = nElementsBefore;
        this.nElementsAfter = nElementsAfter;
        this.sumWeightBefore = sumWeightBefore;
        this.sumWeightAfter = sumWeightAfter;
    }

    public SetPreprocessorStat(String preprocId) {
        this(preprocId, true, -1, -1, Double.NaN, Double.NaN);
    }

<<<<<<< HEAD
=======
    public SetPreprocessorStat setPreprocId(String newId) {
        return new SetPreprocessorStat(newId, dropped, nElementsBefore, nElementsAfter, sumWeightBefore, sumWeightAfter);
    }

>>>>>>> 379a8f9c
    @Override
    public boolean equals(Object o) {
        if (this == o) return true;
        if (o == null || getClass() != o.getClass()) return false;
        SetPreprocessorStat that = (SetPreprocessorStat) o;
        return dropped == that.dropped && nElementsBefore == that.nElementsBefore && nElementsAfter == that.nElementsAfter && Double.compare(that.sumWeightBefore, sumWeightBefore) == 0 && Double.compare(that.sumWeightAfter, sumWeightAfter) == 0 && Objects.equals(preprocId, that.preprocId);
    }

    @Override
    public int hashCode() {
        return Objects.hash(preprocId, dropped, nElementsBefore, nElementsAfter, sumWeightBefore, sumWeightAfter);
    }

<<<<<<< HEAD
=======
    @Override
    public String toString() {
        return "SetPreprocessorStat{" +
                "preprocId='" + preprocId + '\'' +
                ", dropped=" + dropped +
                ", nElementsBefore=" + nElementsBefore +
                ", nElementsAfter=" + nElementsAfter +
                ", sumWeightBefore=" + sumWeightBefore +
                ", sumWeightAfter=" + sumWeightAfter +
                '}';
    }

>>>>>>> 379a8f9c
    public static SetPreprocessorStat cumulative(List<SetPreprocessorStat> stats) {
        SetPreprocessorStat first = stats.get(0);
        SetPreprocessorStat last = stats.get(stats.size() - 1);
        return new SetPreprocessorStat(
<<<<<<< HEAD
                stats.stream().map(s -> s.preprocId).collect(Collectors.joining("_")),
=======
                stats.stream().map(s -> s.preprocId).collect(Collectors.joining(" | ")),
>>>>>>> 379a8f9c
                first.nElementsBefore,
                last.nElementsAfter,
                first.sumWeightBefore,
                last.sumWeightAfter);
    }

    private static final class BuilderForSample<T> {
        final String preprocId;
        final AtomicBoolean dropped = new AtomicBoolean(false);
        final AtomicLong nElementsBefore = new AtomicLong(0);
        final AtomicLong nElementsAfter = new AtomicLong(0);
        final AtomicDouble sumWeightBefore = new AtomicDouble(0);
        final AtomicDouble sumWeightAfter = new AtomicDouble(0);
        final WeightFunction<T> wtFunc;

        public BuilderForSample(String preprocId, WeightFunction<T> wtFunc) {
            this.preprocId = preprocId;
            this.wtFunc = wtFunc;
        }

        public void before(T t) {
            nElementsBefore.incrementAndGet();
            sumWeightBefore.addAndGet(wtFunc.weight(t));
        }

        public void after(T t) {
            nElementsAfter.incrementAndGet();
            sumWeightAfter.addAndGet(wtFunc.weight(t));
        }

        public void drop() {
            dropped.set(true);
        }

        public SetPreprocessorStat build() {
            return new SetPreprocessorStat(
                    preprocId,
                    dropped.get(),
                    nElementsBefore.get(),
                    nElementsAfter.get(),
                    sumWeightBefore.get(),
                    sumWeightAfter.get()
            );
        }
    }

    public static final class Builder<T> {
        final String preprocId;
<<<<<<< HEAD
        final TIntObjectHashMap<BuilderForSample<T>> map = new TIntObjectHashMap<>();
=======
        final TIntObjectHashMap<BuilderForSample<T>> map = new TIntObjectHashMap<>(Constants.DEFAULT_CAPACITY, Constants.DEFAULT_LOAD_FACTOR, -1);
>>>>>>> 379a8f9c
        final WeightFunction<T> wtFunc;

        public Builder(String preprocId,
                       WeightFunction<T> wtFunc) {
            this.preprocId = preprocId;
            this.wtFunc = wtFunc;
        }

        private BuilderForSample<T> builder(int iDataset) {
            BuilderForSample<T> b = map.get(iDataset);
            if (b == null)
                map.put(iDataset, b = new BuilderForSample<>(preprocId, wtFunc));
            return b;
        }

        public void drop(int iDataset) {
            builder(iDataset).drop();
        }

<<<<<<< HEAD
=======
        public void clear(int iDataset) {
            map.put(iDataset, new BuilderForSample<>(preprocId, wtFunc));
        }

>>>>>>> 379a8f9c
        public void before(int iDataset, T t) {
            builder(iDataset).before(t);
        }

        public void after(int iDataset, T t) {
            builder(iDataset).after(t);
        }

<<<<<<< HEAD
=======
        public void asis(int iDataset, T t) {
            before(iDataset, t);
            after(iDataset, t);
        }

>>>>>>> 379a8f9c
        public SetPreprocessorStat getStat(int iDataset) {
            BuilderForSample<T> b = map.get(iDataset);
            if (b == null)
                return new SetPreprocessorStat(preprocId);
            return b.build();
        }

        public TIntObjectHashMap<List<SetPreprocessorStat>> getStatMap() {
            TIntObjectHashMap<List<SetPreprocessorStat>> r = new TIntObjectHashMap<>();
            TIntObjectIterator<BuilderForSample<T>> it = map.iterator();
            while (it.hasNext()) {
                it.advance();
                r.put(it.key(), Collections.singletonList(it.value().build()));
            }
            return r;
        }
    }
}
<|MERGE_RESOLUTION|>--- conflicted
+++ resolved
@@ -3,10 +3,7 @@
 import com.fasterxml.jackson.annotation.JsonCreator;
 import com.fasterxml.jackson.annotation.JsonProperty;
 import com.google.common.util.concurrent.AtomicDouble;
-<<<<<<< HEAD
-=======
 import gnu.trove.impl.Constants;
->>>>>>> 379a8f9c
 import gnu.trove.iterator.TIntObjectIterator;
 import gnu.trove.map.hash.TIntObjectHashMap;
 
@@ -52,11 +49,7 @@
                                double sumWeightBefore,
                                double sumWeightAfter) {
         this.preprocId = preprocId;
-<<<<<<< HEAD
-        this.dropped = false;
-=======
         this.dropped = nElementsAfter == 0;
->>>>>>> 379a8f9c
         this.nElementsBefore = nElementsBefore;
         this.nElementsAfter = nElementsAfter;
         this.sumWeightBefore = sumWeightBefore;
@@ -67,13 +60,10 @@
         this(preprocId, true, -1, -1, Double.NaN, Double.NaN);
     }
 
-<<<<<<< HEAD
-=======
     public SetPreprocessorStat setPreprocId(String newId) {
         return new SetPreprocessorStat(newId, dropped, nElementsBefore, nElementsAfter, sumWeightBefore, sumWeightAfter);
     }
 
->>>>>>> 379a8f9c
     @Override
     public boolean equals(Object o) {
         if (this == o) return true;
@@ -87,8 +77,6 @@
         return Objects.hash(preprocId, dropped, nElementsBefore, nElementsAfter, sumWeightBefore, sumWeightAfter);
     }
 
-<<<<<<< HEAD
-=======
     @Override
     public String toString() {
         return "SetPreprocessorStat{" +
@@ -101,16 +89,11 @@
                 '}';
     }
 
->>>>>>> 379a8f9c
     public static SetPreprocessorStat cumulative(List<SetPreprocessorStat> stats) {
         SetPreprocessorStat first = stats.get(0);
         SetPreprocessorStat last = stats.get(stats.size() - 1);
         return new SetPreprocessorStat(
-<<<<<<< HEAD
-                stats.stream().map(s -> s.preprocId).collect(Collectors.joining("_")),
-=======
                 stats.stream().map(s -> s.preprocId).collect(Collectors.joining(" | ")),
->>>>>>> 379a8f9c
                 first.nElementsBefore,
                 last.nElementsAfter,
                 first.sumWeightBefore,
@@ -159,11 +142,7 @@
 
     public static final class Builder<T> {
         final String preprocId;
-<<<<<<< HEAD
-        final TIntObjectHashMap<BuilderForSample<T>> map = new TIntObjectHashMap<>();
-=======
         final TIntObjectHashMap<BuilderForSample<T>> map = new TIntObjectHashMap<>(Constants.DEFAULT_CAPACITY, Constants.DEFAULT_LOAD_FACTOR, -1);
->>>>>>> 379a8f9c
         final WeightFunction<T> wtFunc;
 
         public Builder(String preprocId,
@@ -183,13 +162,10 @@
             builder(iDataset).drop();
         }
 
-<<<<<<< HEAD
-=======
         public void clear(int iDataset) {
             map.put(iDataset, new BuilderForSample<>(preprocId, wtFunc));
         }
 
->>>>>>> 379a8f9c
         public void before(int iDataset, T t) {
             builder(iDataset).before(t);
         }
@@ -198,14 +174,11 @@
             builder(iDataset).after(t);
         }
 
-<<<<<<< HEAD
-=======
         public void asis(int iDataset, T t) {
             before(iDataset, t);
             after(iDataset, t);
         }
 
->>>>>>> 379a8f9c
         public SetPreprocessorStat getStat(int iDataset) {
             BuilderForSample<T> b = map.get(iDataset);
             if (b == null)
