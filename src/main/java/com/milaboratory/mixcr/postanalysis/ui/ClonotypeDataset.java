package com.milaboratory.mixcr.postanalysis.ui;

<<<<<<< HEAD
=======
import cc.redberry.pipe.OutputPortCloseable;
import com.milaboratory.mixcr.assembler.CloneAssemblerParameters;
>>>>>>> 379a8f9c
import com.milaboratory.mixcr.basictypes.Clone;
import com.milaboratory.mixcr.basictypes.CloneReader;
import com.milaboratory.mixcr.basictypes.CloneSetIO;
import com.milaboratory.mixcr.basictypes.VDJCSProperties;
import com.milaboratory.mixcr.postanalysis.Dataset;
import com.milaboratory.mixcr.util.OutputPortWithProgress;
<<<<<<< HEAD
=======
import com.milaboratory.mixcr.vdjaligners.VDJCAlignerParameters;
>>>>>>> 379a8f9c
import com.milaboratory.util.LambdaSemaphore;
import io.repseq.core.VDJCGene;
import io.repseq.core.VDJCLibraryRegistry;

import java.io.IOException;
import java.nio.file.Path;
import java.nio.file.Paths;
import java.util.List;

/**
 *
 */
public class ClonotypeDataset implements Dataset<Clone>, CloneReader {
    final String id;
    final Path path;
    final VDJCLibraryRegistry registry;
    final LambdaSemaphore concurrencyLimiter;

    public ClonotypeDataset(String id, Path path, VDJCLibraryRegistry registry) {
        this(id, path, registry, new LambdaSemaphore(CloneSetIO.DEFAULT_READER_CONCURRENCY_LIMIT));
    }

    public ClonotypeDataset(String id, Path path, VDJCLibraryRegistry registry, LambdaSemaphore concurrencyLimiter) {
        this.id = id;
        this.path = path;
        this.registry = registry;
        this.concurrencyLimiter = concurrencyLimiter;
    }

    public ClonotypeDataset(String id, String path, VDJCLibraryRegistry registry) {
        this(id, path, registry, new LambdaSemaphore(CloneSetIO.DEFAULT_READER_CONCURRENCY_LIMIT));
    }

    public ClonotypeDataset(String id, String path, VDJCLibraryRegistry registry, LambdaSemaphore concurrencyLimiter) {
        this(id, Paths.get(path), registry, concurrencyLimiter);
    }

    @Override
    public String id() {
        return id;
    }

    private volatile CloneReader reader;

    @Override
    public OutputPortWithProgress<Clone> mkElementsPort() {
<<<<<<< HEAD
        try {
            CloneReader reader = CloneSetIO.mkReader(path, registry, concurrencyLimiter);
            return OutputPortWithProgress.wrap(reader.numberOfClones(), reader.readClones());
        } catch (IOException e) {
            throw new RuntimeException(e);
=======
        if (reader == null) {
            synchronized (this) {
                if (reader == null)
                    try {
                        reader = CloneSetIO.mkReader(path, registry, concurrencyLimiter);
                    } catch (IOException e) {
                        throw new RuntimeException(e);
                    }
            }
>>>>>>> 379a8f9c
        }
        return OutputPortWithProgress.wrap(reader.numberOfClones(), reader.readClones());
    }

    @Override
    public VDJCSProperties.CloneOrdering ordering() {
        return reader.ordering();
    }

    @Override
    public OutputPortCloseable<Clone> readClones() {
        return mkElementsPort();
    }

    @Override
    public int numberOfClones() {
        return reader.numberOfClones();
    }

    @Override
    public List<VDJCGene> getUsedGenes() {
        return reader.getUsedGenes();
    }

    @Override
    public VDJCAlignerParameters getAlignerParameters() {
        return reader.getAlignerParameters();
    }

    @Override
    public void close() throws Exception {
        reader.close();
    }

    @Override
    public CloneAssemblerParameters getAssemblerParameters() {
        return reader.getAssemblerParameters();
    }
}<|MERGE_RESOLUTION|>--- conflicted
+++ resolved
@@ -1,20 +1,14 @@
 package com.milaboratory.mixcr.postanalysis.ui;
 
-<<<<<<< HEAD
-=======
 import cc.redberry.pipe.OutputPortCloseable;
 import com.milaboratory.mixcr.assembler.CloneAssemblerParameters;
->>>>>>> 379a8f9c
 import com.milaboratory.mixcr.basictypes.Clone;
 import com.milaboratory.mixcr.basictypes.CloneReader;
 import com.milaboratory.mixcr.basictypes.CloneSetIO;
 import com.milaboratory.mixcr.basictypes.VDJCSProperties;
 import com.milaboratory.mixcr.postanalysis.Dataset;
 import com.milaboratory.mixcr.util.OutputPortWithProgress;
-<<<<<<< HEAD
-=======
 import com.milaboratory.mixcr.vdjaligners.VDJCAlignerParameters;
->>>>>>> 379a8f9c
 import com.milaboratory.util.LambdaSemaphore;
 import io.repseq.core.VDJCGene;
 import io.repseq.core.VDJCLibraryRegistry;
@@ -61,13 +55,6 @@
 
     @Override
     public OutputPortWithProgress<Clone> mkElementsPort() {
-<<<<<<< HEAD
-        try {
-            CloneReader reader = CloneSetIO.mkReader(path, registry, concurrencyLimiter);
-            return OutputPortWithProgress.wrap(reader.numberOfClones(), reader.readClones());
-        } catch (IOException e) {
-            throw new RuntimeException(e);
-=======
         if (reader == null) {
             synchronized (this) {
                 if (reader == null)
@@ -77,7 +64,6 @@
                         throw new RuntimeException(e);
                     }
             }
->>>>>>> 379a8f9c
         }
         return OutputPortWithProgress.wrap(reader.numberOfClones(), reader.readClones());
     }
