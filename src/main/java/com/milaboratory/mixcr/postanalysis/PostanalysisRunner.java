--- conflicted
+++ resolved
@@ -77,19 +77,12 @@
         // charID -> proc (deduplicated)
         Map<Characteristic<?, T>, SetPreprocessor<T>> char2proc = new HashMap<>();
         Map<SetPreprocessorFactory<T>, SetPreprocessor<T>> distinctProcs = new HashMap<>();
-<<<<<<< HEAD
-        Map<SetPreprocessor<T>, TIntArrayList> proc2char = new IdentityHashMap<>();
-        for (Characteristic<?, T> ch : characteristics) {
-            id2proc.put(ch.name, distinctProcs.computeIfAbsent(ch.preprocessor, __ -> ch.preprocessor.newInstance()));
-            SetPreprocessor<T> proc = distinctProcs.get(ch.preprocessor);
-=======
         IdentityHashMap<SetPreprocessor<T>, TIntArrayList> proc2char = new IdentityHashMap<>();
         for (Characteristic<?, T> ch : characteristics) {
             SetPreprocessor<T> proc = distinctProcs.computeIfAbsent(ch.preprocessor, SetPreprocessorFactory::newInstance);
             if (char2proc.containsKey(ch))
                 throw new IllegalArgumentException("Characteristics with the same name illegal");
             char2proc.put(ch, proc);
->>>>>>> 379a8f9c
             proc2char.computeIfAbsent(proc, __ -> new TIntArrayList()).add(char2idx.get(ch));
         }
         // distinct processors
@@ -150,12 +143,8 @@
                 stage = "Processing: " + dataset.id();
 
             Aggregator<?, T>[] aggregators = characteristics.stream()
-<<<<<<< HEAD
-                    .map(c -> c.createAggregator(dataset)).toArray(Aggregator[]::new);
-=======
                     .map(c -> c.createAggregator(dataset))
                     .toArray(Aggregator[]::new);
->>>>>>> 379a8f9c
 
             try (OutputPortWithProgress<T> port = dataset.mkElementsPort()) {
                 for (T o : CUtils.it(port)) {
@@ -164,13 +153,8 @@
                         MappingFunction<T> mapper = e.getValue();
                         T oMapped = mapper.apply(o);
                         if (oMapped != null)
-<<<<<<< HEAD
-                            for (int ch : proc2char.get(e.getKey()).toArray())
-                                aggregators[ch].consume(oMapped);
-=======
                             for (int chIdx : proc2char.get(e.getKey()).toArray())
                                 aggregators[chIdx].consume(oMapped);
->>>>>>> 379a8f9c
                     }
                 }
             }
@@ -191,27 +175,6 @@
                 .collect(Collectors.toCollection(LinkedHashSet::new));
 
         // collect summary by preprocessor
-<<<<<<< HEAD
-        Map<String, SetPreprocessorSummary> preprocResult = procs.stream().collect(Collectors.toMap(SetPreprocessor::id, p -> {
-            TIntObjectHashMap<List<SetPreprocessorStat>> stat = p.getStat();
-            List<String> datasetIdsActual;
-            if (datasets.length == 1 && datasets[0] instanceof OverlapDataset) {
-                datasetIdsActual = ((OverlapDataset<T>) datasets[0]).datasetIds;
-            } else {
-                datasetIdsActual = Arrays
-                        .stream(datasets)
-                        .map(Dataset::id)
-                        .collect(Collectors.toList());
-            }
-            Map<String, List<SetPreprocessorStat>> r = new HashMap<>();
-            TIntObjectIterator<List<SetPreprocessorStat>> it = stat.iterator();
-            while (it.hasNext()) {
-                it.advance();
-                r.put(datasetIdsActual.get(it.key()), it.value());
-            }
-            return new SetPreprocessorSummary(r);
-        }));
-=======
         Map<String, SetPreprocessorSummary> preprocResult = procs.stream()
                 .collect(Collectors.toMap(SetPreprocessor::id,
                         p -> {
@@ -233,7 +196,6 @@
                             }
                             return new SetPreprocessorSummary(r);
                         }));
->>>>>>> 379a8f9c
         return PostanalysisResult.create(datasetIds, result, preprocResult);
     }
 }