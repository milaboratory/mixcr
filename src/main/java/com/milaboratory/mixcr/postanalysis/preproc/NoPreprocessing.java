--- conflicted
+++ resolved
@@ -28,11 +28,7 @@
     @Override
     public TIntObjectHashMap<List<SetPreprocessorStat>> getStat() {
         //noinspection ExternalizableWithoutPublicNoArgConstructor
-<<<<<<< HEAD
-        return new TIntObjectHashMap<>() {
-=======
         return new TIntObjectHashMap<List<SetPreprocessorStat>>() {
->>>>>>> 379a8f9c
             @Override
             public List<SetPreprocessorStat> get(int key) {
                 return Collections.emptyList();
