--- conflicted
+++ resolved
@@ -18,19 +18,12 @@
     final String id;
     final SetPreprocessorStat.Builder<T> stats;
 
-<<<<<<< HEAD
-    public FilterPreprocessor(List<ElementPredicate<T>> predicates, String id) {
-        this.predicates = predicates;
-        this.id = id;
-        this.stats = new SetPreprocessorStat.Builder<>(id, WeightFunctions.Default());
-=======
     public FilterPreprocessor(List<ElementPredicate<T>> predicates,
                               WeightFunction<T> weightFunction,
                               String id) {
         this.predicates = predicates;
         this.id = id;
         this.stats = new SetPreprocessorStat.Builder<>(id, weightFunction);
->>>>>>> 379a8f9c
     }
 
     @Override
@@ -40,10 +33,7 @@
 
     @Override
     public MappingFunction<T> getMapper(int iDataset) {
-<<<<<<< HEAD
-=======
         stats.clear(iDataset);
->>>>>>> 379a8f9c
         return t -> {
             stats.before(iDataset, t);
             if (!predicates.stream().allMatch(p -> p.test(t)))
@@ -77,13 +67,8 @@
         }
 
         @SafeVarargs
-<<<<<<< HEAD
-        public Factory(ElementPredicate<T>... predicates) {
-            this(Arrays.asList(predicates));
-=======
         public Factory(WeightFunction<T> weightFunction, ElementPredicate<T>... predicates) {
             this(Arrays.asList(predicates), weightFunction);
->>>>>>> 379a8f9c
         }
 
         @Override
@@ -95,11 +80,7 @@
 
         @Override
         public SetPreprocessor<T> newInstance() {
-<<<<<<< HEAD
-            return new FilterPreprocessor<>(predicates, id());
-=======
             return new FilterPreprocessor<>(predicates, weightFunction, id());
->>>>>>> 379a8f9c
         }
 
         @Override
