--- conflicted
+++ resolved
@@ -34,11 +34,7 @@
         this.abundanceFraction = abundanceFraction;
         this.numberOfTop = numberOfTop;
         this.id = id;
-<<<<<<< HEAD
-        this.stats = new SetPreprocessorStat.Builder<>(id, WeightFunctions.Default());
-=======
         this.stats = new SetPreprocessorStat.Builder<>(id, weight);
->>>>>>> 379a8f9c
     }
 
     private boolean computeCumulativeTop() {
@@ -70,13 +66,8 @@
 
         return t -> {
             stats.before(iDataset, t);
-<<<<<<< HEAD
-            long wt = Math.round(this.weight.weight(t));
-            long n = hist.get(wt);
-=======
             long lwt = round(weight.weight(t));
             long n = hist.get(lwt);
->>>>>>> 379a8f9c
             if (n == -1)
                 return null;
             assert n != 0;
