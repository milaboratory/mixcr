/*
 * Copyright (c) 2014-2022, MiLaboratories Inc. All Rights Reserved
 *
 * Before downloading or accessing the software, please read carefully the
 * License Agreement available at:
 * https://github.com/milaboratory/mixcr/blob/develop/LICENSE
 *
 * By downloading or accessing the software, you accept and agree to be bound
 * by the terms of the License Agreement. If you do not want to agree to the terms
 * of the Licensing Agreement, you must not download or access the software.
 */
package com.milaboratory.mixcr.postanalysis.overlap;

import cc.redberry.pipe.OutputPortCloseable;
import cc.redberry.pipe.util.SimpleProcessorWrapper;
import com.milaboratory.cli.PipelineConfiguration;
import com.milaboratory.mixcr.assembler.CloneAssemblerParameters;
import com.milaboratory.mixcr.basictypes.*;
import com.milaboratory.mixcr.basictypes.tag.TagsInfo;
import com.milaboratory.mixcr.cli.MiXCRCommandReport;
import com.milaboratory.mixcr.util.OutputPortWithProgress;
import com.milaboratory.mixcr.vdjaligners.VDJCAlignerParameters;
import com.milaboratory.util.LambdaSemaphore;
import io.repseq.core.GeneFeature;
import io.repseq.core.GeneType;
import io.repseq.core.VDJCGene;
import io.repseq.core.VDJCLibraryRegistry;

import java.io.IOException;
import java.nio.file.Path;
import java.nio.file.Paths;
import java.util.ArrayList;
import java.util.List;
import java.util.Objects;
import java.util.function.Predicate;
import java.util.stream.Collectors;

import static java.util.stream.Collectors.toList;

public final class OverlapUtil {
    private OverlapUtil() {
    }

    public static OverlapDataset<Clone> overlap(
            List<String> datasetIds,
            List<? extends VDJCSProperties.VDJCSProperty<? super Clone>> by,
            List<? extends CloneReader> readers) {
        return new OverlapDataset<Clone>(datasetIds) {
            @Override
            public OutputPortWithProgress<OverlapGroup<Clone>> mkElementsPort() {
                OutputPortWithProgress<List<List<Clone>>> port = CloneSetOverlap.overlap(by, readers);
                SimpleProcessorWrapper<List<List<Clone>>, OverlapGroup<Clone>> processor = new SimpleProcessorWrapper<>(port, OverlapGroup::new);
                return new OutputPortWithProgress<OverlapGroup<Clone>>() {
                    @Override
                    public long currentIndex() {
                        return port.currentIndex();
                    }

                    @Override
                    public void close() {
                        processor.close();
                    }

                    @Override
                    public OverlapGroup<Clone> take() {
                        return processor.take();
                    }

                    @Override
                    public double getProgress() {
                        return port.getProgress();
                    }

                    @Override
                    public boolean isFinished() {
                        return port.isFinished();
                    }
                };
            }
        };
    }

    public static OverlapDataset<Clone> overlap(
            List<String> samples,
            Predicate<Clone> filter,
            List<? extends VDJCSProperties.VDJCSProperty<? super Clone>> by
    ) {
        // Limits concurrency across all readers
        LambdaSemaphore concurrencyLimiter = new LambdaSemaphore(32);
        List<CloneReader> readers = samples
                .stream()
                .map(s -> {
                    try {
                        return mkCheckedReader(
                                Paths.get(s).toAbsolutePath(),
                                filter,
                                concurrencyLimiter);
                    } catch (IOException e) {
                        throw new RuntimeException(e);
                    }
                })
                .collect(Collectors.toList());

        return OverlapUtil.overlap(
                samples.stream().map(OverlapUtil::getSampleId).collect(toList()),
                by,
                readers);
    }

    /** Get sample id from file name */
    static String getSampleId(String file) {
        return Paths.get(file).getFileName().toString();
    }

    public static CloneReader mkCheckedReader(Path path,
                                              LambdaSemaphore concurrencyLimiter) throws IOException {
        return mkCheckedReader(path, __ -> true, concurrencyLimiter);
    }

    public static CloneReader mkCheckedReader(Path path,
                                              Predicate<Clone> filter,
                                              LambdaSemaphore concurrencyLimiter) throws IOException {
        ClnsReader inner = new ClnsReader(
                path,
                VDJCLibraryRegistry.getDefault(),
                concurrencyLimiter);
        return new CloneReader() {
            @Override
            public VDJCSProperties.CloneOrdering ordering() {
                return inner.ordering();
            }

            @Override
            public OutputPortCloseable<Clone> readClones() {
                OutputPortCloseable<Clone> in = inner.readClones();
                return new OutputPortCloseable<Clone>() {
                    @Override
                    public void close() {
                        in.close();
                    }

                    @Override
                    public Clone take() {
                        while (true) {
                            Clone t = in.take();
                            if (t == null)
                                return null;
                            if (t.getFeature(GeneFeature.CDR3) == null)
                                continue;
                            if (!filter.test(t))
                                continue;
                            return t;
                        }
                    }
                };
            }

            @Override
            public void close() throws Exception {
                inner.close();
            }

            @Override
            public TagsInfo getTagsInfo() {
                return inner.getTagsInfo();
            }

            @Override
            public int numberOfClones() {
                return inner.numberOfClones();
            }

            @Override
            public List<VDJCGene> getUsedGenes() {
                return inner.getUsedGenes();
            }

            @Override
            public VDJCAlignerParameters getAlignerParameters() {
                return inner.getAlignerParameters();
            }

            @Override
            public CloneAssemblerParameters getAssemblerParameters() {
                return inner.getAssemblerParameters();
            }

            @Override
<<<<<<< HEAD
            public PipelineConfiguration getPipelineConfiguration() {
                return inner.getPipelineConfiguration();
=======
            public List<MiXCRCommandReport> reports() {
                return inner.reports();
>>>>>>> 38252261
            }
        };
    }

    public static final class OverlapCriteria {
        public final GeneFeature feature;
        public final boolean isAA;
        public final boolean withV;
        public final boolean withJ;

        public OverlapCriteria(GeneFeature feature, boolean isAA, boolean withV, boolean withJ) {
            this.feature = feature;
            this.isAA = isAA;
            this.withV = withV;
            this.withJ = withJ;
        }

        public List<VDJCSProperties.VDJCSProperty<VDJCObject>> ordering() {
            List<GeneType> geneTypes = new ArrayList<>();
            if (withV)
                geneTypes.add(GeneType.Variable);
            if (withJ)
                geneTypes.add(GeneType.Joining);
            if (isAA)
                return VDJCSProperties.orderingByAminoAcid(new GeneFeature[]{feature}, geneTypes.toArray(new GeneType[0]));
            else
                return VDJCSProperties.orderingByNucleotide(new GeneFeature[]{feature}, geneTypes.toArray(new GeneType[0]));
        }

        @Override
        public boolean equals(Object o) {
            if (this == o) return true;
            if (o == null || getClass() != o.getClass()) return false;
            OverlapCriteria that = (OverlapCriteria) o;
            return isAA == that.isAA && withV == that.withV && withJ == that.withJ && Objects.equals(feature, that.feature);
        }

        @Override
        public int hashCode() {
            return Objects.hash(feature, isAA, withV, withJ);
        }
    }

    public static OverlapCriteria parseCriteria(String overlapCriteria) {
        String[] parts = overlapCriteria.toLowerCase().split("\\|");
        if (parts.length < 2)
            throw new IllegalArgumentException("Illegal criteria input: " + overlapCriteria);
        GeneFeature feature = GeneFeature.parse(parts[0]);
        if (!parts[1].equals("aa") && !parts[1].equals("nt"))
            throw new IllegalArgumentException("Illegal criteria input: " + overlapCriteria);
        boolean isAA = parts[1].equals("aa");
        boolean withV = false, withJ = false;
        if (parts.length > 2)
            if (!parts[2].equals("v"))
                throw new IllegalArgumentException("Illegal criteria input: " + overlapCriteria);
            else
                withV = true;
        if (parts.length > 3)
            if (!parts[3].equals("j"))
                throw new IllegalArgumentException("Illegal criteria input: " + overlapCriteria);
            else
                withJ = true;

        return new OverlapCriteria(feature, isAA, withV, withJ);
    }
}<|MERGE_RESOLUTION|>--- conflicted
+++ resolved
@@ -13,7 +13,6 @@
 
 import cc.redberry.pipe.OutputPortCloseable;
 import cc.redberry.pipe.util.SimpleProcessorWrapper;
-import com.milaboratory.cli.PipelineConfiguration;
 import com.milaboratory.mixcr.assembler.CloneAssemblerParameters;
 import com.milaboratory.mixcr.basictypes.*;
 import com.milaboratory.mixcr.basictypes.tag.TagsInfo;
@@ -186,13 +185,8 @@
             }
 
             @Override
-<<<<<<< HEAD
-            public PipelineConfiguration getPipelineConfiguration() {
-                return inner.getPipelineConfiguration();
-=======
             public List<MiXCRCommandReport> reports() {
                 return inner.reports();
->>>>>>> 38252261
             }
         };
     }
