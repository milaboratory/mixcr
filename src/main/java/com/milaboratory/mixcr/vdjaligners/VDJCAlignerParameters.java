/*
 * Copyright (c) 2014-2015, Bolotin Dmitry, Chudakov Dmitry, Shugay Mikhail
 * (here and after addressed as Inventors)
 * All Rights Reserved
 *
 * Permission to use, copy, modify and distribute any part of this program for
 * educational, research and non-profit purposes, by non-profit institutions
 * only, without fee, and without a written agreement is hereby granted,
 * provided that the above copyright notice, this paragraph and the following
 * three paragraphs appear in all copies.
 *
 * Those desiring to incorporate this work into commercial products or use for
 * commercial purposes should contact the Inventors using one of the following
 * email addresses: chudakovdm@mail.ru, chudakovdm@gmail.com
 *
 * IN NO EVENT SHALL THE INVENTORS BE LIABLE TO ANY PARTY FOR DIRECT, INDIRECT,
 * SPECIAL, INCIDENTAL, OR CONSEQUENTIAL DAMAGES, INCLUDING LOST PROFITS,
 * ARISING OUT OF THE USE OF THIS SOFTWARE, EVEN IF THE INVENTORS HAS BEEN
 * ADVISED OF THE POSSIBILITY OF SUCH DAMAGE.
 *
 * THE SOFTWARE PROVIDED HEREIN IS ON AN "AS IS" BASIS, AND THE INVENTORS HAS
 * NO OBLIGATION TO PROVIDE MAINTENANCE, SUPPORT, UPDATES, ENHANCEMENTS, OR
 * MODIFICATIONS. THE INVENTORS MAKES NO REPRESENTATIONS AND EXTENDS NO
 * WARRANTIES OF ANY KIND, EITHER IMPLIED OR EXPRESS, INCLUDING, BUT NOT
 * LIMITED TO, THE IMPLIED WARRANTIES OF MERCHANTABILITY OR FITNESS FOR A
 * PARTICULAR PURPOSE, OR THAT THE USE OF THE SOFTWARE WILL NOT INFRINGE ANY
 * PATENT, TRADEMARK OR OTHER RIGHTS.
 */
package com.milaboratory.mixcr.vdjaligners;

import com.fasterxml.jackson.annotation.JsonAutoDetect;
import com.fasterxml.jackson.annotation.JsonCreator;
import com.fasterxml.jackson.annotation.JsonIgnore;
import com.fasterxml.jackson.annotation.JsonProperty;
import com.fasterxml.jackson.databind.annotation.JsonSerialize;
import com.milaboratory.core.PairedEndReadsLayout;
import com.milaboratory.core.merger.MergerParameters;
import com.milaboratory.mixcr.basictypes.HasFeatureToAlign;
import com.milaboratory.mixcr.reference.Allele;
import com.milaboratory.mixcr.reference.GeneFeature;
import com.milaboratory.mixcr.reference.GeneType;
import com.milaboratory.primitivio.annotations.Serializable;

import java.util.EnumMap;
import java.util.Map;

@JsonAutoDetect(fieldVisibility = JsonAutoDetect.Visibility.ANY, isGetterVisibility = JsonAutoDetect.Visibility.NONE,
        getterVisibility = JsonAutoDetect.Visibility.NONE)
@Serializable(asJson = true)
public final class VDJCAlignerParameters implements HasFeatureToAlign, java.io.Serializable {
    @JsonIgnore
    protected final EnumMap<GeneType, GeneAlignmentParameters> alignmentParameters;
    protected VJAlignmentOrder vjAlignmentOrder;
    protected boolean includeDScore, includeCScore;
    protected float minSumScore;
    protected int maxHits;
    protected float relativeMinVFR3CDR3Score;
    protected float relativeMinVScore;
    protected boolean allowPartialAlignments;
    protected PairedEndReadsLayout readsLayout;
    protected MergerParameters mergerParameters;
    protected boolean fixSeed;

    @JsonCreator
    public VDJCAlignerParameters(@JsonProperty("vParameters") KGeneAlignmentParameters vParameters,
                                 @JsonProperty("dParameters") DAlignerParameters dParameters,
                                 @JsonProperty("jParameters") KGeneAlignmentParameters jParameters,
                                 @JsonProperty("cParameters") KGeneAlignmentParameters cParameters,
                                 @JsonProperty("vjAlignmentOrder") VJAlignmentOrder vjAlignmentOrder,
                                 @JsonProperty("includeDScore") boolean includeDScore,
                                 @JsonProperty("includeCScore") boolean includeCScore,
                                 @JsonProperty("minSumScore") float minSumScore,
                                 @JsonProperty("maxHits") int maxHits,
                                 @JsonProperty("relativeMinVScore") float relativeMinVScore,
                                 @JsonProperty("relativeMinVFR3CDR3Score") float relativeMinVFR3CDR3Score,
                                 @JsonProperty("allowPartialAlignments") boolean allowPartialAlignments,
                                 @JsonProperty("readsLayout") PairedEndReadsLayout readsLayout,
                                 @JsonProperty("mergerParameters") MergerParameters mergerParameters,
                                 @JsonProperty("fixSeed") boolean fixSeed) {
        this.alignmentParameters = new EnumMap<>(GeneType.class);
        setGeneAlignerParameters(GeneType.Variable, vParameters);
        setGeneAlignerParameters(GeneType.Diversity, dParameters);
        setGeneAlignerParameters(GeneType.Joining, jParameters);
        setGeneAlignerParameters(GeneType.Constant, cParameters);
        this.vjAlignmentOrder = vjAlignmentOrder;
        this.includeDScore = includeDScore;
        this.includeCScore = includeCScore;
        this.minSumScore = minSumScore;
        this.maxHits = maxHits;
        this.relativeMinVScore = relativeMinVScore;
        this.relativeMinVFR3CDR3Score = relativeMinVFR3CDR3Score;
        this.allowPartialAlignments = allowPartialAlignments;
        this.readsLayout = readsLayout;
        this.mergerParameters = mergerParameters;
        this.fixSeed = fixSeed;
    }

    public VDJCAlignerParameters setFixSeed(boolean fixSeed) {
        this.fixSeed = fixSeed;
        return this;
    }

    public boolean isFixSeed() {
        return fixSeed;
    }

    public VDJCAlignerParameters setGeneAlignerParameters(GeneType gt, GeneAlignmentParameters parameters) {
        if (parameters != null && parameters.getGeneType() != gt)
            throw new IllegalArgumentException();
        if (parameters == null)
            alignmentParameters.remove(gt);
        else
            alignmentParameters.put(gt, parameters);
        return this;
    }

    public VDJCAlignerParameters setVAlignmentParameters(KGeneAlignmentParameters parameters) {
        setGeneAlignerParameters(GeneType.Variable, parameters);
        return this;
    }

    public VDJCAlignerParameters setDAlignmentParameters(DAlignerParameters parameters) {
        setGeneAlignerParameters(GeneType.Diversity, parameters);
        return this;
    }

    public VDJCAlignerParameters setJAlignmentParameters(KGeneAlignmentParameters parameters) {
        setGeneAlignerParameters(GeneType.Joining, parameters);
        return this;
    }

    public VDJCAlignerParameters setCAlignmentParameters(KGeneAlignmentParameters parameters) {
        setGeneAlignerParameters(GeneType.Constant, parameters);
        return this;
    }

    public boolean getAllowPartialAlignments() {
        return allowPartialAlignments;
    }

    public VDJCAlignerParameters setAllowPartialAlignments(boolean allowPartialAlignments) {
        this.allowPartialAlignments = allowPartialAlignments;
        return this;
    }

    public GeneAlignmentParameters getGeneAlignerParameters(GeneType geneType) {
        return alignmentParameters.get(geneType);
    }

    public KGeneAlignmentParameters getVJCGeneAlignerParameters(GeneType geneType) {
        return (KGeneAlignmentParameters) getGeneAlignerParameters(geneType);
    }

    @JsonProperty("vParameters")
    @JsonSerialize(include = JsonSerialize.Inclusion.NON_NULL)
    public KGeneAlignmentParameters getVAlignerParameters() {
        return getVJCGeneAlignerParameters(GeneType.Variable);
    }

    @JsonProperty("dParameters")
    @JsonSerialize(include = JsonSerialize.Inclusion.NON_NULL)
    public DAlignerParameters getDAlignerParameters() {
        return (DAlignerParameters) getGeneAlignerParameters(GeneType.Diversity);
    }

    @JsonProperty("jParameters")
    @JsonSerialize(include = JsonSerialize.Inclusion.NON_NULL)
    public KGeneAlignmentParameters getJAlignerParameters() {
        return getVJCGeneAlignerParameters(GeneType.Joining);
    }

    @JsonProperty("cParameters")
    @JsonSerialize(include = JsonSerialize.Inclusion.NON_NULL)
    public KGeneAlignmentParameters getCAlignerParameters() {
        return getVJCGeneAlignerParameters(GeneType.Constant);
    }

    public boolean containsRequiredFeature(Allele allele) {
        GeneFeature featureToAlign = getFeatureToAlign(allele.getGeneType());
        return featureToAlign != null && allele.getPartitioning().isAvailable(featureToAlign);
    }

    @JsonProperty("minSumScore")
    public float getMinSumScore() {
        return minSumScore;
    }

    @JsonProperty("vjAlignmentOrder")
    public VJAlignmentOrder getVJAlignmentOrder() {
        return vjAlignmentOrder;
    }

    public void setVjAlignmentOrder(VJAlignmentOrder vjAlignmentOrder) {
        this.vjAlignmentOrder = vjAlignmentOrder;
    }

    public boolean doIncludeDScore() {
        return includeDScore;
    }

    public void setIncludeDScore(boolean includeDScore) {
        this.includeDScore = includeDScore;
    }

    public boolean doIncludeCScore() {
        return includeCScore;
    }

    public void setIncludeCScore(boolean includeCScore) {
        this.includeCScore = includeCScore;
    }

    public VDJCAlignerParameters setMinSumScore(float minSumScore) {
        this.minSumScore = minSumScore;
        return this;
    }

    @JsonProperty("maxHits")
    public int getMaxHits() {
        return maxHits;
    }

    public VDJCAlignerParameters setMaxHits(int maxHits) {
        this.maxHits = maxHits;
        return this;
    }

    @Override
    public GeneFeature getFeatureToAlign(GeneType type) {
        GeneAlignmentParameters params = alignmentParameters.get(type);
        return params == null ? null : params.getGeneFeatureToAlign();
    }

    protected EnumMap<GeneType, GeneAlignmentParameters> getCloneOfAlignmentParameters() {
        EnumMap<GeneType, GeneAlignmentParameters> map = new EnumMap<GeneType, GeneAlignmentParameters>(GeneType.class);
        for (Map.Entry<GeneType, GeneAlignmentParameters> entry : alignmentParameters.entrySet())
            map.put(entry.getKey(), entry.getValue().clone());
        return map;
    }

    public float getRelativeMinVFR3CDR3Score() {
        return relativeMinVFR3CDR3Score;
    }

    public VDJCAlignerParameters setRelativeMinVFR3CDR3Score(float relativeMinVFR3CDR3Score) {
        this.relativeMinVFR3CDR3Score = relativeMinVFR3CDR3Score;
        return this;
    }

    public float getRelativeMinVScore() {
        return relativeMinVScore;
    }

    public VDJCAlignerParameters setRelativeMinVScore(float relativeMinVScore) {
        this.relativeMinVScore = relativeMinVScore;
        return this;
    }

    public PairedEndReadsLayout getReadsLayout() {
        return readsLayout;
    }

    public VDJCAlignerParameters setReadsLayout(PairedEndReadsLayout readsLayout) {
        this.readsLayout = readsLayout;
        return this;
    }

    public void setMergerParameters(MergerParameters mergerParameters) {
        this.mergerParameters = mergerParameters;
    }

    public MergerParameters getMergerParameters() {
        return mergerParameters;
    }

    @Override
    public String toString() {
        return "VDJCAlignerParameters{" +
                "alignmentParameters=" + alignmentParameters +
                ", vjAlignmentOrder=" + vjAlignmentOrder +
                ", includeDScore=" + includeDScore +
                ", includeCScore=" + includeCScore +
                ", minSumScore=" + minSumScore +
                ", maxHits=" + maxHits +
                ", relativeMinVFR3CDR3Score=" + relativeMinVFR3CDR3Score +
                ", relativeMinVScore=" + relativeMinVScore +
                ", allowPartialAlignments=" + allowPartialAlignments +
                ", readsLayout=" + readsLayout +
                ", mergerParameters=" + mergerParameters +
                ", fixSeed=" + fixSeed +
                '}';
    }

    @Override
    public boolean equals(Object o) {
        if (this == o) return true;
        if (!(o instanceof VDJCAlignerParameters)) return false;

        VDJCAlignerParameters that = (VDJCAlignerParameters) o;

        if (includeDScore != that.includeDScore) return false;
        if (includeCScore != that.includeCScore) return false;
        if (Float.compare(that.minSumScore, minSumScore) != 0) return false;
        if (maxHits != that.maxHits) return false;
        if (Float.compare(that.relativeMinVFR3CDR3Score, relativeMinVFR3CDR3Score) != 0) return false;
        if (Float.compare(that.relativeMinVScore, relativeMinVScore) != 0) return false;
        if (allowPartialAlignments != that.allowPartialAlignments) return false;
        if (alignmentParameters != null ? !alignmentParameters.equals(that.alignmentParameters) : that.alignmentParameters != null)
            return false;
        if (vjAlignmentOrder != that.vjAlignmentOrder) return false;
        if (readsLayout != that.readsLayout) return false;
<<<<<<< HEAD
        return mergerParameters != null ? mergerParameters.equals(that.mergerParameters) : that.mergerParameters == null;
=======
        if (fixSeed != that.fixSeed) return false;
>>>>>>> bf2f5082

    }

    @Override
    public int hashCode() {
        int result = alignmentParameters != null ? alignmentParameters.hashCode() : 0;
        result = 31 * result + (vjAlignmentOrder != null ? vjAlignmentOrder.hashCode() : 0);
        result = 31 * result + (includeDScore ? 1 : 0);
        result = 31 * result + (includeCScore ? 1 : 0);
        result = 31 * result + (minSumScore != +0.0f ? Float.floatToIntBits(minSumScore) : 0);
        result = 31 * result + maxHits;
        result = 31 * result + (relativeMinVFR3CDR3Score != +0.0f ? Float.floatToIntBits(relativeMinVFR3CDR3Score) : 0);
        result = 31 * result + (relativeMinVScore != +0.0f ? Float.floatToIntBits(relativeMinVScore) : 0);
        result = 31 * result + (allowPartialAlignments ? 1 : 0);
        result = 31 * result + (readsLayout != null ? readsLayout.hashCode() : 0);
        result = 31 * result + (mergerParameters != null ? mergerParameters.hashCode() : 0);
        result = 31 * result + (fixSeed ? 133 : -11);
        return result;
    }

    @Override
    public VDJCAlignerParameters clone() {
        return new VDJCAlignerParameters(getVAlignerParameters(), getDAlignerParameters(), getJAlignerParameters(),
                getCAlignerParameters(), vjAlignmentOrder, includeDScore, includeCScore, minSumScore, maxHits,
<<<<<<< HEAD
                relativeMinVFR3CDR3Score, relativeMinVScore, allowPartialAlignments, readsLayout, mergerParameters);
=======
                relativeMinVFR3CDR3Score, relativeMinVScore, readsLayout, mergerParameters, fixSeed);
>>>>>>> bf2f5082
    }
}<|MERGE_RESOLUTION|>--- conflicted
+++ resolved
@@ -309,12 +309,8 @@
             return false;
         if (vjAlignmentOrder != that.vjAlignmentOrder) return false;
         if (readsLayout != that.readsLayout) return false;
-<<<<<<< HEAD
+        if (fixSeed != that.fixSeed) return false;
         return mergerParameters != null ? mergerParameters.equals(that.mergerParameters) : that.mergerParameters == null;
-=======
-        if (fixSeed != that.fixSeed) return false;
->>>>>>> bf2f5082
-
     }
 
     @Override
@@ -338,10 +334,7 @@
     public VDJCAlignerParameters clone() {
         return new VDJCAlignerParameters(getVAlignerParameters(), getDAlignerParameters(), getJAlignerParameters(),
                 getCAlignerParameters(), vjAlignmentOrder, includeDScore, includeCScore, minSumScore, maxHits,
-<<<<<<< HEAD
-                relativeMinVFR3CDR3Score, relativeMinVScore, allowPartialAlignments, readsLayout, mergerParameters);
-=======
-                relativeMinVFR3CDR3Score, relativeMinVScore, readsLayout, mergerParameters, fixSeed);
->>>>>>> bf2f5082
+                relativeMinVFR3CDR3Score, relativeMinVScore, allowPartialAlignments, readsLayout, mergerParameters,
+                fixSeed);
     }
 }