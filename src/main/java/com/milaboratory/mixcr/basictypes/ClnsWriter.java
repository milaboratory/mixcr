/*
 * Copyright (c) 2014-2019, Bolotin Dmitry, Chudakov Dmitry, Shugay Mikhail
 * (here and after addressed as Inventors)
 * All Rights Reserved
 *
 * Permission to use, copy, modify and distribute any part of this program for
 * educational, research and non-profit purposes, by non-profit institutions
 * only, without fee, and without a written agreement is hereby granted,
 * provided that the above copyright notice, this paragraph and the following
 * three paragraphs appear in all copies.
 *
 * Those desiring to incorporate this work into commercial products or use for
 * commercial purposes should contact MiLaboratory LLC, which owns exclusive
 * rights for distribution of this program for commercial purposes, using the
 * following email address: licensing@milaboratory.com.
 *
 * IN NO EVENT SHALL THE INVENTORS BE LIABLE TO ANY PARTY FOR DIRECT, INDIRECT,
 * SPECIAL, INCIDENTAL, OR CONSEQUENTIAL DAMAGES, INCLUDING LOST PROFITS,
 * ARISING OUT OF THE USE OF THIS SOFTWARE, EVEN IF THE INVENTORS HAS BEEN
 * ADVISED OF THE POSSIBILITY OF SUCH DAMAGE.
 *
 * THE SOFTWARE PROVIDED HEREIN IS ON AN "AS IS" BASIS, AND THE INVENTORS HAS
 * NO OBLIGATION TO PROVIDE MAINTENANCE, SUPPORT, UPDATES, ENHANCEMENTS, OR
 * MODIFICATIONS. THE INVENTORS MAKES NO REPRESENTATIONS AND EXTENDS NO
 * WARRANTIES OF ANY KIND, EITHER IMPLIED OR EXPRESS, INCLUDING, BUT NOT
 * LIMITED TO, THE IMPLIED WARRANTIES OF MERCHANTABILITY OR FITNESS FOR A
 * PARTICULAR PURPOSE, OR THAT THE USE OF THE SOFTWARE WILL NOT INFRINGE ANY
 * PATENT, TRADEMARK OR OTHER RIGHTS.
 */
package com.milaboratory.mixcr.basictypes;

import cc.redberry.pipe.InputPort;
import com.milaboratory.cli.AppVersionInfo;
import com.milaboratory.cli.PipelineConfiguration;
import com.milaboratory.cli.PipelineConfigurationWriter;
import com.milaboratory.mixcr.assembler.CloneAssemblerParameters;
import com.milaboratory.mixcr.util.MiXCRVersionInfo;
import com.milaboratory.mixcr.vdjaligners.VDJCAlignerParameters;
import com.milaboratory.primitivio.PrimitivO;
import com.milaboratory.primitivio.Util;
import com.milaboratory.primitivio.blocks.PrimitivOHybrid;
import io.repseq.core.VDJCGene;
import io.repseq.core.VDJCLibrary;

import java.io.File;
import java.io.IOException;
import java.nio.charset.StandardCharsets;
import java.nio.file.Paths;
import java.util.Collections;
import java.util.List;
import java.util.stream.Collectors;

/**
 *
 */
public final class ClnsWriter implements PipelineConfigurationWriter, AutoCloseable {
    static final String MAGIC_V10 = "MiXCR.CLNS.V10";
    static final String MAGIC_V11 = "MiXCR.CLNS.V11";
    static final String MAGIC = MAGIC_V11;
    static final int MAGIC_LENGTH = 14;
    static final byte[] MAGIC_BYTES = MAGIC.getBytes(StandardCharsets.US_ASCII);

    final PrimitivOHybrid output;

    public ClnsWriter(String fileName) throws IOException {
        this(new PrimitivOHybrid(Paths.get(fileName)));
    }

    public ClnsWriter(File file) throws IOException {
        this(new PrimitivOHybrid(file.toPath()));
    }

    public ClnsWriter(PrimitivOHybrid output) {
        this.output = output;
    }

    public void writeHeaderFromCloneSet(
            PipelineConfiguration configuration,
            CloneSet cloneSet) {
        writeHeader(configuration,
                cloneSet.getAlignmentParameters(),
                cloneSet.getAssemblerParameters(),
                cloneSet.getOrdering(),
                cloneSet.getUsedGenes(),
                cloneSet,
<<<<<<< HEAD
                Collections.emptyList()
        );
=======
                cloneSet.size());
>>>>>>> 37da35fa
    }

    public void writeHeader(
            PipelineConfiguration configuration,
            VDJCAlignerParameters alignmentParameters,
            CloneAssemblerParameters assemblerParameters,
            VDJCSProperties.CloneOrdering ordering,
            List<VDJCGene> genes,
            HasFeatureToAlign featureToAlign,
<<<<<<< HEAD
            List<VDJCLibrary> libraries
=======
            int numberOfClones
>>>>>>> 37da35fa
    ) {
        try (PrimitivO o = output.beginPrimitivO(true)) {
            // Writing magic bytes
            o.write(MAGIC_BYTES);

            // Writing version information
            o.writeUTF(
                    MiXCRVersionInfo.get().getVersionString(
                            AppVersionInfo.OutputType.ToFile));

            // Writing analysis meta-information
            o.writeObject(configuration);
            o.writeObject(alignmentParameters);
            o.writeObject(assemblerParameters);
            o.writeObject(ordering);
<<<<<<< HEAD
            Util.writeMap(libraries.stream().collect(Collectors.toMap(VDJCLibrary::getName, VDJCLibrary::getData)), o);
=======
            o.writeInt(numberOfClones);
>>>>>>> 37da35fa

            IOUtil.stdVDJCPrimitivOStateInit(o, genes, featureToAlign);
        }
    }

    /**
     * Must be closed by putting null
     */
    public InputPort<Clone> cloneWriter() {
        return output.beginPrimitivOBlocks(3, 512);
    }

    public void writeCloneSet(PipelineConfiguration configuration, CloneSet cloneSet, List<VDJCLibrary> libraries) {
        writeHeader(configuration,
                cloneSet.getAlignmentParameters(),
                cloneSet.getAssemblerParameters(),
                cloneSet.getOrdering(),
                cloneSet.getUsedGenes(),
                cloneSet,
                libraries
        );
        InputPort<Clone> cloneIP = cloneWriter();
        for (Clone clone : cloneSet)
            cloneIP.put(clone);
        cloneIP.put(null);
    }

    public void writeCloneSet(PipelineConfiguration configuration, CloneSet cloneSet) {
        writeHeaderFromCloneSet(configuration, cloneSet);
        InputPort<Clone> cloneIP = cloneWriter();
        for (Clone clone : cloneSet)
            cloneIP.put(clone);
        cloneIP.put(null);
    }

    @Override
    public void close() throws IOException {
        try (PrimitivO o = output.beginPrimitivO()) {
            // Writing end-magic as a file integrity sign
            o.write(IOUtil.getEndMagicBytes());
        }
        output.close();
    }
}<|MERGE_RESOLUTION|>--- conflicted
+++ resolved
@@ -83,12 +83,9 @@
                 cloneSet.getOrdering(),
                 cloneSet.getUsedGenes(),
                 cloneSet,
-<<<<<<< HEAD
-                Collections.emptyList()
+                Collections.emptyList(),
+                cloneSet.size()
         );
-=======
-                cloneSet.size());
->>>>>>> 37da35fa
     }
 
     public void writeHeader(
@@ -98,11 +95,8 @@
             VDJCSProperties.CloneOrdering ordering,
             List<VDJCGene> genes,
             HasFeatureToAlign featureToAlign,
-<<<<<<< HEAD
-            List<VDJCLibrary> libraries
-=======
+            List<VDJCLibrary> libraries,
             int numberOfClones
->>>>>>> 37da35fa
     ) {
         try (PrimitivO o = output.beginPrimitivO(true)) {
             // Writing magic bytes
@@ -118,11 +112,8 @@
             o.writeObject(alignmentParameters);
             o.writeObject(assemblerParameters);
             o.writeObject(ordering);
-<<<<<<< HEAD
+            o.writeInt(numberOfClones);
             Util.writeMap(libraries.stream().collect(Collectors.toMap(VDJCLibrary::getName, VDJCLibrary::getData)), o);
-=======
-            o.writeInt(numberOfClones);
->>>>>>> 37da35fa
 
             IOUtil.stdVDJCPrimitivOStateInit(o, genes, featureToAlign);
         }
@@ -142,7 +133,8 @@
                 cloneSet.getOrdering(),
                 cloneSet.getUsedGenes(),
                 cloneSet,
-                libraries
+                libraries,
+                cloneSet.size()
         );
         InputPort<Clone> cloneIP = cloneWriter();
         for (Clone clone : cloneSet)
