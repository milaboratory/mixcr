/*
 * Copyright (c) 2014-2022, MiLaboratories Inc. All Rights Reserved
 *
 * Before downloading or accessing the software, please read carefully the
 * License Agreement available at:
 * https://github.com/milaboratory/mixcr/blob/develop/LICENSE
 *
 * By downloading or accessing the software, you accept and agree to be bound
 * by the terms of the License Agreement. If you do not want to agree to the terms
 * of the Licensing Agreement, you must not download or access the software.
 */
package com.milaboratory.mixcr.basictypes;

import cc.redberry.pipe.InputPort;
import com.milaboratory.cli.AppVersionInfo;
import com.milaboratory.mixcr.assembler.CloneAssemblerParameters;
import com.milaboratory.mixcr.basictypes.tag.TagsInfo;
import com.milaboratory.mixcr.cli.MiXCRCommandReport;
import com.milaboratory.mixcr.util.MiXCRVersionInfo;
import com.milaboratory.mixcr.vdjaligners.VDJCAlignerParameters;
import com.milaboratory.primitivio.PrimitivO;
import com.milaboratory.primitivio.Util;
import com.milaboratory.primitivio.blocks.PrimitivOHybrid;
import io.repseq.core.VDJCGene;
import io.repseq.core.VDJCLibrary;

import java.io.File;
import java.io.IOException;
import java.nio.charset.StandardCharsets;
import java.nio.file.Paths;
<<<<<<< HEAD
import java.util.Collections;
=======
import java.util.ArrayList;
>>>>>>> 38252261
import java.util.List;
import java.util.stream.Collectors;

/**
 *
 */
<<<<<<< HEAD
public final class ClnsWriter implements PipelineConfigurationWriter, AutoCloseable {
    static final String MAGIC_V11 = "MiXCR.CLNS.V11";
=======
public final class ClnsWriter implements AutoCloseable {
>>>>>>> 38252261
    static final String MAGIC_V12 = "MiXCR.CLNS.V12";
    static final String MAGIC = MAGIC_V12;
    static final int MAGIC_LENGTH = 14;
    static final byte[] MAGIC_BYTES = MAGIC.getBytes(StandardCharsets.US_ASCII);
    /** Number of bytes in footer with meta information */
    static final int FOOTER_LENGTH = 8 + IOUtil.END_MAGIC_LENGTH;

    final PrimitivOHybrid output;

    public ClnsWriter(String fileName) throws IOException {
        this(new PrimitivOHybrid(Paths.get(fileName)));
    }

    public ClnsWriter(File file) throws IOException {
        this(new PrimitivOHybrid(file.toPath()));
    }

    public ClnsWriter(PrimitivOHybrid output) {
        this.output = output;
    }

    public void writeHeaderFromCloneSet(CloneSet cloneSet) {
        writeHeader(
                cloneSet.getAlignmentParameters(),
                cloneSet.getAssemblerParameters(),
                cloneSet.getTagsInfo(),
                cloneSet.getOrdering(),
                cloneSet.getUsedGenes(),
                cloneSet,
                Collections.emptyList(),
                cloneSet.size()
        );
    }

    public void writeHeader(
            VDJCAlignerParameters alignmentParameters,
            CloneAssemblerParameters assemblerParameters,
            TagsInfo tagsInfo,
            VDJCSProperties.CloneOrdering ordering,
            List<VDJCGene> genes,
            HasFeatureToAlign featureToAlign,
            List<VDJCLibrary> libraries,
            int numberOfClones
    ) {
        try (PrimitivO o = output.beginPrimitivO(true)) {
            // Writing magic bytes
            o.write(MAGIC_BYTES);

            // Writing version information
            o.writeUTF(
                    MiXCRVersionInfo.get().getVersionString(
                            AppVersionInfo.OutputType.ToFile));

            // Writing analysis meta-information
            o.writeObject(alignmentParameters);
            o.writeObject(assemblerParameters);
            o.writeObject(tagsInfo);
            o.writeObject(ordering);
            o.writeInt(numberOfClones);
            Util.writeMap(libraries.stream().collect(Collectors.toMap(VDJCLibrary::getName, VDJCLibrary::getData)), o);

            IOUtil.stdVDJCPrimitivOStateInit(o, genes, featureToAlign);
        }
    }

    /**
     * Must be closed by putting null
     */
    public InputPort<Clone> cloneWriter() {
        return output.beginPrimitivOBlocks(3, 512);
    }

<<<<<<< HEAD
    public void writeCloneSet(PipelineConfiguration configuration, CloneSet cloneSet, List<VDJCLibrary> libraries) {
        writeHeader(
                configuration,
                cloneSet.getAlignmentParameters(),
                cloneSet.getAssemblerParameters(),
                cloneSet.tagsInfo,
                cloneSet.getOrdering(),
                cloneSet.getUsedGenes(),
                cloneSet,
                libraries,
                cloneSet.size()
        );
        InputPort<Clone> cloneIP = cloneWriter();
        for (Clone clone : cloneSet)
            cloneIP.put(clone);
        cloneIP.put(null);
    }

    public void writeCloneSet(PipelineConfiguration configuration, CloneSet cloneSet) {
        writeHeaderFromCloneSet(configuration, cloneSet);
=======
    public void writeCloneSet(CloneSet cloneSet) {
        writeHeaderFromCloneSet(cloneSet);
>>>>>>> 38252261
        InputPort<Clone> cloneIP = cloneWriter();
        for (Clone clone : cloneSet)
            cloneIP.put(clone);
        cloneIP.put(null);
    }

    private List<MiXCRCommandReport> footer = null;

    /**
     * Write reports chain
     */
    public void writeFooter(List<MiXCRCommandReport> reports, MiXCRCommandReport report) {
        if (footer != null)
            throw new IllegalStateException("Footer already written");
        this.footer = new ArrayList<>();
        if (reports != null)
            footer.addAll(reports);
        if (report != null)
            footer.add(report);
    }

    @Override
    public void close() throws IOException {
        if (footer == null)
            throw new IllegalStateException("Footer not written");

        // position of reports
        long footerStartPosition = output.getPosition();

        try (PrimitivO o = output.beginPrimitivO()) {
            o.writeInt(footer.size());
            for (MiXCRCommandReport report : footer) {
                o.writeObject(report);
            }

            // Total size = 8 + END_MAGIC_LENGTH
            o.writeLong(footerStartPosition);
            // Writing end-magic as a file integrity sign
            o.write(IOUtil.getEndMagicBytes());
        }
        output.close();
    }
}<|MERGE_RESOLUTION|>--- conflicted
+++ resolved
@@ -28,23 +28,16 @@
 import java.io.IOException;
 import java.nio.charset.StandardCharsets;
 import java.nio.file.Paths;
-<<<<<<< HEAD
+import java.util.ArrayList;
 import java.util.Collections;
-=======
-import java.util.ArrayList;
->>>>>>> 38252261
 import java.util.List;
 import java.util.stream.Collectors;
 
 /**
  *
  */
-<<<<<<< HEAD
-public final class ClnsWriter implements PipelineConfigurationWriter, AutoCloseable {
-    static final String MAGIC_V11 = "MiXCR.CLNS.V11";
-=======
 public final class ClnsWriter implements AutoCloseable {
->>>>>>> 38252261
+    static final String MAGIC_V12 = "MiXCR.CLNS.V12";
     static final String MAGIC_V12 = "MiXCR.CLNS.V12";
     static final String MAGIC = MAGIC_V12;
     static final int MAGIC_LENGTH = 14;
@@ -117,10 +110,8 @@
         return output.beginPrimitivOBlocks(3, 512);
     }
 
-<<<<<<< HEAD
-    public void writeCloneSet(PipelineConfiguration configuration, CloneSet cloneSet, List<VDJCLibrary> libraries) {
+    public void writeCloneSet(CloneSet cloneSet, List<VDJCLibrary> libraries) {
         writeHeader(
-                configuration,
                 cloneSet.getAlignmentParameters(),
                 cloneSet.getAssemblerParameters(),
                 cloneSet.tagsInfo,
@@ -136,12 +127,8 @@
         cloneIP.put(null);
     }
 
-    public void writeCloneSet(PipelineConfiguration configuration, CloneSet cloneSet) {
-        writeHeaderFromCloneSet(configuration, cloneSet);
-=======
     public void writeCloneSet(CloneSet cloneSet) {
         writeHeaderFromCloneSet(cloneSet);
->>>>>>> 38252261
         InputPort<Clone> cloneIP = cloneWriter();
         for (Clone clone : cloneSet)
             cloneIP.put(clone);
