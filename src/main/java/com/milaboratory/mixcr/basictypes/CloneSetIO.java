/*
 * Copyright (c) 2014-2022, MiLaboratories Inc. All Rights Reserved
 *
 * Before downloading or accessing the software, please read carefully the
 * License Agreement available at:
 * https://github.com/milaboratory/mixcr/blob/develop/LICENSE
 *
 * By downloading or accessing the software, you accept and agree to be bound
 * by the terms of the License Agreement. If you do not want to agree to the terms
 * of the Licensing Agreement, you must not download or access the software.
 */
package com.milaboratory.mixcr.basictypes;

<<<<<<< HEAD
import com.milaboratory.cli.BinaryFileInfo;
=======
>>>>>>> 38252261
import com.milaboratory.mixcr.basictypes.tag.TagsInfo;
import com.milaboratory.util.LambdaSemaphore;
import io.repseq.core.VDJCLibraryRegistry;

import java.io.File;
import java.io.IOException;
import java.nio.file.Path;
<<<<<<< HEAD
import java.nio.file.Paths;
import java.util.*;
import java.util.stream.Collectors;

import static com.milaboratory.mixcr.basictypes.IOUtil.*;
=======
>>>>>>> 38252261

public final class CloneSetIO {

    public static CloneSet read(String file) throws IOException {
        return read(file, VDJCLibraryRegistry.getDefault());
    }

    public static CloneSet read(File file) throws IOException {
        return read(file, VDJCLibraryRegistry.getDefault());
    }

    public static CloneSet read(String file, VDJCLibraryRegistry libraryRegistry) throws IOException {
        return read(new File(file), libraryRegistry);
    }

    public static CloneSet read(File file, VDJCLibraryRegistry libraryRegistry) throws IOException {
        switch (IOUtil.extractFileType(file.toPath())) {
            case CLNA:
                try (ClnAReader r = new ClnAReader(file.toPath(), libraryRegistry, 1)) {
                    return r.readCloneSet();
                }
            case CLNS:
                try (ClnsReader r = new ClnsReader(file.toPath(), libraryRegistry)) {
                    return r.getCloneSet();
                }
            default:
                throw new RuntimeException("Unsupported file type");
        }
    }

    public static final int DEFAULT_READER_CONCURRENCY_LIMIT = 1;

    public static CloneReader mkReader(Path file, VDJCLibraryRegistry libraryRegistry) throws IOException {
        return mkReader(file, libraryRegistry, DEFAULT_READER_CONCURRENCY_LIMIT);
    }

    public static CloneReader mkReader(Path file, VDJCLibraryRegistry libraryRegistry, int concurrency) throws IOException {
        return mkReader(file, libraryRegistry, new LambdaSemaphore(concurrency));
    }

    public static CloneReader mkReader(Path file, VDJCLibraryRegistry libraryRegistry, LambdaSemaphore concurrency) throws IOException {
        switch (IOUtil.extractFileType(file)) {
            case CLNA:
                return new ClnAReader(file, libraryRegistry, concurrency);
            case CLNS:
                return new ClnsReader(file, libraryRegistry, concurrency);
            default:
                throw new RuntimeException("Unsupported file type");
        }
    }

<<<<<<< HEAD
    /**
     * Extracts tags info from files and checks that all input has the same tag structure
     */
    public static TagsInfo extractTagsInfo(List<Path> files) {
        Set<TagsInfo> set = new HashSet<>();
        for (Path in : files) {
            try (CloneReader reader = mkReader(in, VDJCLibraryRegistry.getDefault())) {
                set.add(reader.getTagsInfo());
            } catch (Exception e) {
                throw new RuntimeException(e);
            }
        }
        if (set.size() != 1) {
            throw new IllegalArgumentException("Input files have different tags structure");
        } else
            return set.iterator().next();
    }

    /**
     * Extracts tags info from files and checks that all input has the same tag structure
     */
    public static TagsInfo extractTagsInfo(String... files) {
        return extractTagsInfo(Arrays.stream(files).map(Paths::get).collect(Collectors.toList()));
=======
    public static TagsInfo extractTagsInfo(Path file) {
        try (CloneReader reader = mkReader(file, VDJCLibraryRegistry.getDefault())) {
            return reader.getTagsInfo();
        } catch (Exception e) {
            throw new RuntimeException(e);
        }
>>>>>>> 38252261
    }
}<|MERGE_RESOLUTION|>--- conflicted
+++ resolved
@@ -11,10 +11,6 @@
  */
 package com.milaboratory.mixcr.basictypes;
 
-<<<<<<< HEAD
-import com.milaboratory.cli.BinaryFileInfo;
-=======
->>>>>>> 38252261
 import com.milaboratory.mixcr.basictypes.tag.TagsInfo;
 import com.milaboratory.util.LambdaSemaphore;
 import io.repseq.core.VDJCLibraryRegistry;
@@ -22,14 +18,6 @@
 import java.io.File;
 import java.io.IOException;
 import java.nio.file.Path;
-<<<<<<< HEAD
-import java.nio.file.Paths;
-import java.util.*;
-import java.util.stream.Collectors;
-
-import static com.milaboratory.mixcr.basictypes.IOUtil.*;
-=======
->>>>>>> 38252261
 
 public final class CloneSetIO {
 
@@ -81,37 +69,11 @@
         }
     }
 
-<<<<<<< HEAD
-    /**
-     * Extracts tags info from files and checks that all input has the same tag structure
-     */
-    public static TagsInfo extractTagsInfo(List<Path> files) {
-        Set<TagsInfo> set = new HashSet<>();
-        for (Path in : files) {
-            try (CloneReader reader = mkReader(in, VDJCLibraryRegistry.getDefault())) {
-                set.add(reader.getTagsInfo());
-            } catch (Exception e) {
-                throw new RuntimeException(e);
-            }
-        }
-        if (set.size() != 1) {
-            throw new IllegalArgumentException("Input files have different tags structure");
-        } else
-            return set.iterator().next();
-    }
-
-    /**
-     * Extracts tags info from files and checks that all input has the same tag structure
-     */
-    public static TagsInfo extractTagsInfo(String... files) {
-        return extractTagsInfo(Arrays.stream(files).map(Paths::get).collect(Collectors.toList()));
-=======
     public static TagsInfo extractTagsInfo(Path file) {
         try (CloneReader reader = mkReader(file, VDJCLibraryRegistry.getDefault())) {
             return reader.getTagsInfo();
         } catch (Exception e) {
             throw new RuntimeException(e);
         }
->>>>>>> 38252261
     }
 }