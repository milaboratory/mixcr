/*
 * Copyright (c) 2014-2022, MiLaboratories Inc. All Rights Reserved
 *
 * Before downloading or accessing the software, please read carefully the
 * License Agreement available at:
 * https://github.com/milaboratory/mixcr/blob/develop/LICENSE
 *
 * By downloading or accessing the software, you accept and agree to be bound
 * by the terms of the License Agreement. If you do not want to agree to the terms
 * of the Licensing Agreement, you must not download or access the software.
 */
package com.milaboratory.mixcr.basictypes;

import cc.redberry.pipe.CUtils;
import cc.redberry.pipe.OutputPortCloseable;
import com.milaboratory.mixcr.assembler.CloneAssemblerParameters;
import com.milaboratory.mixcr.basictypes.tag.TagsInfo;
import com.milaboratory.mixcr.cli.MiXCRCommandReport;
import com.milaboratory.mixcr.cli.MiXCRReport;
import com.milaboratory.mixcr.vdjaligners.VDJCAlignerParameters;
import com.milaboratory.primitivio.PrimitivI;
import com.milaboratory.primitivio.Util;
import com.milaboratory.primitivio.blocks.PrimitivIHybrid;
import com.milaboratory.util.LambdaSemaphore;
import io.repseq.core.VDJCGene;
import io.repseq.core.VDJCLibraryId;
import io.repseq.core.VDJCLibraryRegistry;
import io.repseq.dto.VDJCLibraryData;

import java.io.IOException;
import java.nio.file.Path;
import java.nio.file.Paths;
import java.util.ArrayList;
import java.util.Arrays;
import java.util.List;
import java.util.Map;

import static com.milaboratory.mixcr.basictypes.ClnsWriter.*;

/**
 *
 */
public class ClnsReader implements CloneReader, AutoCloseable {
    private final PrimitivIHybrid input;
    private final VDJCLibraryRegistry libraryRegistry;
    private final MiXCRMetaInfo info;
    private final VDJCSProperties.CloneOrdering ordering;
    private final String versionInfo;
    private final List<VDJCGene> usedGenes;
    private final int numberOfClones;
    private final long clonesPosition;
    private final List<MiXCRCommandReport> reports;

    public ClnsReader(String file, VDJCLibraryRegistry libraryRegistry) throws IOException {
        this(Paths.get(file), libraryRegistry, 3);
    }

    public ClnsReader(Path file, VDJCLibraryRegistry libraryRegistry) throws IOException {
        this(file, libraryRegistry, 3);
    }

    public ClnsReader(Path file, VDJCLibraryRegistry libraryRegistry, int concurrency) throws IOException {
        this(file, libraryRegistry, new LambdaSemaphore(concurrency));
    }

    public ClnsReader(Path file, VDJCLibraryRegistry libraryRegistry, LambdaSemaphore concurrencyLimiter) throws IOException {
        this(new PrimitivIHybrid(file, concurrencyLimiter), libraryRegistry);
    }

    private ClnsReader(PrimitivIHybrid input, VDJCLibraryRegistry libraryRegistry) {
        this.input = input;
        this.libraryRegistry = libraryRegistry;

        boolean readLibraries = true;
        try (PrimitivI i = input.beginPrimitivI(true)) {
            byte[] magicBytes = new byte[MAGIC_LENGTH];
            i.readFully(magicBytes);

            String magicString = new String(magicBytes);

            // SerializersManager serializersManager = input.getSerializersManager();

            switch (magicString) {
                case MAGIC:
                    break;
                case MAGIC_V12:
                    readLibraries = false;
                    break;
                default:
                    throw new RuntimeException("Unsupported file format; .clns file of version " + magicString +
                            " while you are running MiXCR " + MAGIC);
            }
        }

        long reportsStartPosition;
        try (PrimitivI pi = this.input.beginRandomAccessPrimitivI(-ClnsWriter.FOOTER_LENGTH)) {
            reportsStartPosition = pi.readLong();
            // Checking file consistency
            byte[] endMagic = new byte[IOUtil.END_MAGIC_LENGTH];
            pi.readFully(endMagic);
            if (!Arrays.equals(IOUtil.getEndMagicBytes(), endMagic))
                throw new RuntimeException("Corrupted file.");
        }

        // read header
        try (PrimitivI i = input.beginPrimitivI(true)) {
            versionInfo = i.readUTF();
            info = i.readObject(MiXCRMetaInfo.class);
            ordering = i.readObject(VDJCSProperties.CloneOrdering.class);
            numberOfClones = i.readInt();
<<<<<<< HEAD
            if (readLibraries) {
                Map<String, VDJCLibraryData> libraries = Util.readMap(i, String.class, VDJCLibraryData.class);
                libraries.forEach((name, libraryData) -> {
                    boolean alreadyRegistered = libraryRegistry.getLoadedLibraries().stream()
                            .anyMatch(it -> it.getLibraryId().withoutChecksum().equals(new VDJCLibraryId(name, libraryData.getTaxonId())));
                    if (!alreadyRegistered) {
                        libraryRegistry.registerLibrary(null, name, libraryData);
                    }
                });
            }

            usedGenes = IOUtil.stdVDJCPrimitivIStateInit(i, alignerParameters, libraryRegistry);
=======
            usedGenes = IOUtil.stdVDJCPrimitivIStateInit(i, info.getAlignerParameters(), libraryRegistry);
>>>>>>> e4359a4b
        }

        try (PrimitivI pi = this.input.beginRandomAccessPrimitivI(reportsStartPosition)) {
            int nReports = pi.readInt();
            reports = new ArrayList<>();
            for (int i = 0; i < nReports; i++) {
                reports.add((MiXCRCommandReport) pi.readObject(MiXCRReport.class));
            }
        }

        this.clonesPosition = input.getPosition();
    }

    @Override
    public OutputPortCloseable<Clone> readClones() {
        return input.beginRandomAccessPrimitivIBlocks(Clone.class, clonesPosition);
    }

    public CloneSet getCloneSet() {
        List<Clone> clones = new ArrayList<>();
        for (Clone clone : CUtils.it(readClones()))
            clones.add(clone);
        CloneSet cloneSet = new CloneSet(clones, usedGenes, info, ordering);
        cloneSet.versionInfo = versionInfo;
        return cloneSet;
    }

    @Override
    public MiXCRMetaInfo getInfo() {
        return info;
    }

    @Override
    public TagsInfo getTagsInfo() {
        return info.getTagsInfo();
    }

    public VDJCAlignerParameters getAlignerParameters() {
        return info.getAlignerParameters();
    }

    @Override
    public CloneAssemblerParameters getAssemblerParameters() {
        return info.getAssemblerParameters();
    }

    @Override
    public VDJCSProperties.CloneOrdering ordering() {
        return ordering;
    }

    @Override
    public int numberOfClones() {
        return numberOfClones;
    }

    @Override
    public List<VDJCGene> getUsedGenes() {
        return usedGenes;
    }

    @Override
    public List<MiXCRCommandReport> reports() {
        return reports;
    }

    @Override
    public void close() throws IOException {
        input.close();
    }
}<|MERGE_RESOLUTION|>--- conflicted
+++ resolved
@@ -35,7 +35,8 @@
 import java.util.List;
 import java.util.Map;
 
-import static com.milaboratory.mixcr.basictypes.ClnsWriter.*;
+import static com.milaboratory.mixcr.basictypes.ClnsWriter.MAGIC;
+import static com.milaboratory.mixcr.basictypes.ClnsWriter.MAGIC_LENGTH;
 
 /**
  *
@@ -71,7 +72,6 @@
         this.input = input;
         this.libraryRegistry = libraryRegistry;
 
-        boolean readLibraries = true;
         try (PrimitivI i = input.beginPrimitivI(true)) {
             byte[] magicBytes = new byte[MAGIC_LENGTH];
             i.readFully(magicBytes);
@@ -82,9 +82,6 @@
 
             switch (magicString) {
                 case MAGIC:
-                    break;
-                case MAGIC_V12:
-                    readLibraries = false;
                     break;
                 default:
                     throw new RuntimeException("Unsupported file format; .clns file of version " + magicString +
@@ -108,22 +105,16 @@
             info = i.readObject(MiXCRMetaInfo.class);
             ordering = i.readObject(VDJCSProperties.CloneOrdering.class);
             numberOfClones = i.readInt();
-<<<<<<< HEAD
-            if (readLibraries) {
-                Map<String, VDJCLibraryData> libraries = Util.readMap(i, String.class, VDJCLibraryData.class);
-                libraries.forEach((name, libraryData) -> {
-                    boolean alreadyRegistered = libraryRegistry.getLoadedLibraries().stream()
-                            .anyMatch(it -> it.getLibraryId().withoutChecksum().equals(new VDJCLibraryId(name, libraryData.getTaxonId())));
-                    if (!alreadyRegistered) {
-                        libraryRegistry.registerLibrary(null, name, libraryData);
-                    }
-                });
-            }
+            Map<String, VDJCLibraryData> libraries = Util.readMap(i, String.class, VDJCLibraryData.class);
+            libraries.forEach((name, libraryData) -> {
+                boolean alreadyRegistered = libraryRegistry.getLoadedLibraries().stream()
+                        .anyMatch(it -> it.getLibraryId().withoutChecksum().equals(new VDJCLibraryId(name, libraryData.getTaxonId())));
+                if (!alreadyRegistered) {
+                    libraryRegistry.registerLibrary(null, name, libraryData);
+                }
+            });
 
-            usedGenes = IOUtil.stdVDJCPrimitivIStateInit(i, alignerParameters, libraryRegistry);
-=======
             usedGenes = IOUtil.stdVDJCPrimitivIStateInit(i, info.getAlignerParameters(), libraryRegistry);
->>>>>>> e4359a4b
         }
 
         try (PrimitivI pi = this.input.beginRandomAccessPrimitivI(reportsStartPosition)) {
