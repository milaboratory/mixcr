--- conflicted
+++ resolved
@@ -120,14 +120,11 @@
             alignerParameters = i.readObject(VDJCAlignerParameters.class);
             assemblerParameters = i.readObject(CloneAssemblerParameters.class);
             ordering = i.readObject(VDJCSProperties.CloneOrdering.class);
-<<<<<<< HEAD
+            numberOfClones = i.readInt();
             if (readLibraries) {
                 Map<String, VDJCLibraryData> liberalise = Util.readMap(i, String.class, VDJCLibraryData.class);
                 liberalise.forEach((name, libraryData) -> libraryRegistry.registerLibrary(null, name, libraryData));
             }
-=======
-            numberOfClones = i.readInt();
->>>>>>> 37da35fa
 
             genes = IOUtil.stdVDJCPrimitivIStateInit(i, alignerParameters, libraryRegistry);
         }
@@ -168,13 +165,13 @@
     }
 
     @Override
-<<<<<<< HEAD
     public List<VDJCGene> getGenes() {
         return genes;
-=======
+    }
+
+    @Override
     public int numberOfClones() {
         return numberOfClones;
->>>>>>> 37da35fa
     }
 
     @Override
