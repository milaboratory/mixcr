--- conflicted
+++ resolved
@@ -115,7 +115,7 @@
         EnumMap<GeneType, VDJCHit[]> result = new EnumMap<>(GeneType.class);
         for (Map.Entry<GeneType, VDJCHit[]> e : hits.entrySet())
             result.put(e.getKey(), Arrays.stream(e.getValue()).map(mapper).toArray(VDJCHit[]::new));
-        return new VDJCAlignments(alignmentsIndex, result, targets, history, originalReads, mappingType, cloneIndex);
+        return new VDJCAlignments(alignmentsIndex, result, tagCounter, targets, history, originalReads, mappingType, cloneIndex);
     }
 
     public boolean isClustered() {
@@ -162,13 +162,8 @@
 
     public VDJCAlignments updateAlignments(Function<Alignment<NucleotideSequence>, Alignment<NucleotideSequence>> processor) {
         EnumMap<GeneType, VDJCHit[]> newHits = this.hits.clone();
-<<<<<<< HEAD
-        newHits.replaceAll((k, v) -> Arrays.stream(v).map(h -> h.updateAlignments(processor)).toArray(VDJCHit[]::new));
+        newHits.replaceAll((k, v) -> Arrays.stream(v).map(h -> h.mapAlignments(processor)).toArray(VDJCHit[]::new));
         return new VDJCAlignments(alignmentsIndex, newHits, tagCounter, targets, history, originalReads, mappingType, cloneIndex);
-=======
-        newHits.replaceAll((k, v) -> Arrays.stream(v).map(h -> h.mapAlignments(processor)).toArray(VDJCHit[]::new));
-        return new VDJCAlignments(alignmentsIndex, newHits, targets, history, originalReads, mappingType, cloneIndex);
->>>>>>> 0e92641c
     }
 
     public VDJCAlignments shiftReadId(long newAlignmentIndex, long shift) {
@@ -306,7 +301,7 @@
      *
      * @param top numer of top hits to test
      * @return {@code true} if at least one V and one J hit among first {@code top} hits have same chain and false
-     *         otherwise (first {@code top} V hits have different chain from those have first {@code top} J hits)
+     * otherwise (first {@code top} V hits have different chain from those have first {@code top} J hits)
      */
     public final boolean hasSameVJLoci(final int top) {
         final VDJCHit[] vHits = hits.get(GeneType.Variable),
