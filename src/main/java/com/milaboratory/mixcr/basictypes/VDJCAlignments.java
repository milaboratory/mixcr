--- conflicted
+++ resolved
@@ -108,13 +108,8 @@
         this(-1, createHits(vHits, dHits, jHits, cHits), tagCounter, targets, history, originalReads);
     }
 
-<<<<<<< HEAD
-    public VDJCAlignments shiftIndelsAtHomopolymers(Set<GeneType> geneTypes) {
-        return mapHits(h -> geneTypes.contains(h.getGeneType())
-=======
     public VDJCAlignments shiftIndelsAtHomopolymers(Set<GeneType> gts) {
         return mapHits(h -> gts.contains(h.getGeneType())
->>>>>>> 9ac87740
                 ? h.mapAlignments(AlignmentUtils::shiftIndelsAtHomopolymers)
                 : h);
     }
