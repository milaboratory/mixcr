--- conflicted
+++ resolved
@@ -101,15 +101,14 @@
      * otherwise (first {@code top} V hits have different locus from those have first {@code top} J hits)
      */
     public final boolean hasSameVJLoci(final int top) {
-<<<<<<< HEAD
         final VDJCHit[] vHits = hits.get(GeneType.Variable),
                 jHits = hits.get(GeneType.Joining),
                 cHits = hits.get(GeneType.Constant);
 
         if (vHits.length > 0 && jHits.length > 0 && cHits.length > 0) {
-            for (int v = 0; v < top && v < vHits.length; ++v)
-                for (int j = 0; j < top && j < jHits.length; ++j)
-                    for (int c = 0; c < top && c < cHits.length; ++c)
+            for (int v = 0; v < actualTop(vHits, top); ++v)
+                for (int j = 0; j < actualTop(jHits, top); ++j)
+                    for (int c = 0; c < actualTop(cHits, top); ++c)
                         if (vHits[v].getAllele().getLocus() == jHits[j].getAllele().getLocus() &&
                                 vHits[v].getAllele().getLocus() == cHits[c].getAllele().getLocus())
                             return true;
@@ -117,39 +116,30 @@
         }
 
         if (vHits.length > 0 && jHits.length > 0) {
-            for (int v = 0; v < top && v < vHits.length; ++v)
-                for (int j = 0; j < top && j < jHits.length; ++j)
+            for (int v = 0; v < actualTop(vHits, top); ++v)
+                for (int j = 0; j < actualTop(jHits, top); ++j)
                     if (vHits[v].getAllele().getLocus() == jHits[j].getAllele().getLocus())
                         return true;
             return false;
         }
 
         if (vHits.length > 0 && cHits.length > 0) {
-            for (int v = 0; v < top && v < vHits.length; ++v)
-                for (int c = 0; c < top && c < cHits.length; ++c)
+            for (int v = 0; v < actualTop(vHits, top); ++v)
+                for (int c = 0; c < actualTop(cHits, top); ++c)
                     if (vHits[v].getAllele().getLocus() == cHits[c].getAllele().getLocus())
                         return true;
             return false;
         }
 
         if (cHits.length > 0 && jHits.length > 0) {
-            for (int c = 0; c < top && c < cHits.length; ++c)
-                for (int j = 0; j < top && j < jHits.length; ++j)
+            for (int c = 0; c < actualTop(cHits, top); ++c)
+                for (int j = 0; j < actualTop(jHits, top); ++j)
                     if (cHits[c].getAllele().getLocus() == jHits[j].getAllele().getLocus())
                         return true;
             return false;
         }
 
         return true;
-=======
-        VDJCHit[] vHits = hits.get(GeneType.Variable),
-                jHits = hits.get(GeneType.Joining);
-        for (int v = 0; v < actualTop(vHits, top); ++v)
-            for (int j = 0; j < actualTop(jHits, top); ++j)
-                if (vHits[v].getAllele().getLocus() == jHits[j].getAllele().getLocus())
-                    return true;
-        return false;
->>>>>>> 50b442d9
     }
 
     private static int actualTop(VDJCHit[] hits, int top) {
