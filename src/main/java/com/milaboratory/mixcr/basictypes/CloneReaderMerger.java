--- conflicted
+++ resolved
@@ -51,19 +51,15 @@
         return rep.getUsedGenes();
     }
 
+
     @Override
-    public MiXCRFooter getFooter() {
-        throw new UnsupportedOperationException();
+    public MiXCRHeader getHeader() {
+        return rep.getHeader();
     }
 
     @Override
-<<<<<<< HEAD
-    public MiXCRMetaInfo getInfo() {
-        return rep.getInfo();
-=======
-    public MiXCRHeader getHeader() {
-        throw new UnsupportedOperationException();
->>>>>>> 2228ca2b
+    public MiXCRFooter getFooter() {
+        return rep.getFooter();
     }
 
     @Override
