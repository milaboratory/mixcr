/*
 * Copyright (c) 2014-2015, Bolotin Dmitry, Chudakov Dmitry, Shugay Mikhail
 * (here and after addressed as Inventors)
 * All Rights Reserved
 *
 * Permission to use, copy, modify and distribute any part of this program for
 * educational, research and non-profit purposes, by non-profit institutions
 * only, without fee, and without a written agreement is hereby granted,
 * provided that the above copyright notice, this paragraph and the following
 * three paragraphs appear in all copies.
 *
 * Those desiring to incorporate this work into commercial products or use for
 * commercial purposes should contact the Inventors using one of the following
 * email addresses: chudakovdm@mail.ru, chudakovdm@gmail.com
 *
 * IN NO EVENT SHALL THE INVENTORS BE LIABLE TO ANY PARTY FOR DIRECT, INDIRECT,
 * SPECIAL, INCIDENTAL, OR CONSEQUENTIAL DAMAGES, INCLUDING LOST PROFITS,
 * ARISING OUT OF THE USE OF THIS SOFTWARE, EVEN IF THE INVENTORS HAS BEEN
 * ADVISED OF THE POSSIBILITY OF SUCH DAMAGE.
 *
 * THE SOFTWARE PROVIDED HEREIN IS ON AN "AS IS" BASIS, AND THE INVENTORS HAS
 * NO OBLIGATION TO PROVIDE MAINTENANCE, SUPPORT, UPDATES, ENHANCEMENTS, OR
 * MODIFICATIONS. THE INVENTORS MAKES NO REPRESENTATIONS AND EXTENDS NO
 * WARRANTIES OF ANY KIND, EITHER IMPLIED OR EXPRESS, INCLUDING, BUT NOT
 * LIMITED TO, THE IMPLIED WARRANTIES OF MERCHANTABILITY OR FITNESS FOR A
 * PARTICULAR PURPOSE, OR THAT THE USE OF THE SOFTWARE WILL NOT INFRINGE ANY
 * PATENT, TRADEMARK OR OTHER RIGHTS.
 */
package com.milaboratory.mixcr.basictypes;

import com.milaboratory.mixcr.util.VersionInfoProvider;
import com.milaboratory.mixcr.vdjaligners.VDJCAligner;
import com.milaboratory.mixcr.vdjaligners.VDJCAlignerParameters;
import com.milaboratory.primitivio.PrimitivO;
import io.repseq.core.GeneFeature;
import io.repseq.core.GeneType;
import io.repseq.core.VDJCGene;

import java.io.File;
import java.io.IOException;
import java.io.OutputStream;
import java.nio.charset.StandardCharsets;
import java.util.List;

public final class VDJCAlignmentsWriter implements VDJCAlignmentsWriterI {
<<<<<<< HEAD
=======
    static final String MAGIC_V3 = "MiXCR.VDJC.V03";
    static final String MAGIC_V4 = "MiXCR.VDJC.V04";
    static final String MAGIC_V5 = "MiXCR.VDJC.V05";
    static final String MAGIC_V6 = "MiXCR.VDJC.V06";
    static final String MAGIC_V7 = "MiXCR.VDJC.V07";
>>>>>>> 7af37a09
    static final String MAGIC_V8 = "MiXCR.VDJC.V08";
    static final String MAGIC = MAGIC_V8;
    static final int MAGIC_LENGTH = 14;
    static final byte[] MAGIC_BYTES = MAGIC.getBytes(StandardCharsets.US_ASCII);
    final PrimitivO output;
    long numberOfProcessedReads = -1;
    boolean header = false, closed = false;

    public VDJCAlignmentsWriter(String fileName) throws IOException {
        this(new File(fileName));
    }

    public VDJCAlignmentsWriter(File file) throws IOException {
        this(IOUtil.createOS(file));
    }

    public VDJCAlignmentsWriter(OutputStream output) {
        this.output = new PrimitivO(output);
    }

    @Override
    public void setNumberOfProcessedReads(long numberOfProcessedReads) {
        this.numberOfProcessedReads = numberOfProcessedReads;
    }

    public void header(VDJCAligner aligner) {
        header(aligner.getParameters(), aligner.getUsedGenes());
    }

    @Override
    public void header(VDJCAlignerParameters parameters, List<VDJCGene> genes) {
        if (parameters == null || genes == null)
            throw new IllegalArgumentException();

        if (header)
            throw new IllegalStateException();

        // Writing magic bytes
        assert MAGIC_BYTES.length == MAGIC_LENGTH;
        output.write(MAGIC_BYTES);

        // Writing version information
        output.writeUTF(
                VersionInfoProvider.getVersionString(
                        VersionInfoProvider.OutputType.ToFile));

        // Writing parameters
        output.writeObject(parameters);

        IOUtil.writeGeneReferences(output, genes, parameters);

        // Registering links to features to align
        for (GeneType gt : GeneType.VDJC_REFERENCE) {
            GeneFeature feature = parameters.getFeatureToAlign(gt);
            output.writeObject(feature);
            if (feature != null)
                output.putKnownReference(feature);
        }

        header = true;
    }

    @Override
    public void write(VDJCAlignments alignment) {
        if (!header)
            throw new IllegalStateException();

        if (alignment == null)
            throw new NullPointerException();

        output.writeObject(alignment);
    }

    @Override
    public void close() {
        if (!closed) {
            output.writeObject(null);
            output.writeLong(numberOfProcessedReads);
            output.close();
            closed = true;
        }
    }
}<|MERGE_RESOLUTION|>--- conflicted
+++ resolved
@@ -43,16 +43,14 @@
 import java.util.List;
 
 public final class VDJCAlignmentsWriter implements VDJCAlignmentsWriterI {
-<<<<<<< HEAD
-=======
     static final String MAGIC_V3 = "MiXCR.VDJC.V03";
     static final String MAGIC_V4 = "MiXCR.VDJC.V04";
     static final String MAGIC_V5 = "MiXCR.VDJC.V05";
     static final String MAGIC_V6 = "MiXCR.VDJC.V06";
     static final String MAGIC_V7 = "MiXCR.VDJC.V07";
->>>>>>> 7af37a09
     static final String MAGIC_V8 = "MiXCR.VDJC.V08";
-    static final String MAGIC = MAGIC_V8;
+    static final String MAGIC_V9 = "MiXCR.VDJC.V09";
+    static final String MAGIC = MAGIC_V9;
     static final int MAGIC_LENGTH = 14;
     static final byte[] MAGIC_BYTES = MAGIC.getBytes(StandardCharsets.US_ASCII);
     final PrimitivO output;
