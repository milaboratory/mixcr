/*
 * Copyright (c) 2014-2019, Bolotin Dmitry, Chudakov Dmitry, Shugay Mikhail
 * (here and after addressed as Inventors)
 * All Rights Reserved
 *
 * Permission to use, copy, modify and distribute any part of this program for
 * educational, research and non-profit purposes, by non-profit institutions
 * only, without fee, and without a written agreement is hereby granted,
 * provided that the above copyright notice, this paragraph and the following
 * three paragraphs appear in all copies.
 *
 * Those desiring to incorporate this work into commercial products or use for
 * commercial purposes should contact MiLaboratory LLC, which owns exclusive
 * rights for distribution of this program for commercial purposes, using the
 * following email address: licensing@milaboratory.com.
 *
 * IN NO EVENT SHALL THE INVENTORS BE LIABLE TO ANY PARTY FOR DIRECT, INDIRECT,
 * SPECIAL, INCIDENTAL, OR CONSEQUENTIAL DAMAGES, INCLUDING LOST PROFITS,
 * ARISING OUT OF THE USE OF THIS SOFTWARE, EVEN IF THE INVENTORS HAS BEEN
 * ADVISED OF THE POSSIBILITY OF SUCH DAMAGE.
 *
 * THE SOFTWARE PROVIDED HEREIN IS ON AN "AS IS" BASIS, AND THE INVENTORS HAS
 * NO OBLIGATION TO PROVIDE MAINTENANCE, SUPPORT, UPDATES, ENHANCEMENTS, OR
 * MODIFICATIONS. THE INVENTORS MAKES NO REPRESENTATIONS AND EXTENDS NO
 * WARRANTIES OF ANY KIND, EITHER IMPLIED OR EXPRESS, INCLUDING, BUT NOT
 * LIMITED TO, THE IMPLIED WARRANTIES OF MERCHANTABILITY OR FITNESS FOR A
 * PARTICULAR PURPOSE, OR THAT THE USE OF THE SOFTWARE WILL NOT INFRINGE ANY
 * PATENT, TRADEMARK OR OTHER RIGHTS.
 */
package com.milaboratory.mixcr.basictypes;

import cc.redberry.pipe.OutputPort;
import cc.redberry.pipe.OutputPortCloseable;
import cc.redberry.pipe.util.CountingOutputPort;
import com.milaboratory.cli.AppVersionInfo;
import com.milaboratory.cli.PipelineConfiguration;
import com.milaboratory.cli.PipelineConfigurationWriter;
import com.milaboratory.mixcr.util.MiXCRDebug;
import com.milaboratory.mixcr.util.MiXCRVersionInfo;
import com.milaboratory.primitivio.PrimitivIOStateBuilder;
import com.milaboratory.primitivio.PrimitivO;
import com.milaboratory.primitivio.blocks.PrimitivIOBlockHeader;
import com.milaboratory.primitivio.blocks.PrimitivIOBlocksUtil;
import com.milaboratory.primitivio.blocks.PrimitivOBlocks;
import com.milaboratory.primitivio.blocks.PrimitivOHybrid;
import com.milaboratory.util.CanReportProgressAndStage;
<<<<<<< HEAD
import com.milaboratory.util.TempFileManager;
=======
import com.milaboratory.util.HashFunctions;
import com.milaboratory.util.TempFileDest;
>>>>>>> 67935b24
import com.milaboratory.util.io.HasPosition;
import com.milaboratory.util.sorting.HashSorter;
import gnu.trove.list.array.TIntArrayList;
import gnu.trove.list.array.TLongArrayList;
import gnu.trove.set.hash.TIntHashSet;
import io.repseq.core.VDJCGene;

import java.io.File;
import java.io.IOException;
import java.nio.charset.StandardCharsets;
<<<<<<< HEAD
import java.nio.file.Files;
import java.nio.file.Path;
=======
import java.util.Comparator;
>>>>>>> 67935b24
import java.util.List;
import java.util.Objects;
import java.util.concurrent.ForkJoinPool;

import static com.milaboratory.mixcr.basictypes.FieldCollection.VDJCACloneIdComparator;
import static com.milaboratory.mixcr.basictypes.FieldCollection.VDJCACloneIdHash;

/**
 * Writer for CLNA file format.
 * <p>
 * Usage: 1. Constructor (opens the output file, buffered) 2. writeClones() 3. sortAlignments() 4.
 * writeAlignmentsAndIndex() 5. close()
 */
public final class ClnAWriter implements PipelineConfigurationWriter,
        AutoCloseable,
        CanReportProgressAndStage {
    static final String MAGIC_V6 = "MiXCR.CLNA.V06";
    static final String MAGIC = MAGIC_V6;
    static final int MAGIC_LENGTH = MAGIC.length(); //14

    /**
     * Separates blocks of alignments assigned to the same clonotype
     */
    static final PrimitivIOBlockHeader ALIGNMENT_BLOCK_SEPARATOR = PrimitivIOBlockHeader.specialHeader().setSpecialByte(0, (byte) 1);

    private final Object sync = new Object();

    /**
     * Will be used for alignments pre-sorting
     */
    private final TempFileDest tempDest;

    private final boolean highCompression;

    private final PrimitivOHybrid output;
    private final PipelineConfiguration configuration;

    /**
     * Counter OP used to report progress during stage 2
     */
    private volatile CountingOutputPort<VDJCAlignments> toCollator;
    private volatile int numberOfClones = -1, numberOfClonesWritten = 0;
    /**
     * Clone ids written to the clones section
     */
    private volatile TIntHashSet cloneIds = null;
    private volatile HashSorter<VDJCAlignments> collator;
    private volatile OutputPortCloseable<VDJCAlignments> collatedAlignments = null;
    private volatile long numberOfAlignments = -1, numberOfAlignmentsWritten = 0;
    private volatile boolean finished = false;

    public ClnAWriter(PipelineConfiguration configuration, String fileName, TempFileDest tempDest) throws IOException {
        this(configuration, fileName, tempDest, false);
    }

    public ClnAWriter(PipelineConfiguration configuration, String fileName, TempFileDest tempDest, boolean highCompression) throws IOException {
        this(configuration, new File(fileName), tempDest, highCompression);
    }

    public ClnAWriter(PipelineConfiguration configuration, File file, TempFileDest tempDest) throws IOException {
        this(configuration, file, tempDest, false);
    }

    public ClnAWriter(PipelineConfiguration configuration, File file, TempFileDest tempDest, boolean highCompression) throws IOException {
        this.configuration = configuration;
        this.highCompression = highCompression;
        this.tempDest = tempDest;
        this.output = new PrimitivOHybrid(ForkJoinPool.commonPool(), file.toPath());
        try (PrimitivO o = this.output.beginPrimitivO()) {
            o.write(MAGIC.getBytes(StandardCharsets.US_ASCII));
        }
    }

    private long positionOfFirstClone = -1;

    private List<VDJCGene> usedGenes = null;
    private HasFeatureToAlign featureToAlignProvider = null;

    /**
     * Step 1
     */
    public void writeClones(CloneSet cloneSet) {
        synchronized (sync) {
            // Checking state
            if (cloneIds != null)
                throw new IllegalArgumentException("Clone block was already written.");

            // Saving VDJC gene list
            this.usedGenes = cloneSet.getUsedGenes();

            // Writing header in raw primitivio mode
            try (PrimitivO o = this.output.beginPrimitivO(true)) {

                // Writing number of clones ahead of any other content to make it available
                // in a known file position (MAGIC_LENGTH)
                o.writeInt(cloneSet.size());

                // Writing version information
                o.writeUTF(MiXCRVersionInfo.get()
                        .getVersionString(AppVersionInfo.OutputType.ToFile));

                // Writing full pipeline configuration
                o.writeObject(configuration);

                // Writing aligner parameters
                Objects.requireNonNull(cloneSet.alignmentParameters);
                o.writeObject(cloneSet.alignmentParameters);
                featureToAlignProvider = cloneSet.alignmentParameters;

                // Writing assembler parameters, tags info and cloneset ordering
                o.writeObject(cloneSet.assemblerParameters);
                o.writeObject(cloneSet.tagsInfo);
                o.writeObject(cloneSet.ordering);

                // During deserialization, the same procedure (in the same order) will be applied to
                // the PrimitivI object, so that correct singleton objects (GeneFeature objects and sequences) will be
                // deserialized from reference records.
                // The GeneFeature objects and corresponding nucleotide sequences from all
                // genes in analysis will be added to the set of known references of PrimitivO object
                // so that they will be serialized as 1-2 byte reference records (see PrimitivIO implementation).
                IOUtil.stdVDJCPrimitivOStateInit(o, usedGenes, cloneSet);

                // Saving stream position of the first clone object
                // this value will be written at the very end of the file
                positionOfFirstClone = output.getPosition();

                // Saving number of clones
                numberOfClones = cloneSet.size();
            }

            try (PrimitivOBlocks<Object>.Writer writer = this.output
                    .beginPrimitivOBlocks(4, 1024,
                            PrimitivIOBlocksUtil.getCompressor(highCompression))) {
                // Writing clones
                for (Clone clone : cloneSet) {
                    writer.write(clone);
                    // For progress reporting
                    ++numberOfClonesWritten;
                }
                writer.flush();
            } // will synchronize here (on close method invocation)

            // Saving ids; also tells other methods that clones block was written successful
            TIntHashSet ids = new TIntHashSet(cloneSet.getClones().stream().mapToInt(c -> c.id).toArray());
            ids.add(-1);
            this.cloneIds = ids;
        }
    }

    /**
     * Step 2
     */
<<<<<<< HEAD
    public void collateAlignments(OutputPort<VDJCAlignments> alignments,
                                  long numberOfAlignments) throws IOException {
        synchronized (sync) {
            // Checking state
            if (cloneIds == null)
                throw new IllegalStateException("Write clones before writing alignments.");
            if (collatedAlignments != null)
                throw new IllegalStateException("Alignments are already sorted.");

            // Saving number of alignments
            this.numberOfAlignments = numberOfAlignments;

            // Dirty heuristic to optimize trade-off between memory usage and number of random access places in a file
            // to read from
            // int chunkSize = (int) Math.min(Math.max(16384, numberOfAlignments / 8), 1048576);

            // Sorting alignments by cloneId and then by mapping type (core alignments will be written before all others)
            // and saving sorting output port
            this.toCollator = new CountingOutputPort<>(alignments);

            // Optimize serialization of genes and corresponding subject sequences from alignments
            PrimitivIOStateBuilder stateBuilder = new PrimitivIOStateBuilder();
            IOUtil.registerGeneReferences(stateBuilder, usedGenes, featureToAlignProvider);

            // HDD-offloading collator of alignments
            // Collates solely by cloneId (no sorting by mapping type, etc.);
            // less fields to sort by -> faster the procedure
            long memoryBudget =
                    Runtime.getRuntime().maxMemory() > 10_000_000_000L /* -Xmx10g */
                            ? Runtime.getRuntime().maxMemory() / 4L /* 1 Gb */
                            : 1 << 28 /* 256 Mb */;
            collator = new HashSorter<>(
                    VDJCAlignments.class,
                    VDJCACloneIdHash, VDJCACloneIdComparator,
                    5, tempFolder, 4, 6,
                    stateBuilder.getOState(), stateBuilder.getIState(),
                    memoryBudget, 1 << 18 /* 256 Kb */);

            // Here we wait for the first layer of hash collation to finish "write" stage
            // (on average 30% time of full collation process)
            // following steps are executed as needed during port reading
            this.collatedAlignments = collator.port(toCollator);
        }
=======
    public synchronized void collateAlignments(OutputPort<VDJCAlignments> alignments,
                                               long numberOfAlignments) throws IOException {
        // Checking state
        if (cloneIds == null)
            throw new IllegalStateException("Write clones before writing alignments.");
        if (collatedAlignments != null)
            throw new IllegalStateException("Alignments are already sorted.");

        // Saving number of alignments
        this.numberOfAlignments = numberOfAlignments;

        // Dirty heuristic to optimize trade-off between memory usage and number of random access places in a file
        // to read from
        int chunkSize = (int) Math.min(Math.max(16384, numberOfAlignments / 8), 1048576);

        // Sorting alignments by cloneId and then by mapping type (core alignments will be written before all others)
        // and saving sorting output port
        this.toCollator = new CountingOutputPort<>(alignments);

        // Optimize serialization of genes and corresponding subject sequences from alignments
        PrimitivIOStateBuilder stateBuilder = new PrimitivIOStateBuilder();
        IOUtil.registerGeneReferences(stateBuilder, usedGenes, featureToAlignProvider);

        // HDD-offloading collator of alignments
        // Collate solely by cloneId (no sorting by mapping type, etc.);
        // less fields to sort by -> faster the procedure
        long memoryBudget =
                Runtime.getRuntime().maxMemory() > 10_000_000_000L /* -Xmx10g */
                        ? Runtime.getRuntime().maxMemory() / 4L /* 1 Gb */
                        : 1 << 28 /* 256 Mb */;
        collator = new HashSorter<>(
                VDJCAlignments.class,
                new CloneIdHash(), CloneIdComparator,
                5, tempDest, 4, 6,
                stateBuilder.getOState(), stateBuilder.getIState(),
                memoryBudget, 1 << 18 /* 256 Kb */);

        // Here we wait for the first layer of hash collation to finish "write" stage
        // (on average 30% time of full collation process)
        // following steps are executed as needed during port reading
        this.collatedAlignments = collator.port(toCollator);
>>>>>>> 67935b24
    }

    /**
     * Step 3
     */
    public void writeAlignmentsAndIndex() {
        synchronized (sync) {
            // Checking state
            if (collatedAlignments == null)
                throw new IllegalStateException("Call sortAlignments before this method.");
            if (finished)
                throw new IllegalStateException("Writer already closed.");

            // Indices that will be written below all alignments
            final TLongArrayList aBlockOffset = new TLongArrayList();
            final TLongArrayList aBlockCount = new TLongArrayList();
            final TIntArrayList cloneIdsIndex = new TIntArrayList();
            long previousAlsCount = 0;
            int currentCloneIndex = Integer.MIN_VALUE;
            long indexBeginOffset;

            try (PrimitivOBlocks<VDJCAlignments>.Writer o = output.beginPrimitivOBlocks(
                    Math.min(4, Runtime.getRuntime().availableProcessors()), // TODO parametrize
                    VDJCAlignmentsWriter.DEFAULT_ALIGNMENTS_IN_BLOCK,
                    PrimitivIOBlocksUtil.getCompressor(highCompression))) {

                // Writing alignments and writing indices
                VDJCAlignments alignments;
                while (true) {
                    alignments = collatedAlignments.take();

                    // End of clone group or the first alignment
                    if (alignments == null || currentCloneIndex != alignments.cloneIndex) {
                        if (currentCloneIndex != Integer.MIN_VALUE) { // Not first alignment
                            // Async flush
                            o.flush();
                            o.writeHeader(ALIGNMENT_BLOCK_SEPARATOR);
                        }

                        // No synchronization here

                        if (alignments != null && !cloneIds.remove(alignments.cloneIndex))
                            throw new IllegalArgumentException("Alignment for a wrong clonotype " +
                                    alignments.cloneIndex);

                        // Write stream position as soon as all the blocks are flushed
                        // This will be the start position for the next block
                        o.run(c -> {
                            // In theory synchronization for aBlockOffset access here is not required as all IO
                            // operations as well as this code are executed strictly sequentially

                            // synchronized (aBlockOffset){
                            aBlockOffset.add(((HasPosition) c).getPosition());
                            // }
                        });

                        aBlockCount.add(numberOfAlignmentsWritten - previousAlsCount);
                        previousAlsCount = numberOfAlignmentsWritten;

                        if (alignments == null)
                            break;

                        // Saving clone groups sequence
                        cloneIdsIndex.add(alignments.cloneIndex);
                        currentCloneIndex = alignments.cloneIndex;
                    }

                    o.write(alignments);
                    ++numberOfAlignmentsWritten;
                }

                if (!(cloneIds.isEmpty() ||
                        (cloneIds.size() == 1 && cloneIds.iterator().next() == -1)))
                    throw new IllegalArgumentException("Some clones have no alignments.");

                // Waiting for all alignments to be flushed to the file to read file position
                o.sync();

                assert aBlockOffset.size() == aBlockCount.size()
                        && aBlockCount.size() == cloneIdsIndex.size() + 1
                        // there may be no alignments with cloneId == -1
                        && (numberOfClones + 1 == cloneIdsIndex.size() || numberOfClones == cloneIdsIndex.size());

                // o.close() will additionally write EOF header
                indexBeginOffset = o.getPosition() + PrimitivIOBlockHeader.HEADER_SIZE;

                // Print IO stat
                if (MiXCRDebug.DEBUG) {
                    System.out.println("==== IO ClnAWriter: Collator =====");
                    collator.printStat();
                    System.out.println("==== IO ClnAWriter =====");
                    System.out.println(o.getParent().getStats());
                }
            }

            // Closing sorted the output port, this will delete intermediate collation files
            collatedAlignments.close();

            // Saving index offset in file to write in the end of the stream
            long previousValue = 0;
            try (PrimitivO o = output.beginPrimitivO()) { // TODO also use blocks ?
                // Writing index size
                o.writeVarInt(aBlockOffset.size());

                // Writing both indices
                for (int i = 0; i < aBlockOffset.size(); i++) {
                    long iValue = aBlockOffset.get(i);
                    // Writing offset index using deltas to save space
                    // (smaller values are represented by less number of bytes in VarLong representation)
                    o.writeVarLong(iValue - previousValue);
                    previousValue = iValue;

                    o.writeVarLong(aBlockCount.get(i));

                    if (i != aBlockOffset.size() - 1)
                        o.writeVarInt(cloneIdsIndex.get(i));
                }

                // Writing two key positions in a file
                // This values will be using during deserialization to find certain blocks
                o.writeLong(positionOfFirstClone);
                o.writeLong(indexBeginOffset);

                // Writing end-magic as a file integrity sign
                o.write(IOUtil.getEndMagicBytes());
            }

            // Setting finished flag (will stop progress reporting)
            finished = true;
        }
    }

    @Override
    public double getProgress() {
        if (cloneIds == null)
            if (numberOfClones == -1)
                return Double.NaN;
            else
                return 1.0 * numberOfClonesWritten / numberOfClones;
        else if (collatedAlignments == null) {
            if (toCollator == null)
                return Double.NaN;
            else
                return 1.0 * toCollator.getCount() / numberOfAlignments;
        } else
            return 1.0 * numberOfAlignmentsWritten / numberOfAlignments;
    }

    @Override
    public String getStage() {
        if (cloneIds == null)
            if (numberOfClones == -1)
                return "Initialization";
            else
                return "Writing clones";
        else if (collatedAlignments == null) {
            if (toCollator == null)
                return "Preparing for sorting";
            else
                return "Sorting alignments";
        } else
            return "Writing alignments";
    }

    @Override
    public boolean isFinished() {
        return finished;
    }

    @Override
    public void close() throws IOException {
        finished = true;
        output.close();
    }
}<|MERGE_RESOLUTION|>--- conflicted
+++ resolved
@@ -44,12 +44,7 @@
 import com.milaboratory.primitivio.blocks.PrimitivOBlocks;
 import com.milaboratory.primitivio.blocks.PrimitivOHybrid;
 import com.milaboratory.util.CanReportProgressAndStage;
-<<<<<<< HEAD
-import com.milaboratory.util.TempFileManager;
-=======
-import com.milaboratory.util.HashFunctions;
 import com.milaboratory.util.TempFileDest;
->>>>>>> 67935b24
 import com.milaboratory.util.io.HasPosition;
 import com.milaboratory.util.sorting.HashSorter;
 import gnu.trove.list.array.TIntArrayList;
@@ -60,12 +55,6 @@
 import java.io.File;
 import java.io.IOException;
 import java.nio.charset.StandardCharsets;
-<<<<<<< HEAD
-import java.nio.file.Files;
-import java.nio.file.Path;
-=======
-import java.util.Comparator;
->>>>>>> 67935b24
 import java.util.List;
 import java.util.Objects;
 import java.util.concurrent.ForkJoinPool;
@@ -218,7 +207,6 @@
     /**
      * Step 2
      */
-<<<<<<< HEAD
     public void collateAlignments(OutputPort<VDJCAlignments> alignments,
                                   long numberOfAlignments) throws IOException {
         synchronized (sync) {
@@ -253,7 +241,7 @@
             collator = new HashSorter<>(
                     VDJCAlignments.class,
                     VDJCACloneIdHash, VDJCACloneIdComparator,
-                    5, tempFolder, 4, 6,
+                    5, tempDest, 4, 6,
                     stateBuilder.getOState(), stateBuilder.getIState(),
                     memoryBudget, 1 << 18 /* 256 Kb */);
 
@@ -262,49 +250,6 @@
             // following steps are executed as needed during port reading
             this.collatedAlignments = collator.port(toCollator);
         }
-=======
-    public synchronized void collateAlignments(OutputPort<VDJCAlignments> alignments,
-                                               long numberOfAlignments) throws IOException {
-        // Checking state
-        if (cloneIds == null)
-            throw new IllegalStateException("Write clones before writing alignments.");
-        if (collatedAlignments != null)
-            throw new IllegalStateException("Alignments are already sorted.");
-
-        // Saving number of alignments
-        this.numberOfAlignments = numberOfAlignments;
-
-        // Dirty heuristic to optimize trade-off between memory usage and number of random access places in a file
-        // to read from
-        int chunkSize = (int) Math.min(Math.max(16384, numberOfAlignments / 8), 1048576);
-
-        // Sorting alignments by cloneId and then by mapping type (core alignments will be written before all others)
-        // and saving sorting output port
-        this.toCollator = new CountingOutputPort<>(alignments);
-
-        // Optimize serialization of genes and corresponding subject sequences from alignments
-        PrimitivIOStateBuilder stateBuilder = new PrimitivIOStateBuilder();
-        IOUtil.registerGeneReferences(stateBuilder, usedGenes, featureToAlignProvider);
-
-        // HDD-offloading collator of alignments
-        // Collate solely by cloneId (no sorting by mapping type, etc.);
-        // less fields to sort by -> faster the procedure
-        long memoryBudget =
-                Runtime.getRuntime().maxMemory() > 10_000_000_000L /* -Xmx10g */
-                        ? Runtime.getRuntime().maxMemory() / 4L /* 1 Gb */
-                        : 1 << 28 /* 256 Mb */;
-        collator = new HashSorter<>(
-                VDJCAlignments.class,
-                new CloneIdHash(), CloneIdComparator,
-                5, tempDest, 4, 6,
-                stateBuilder.getOState(), stateBuilder.getIState(),
-                memoryBudget, 1 << 18 /* 256 Kb */);
-
-        // Here we wait for the first layer of hash collation to finish "write" stage
-        // (on average 30% time of full collation process)
-        // following steps are executed as needed during port reading
-        this.collatedAlignments = collator.port(toCollator);
->>>>>>> 67935b24
     }
 
     /**
@@ -346,7 +291,7 @@
 
                         // No synchronization here
 
-                        if (alignments != null && !cloneIds.remove(alignments.cloneIndex))
+                        if (alignments != null && !cloneIds.remove((int)alignments.cloneIndex))
                             throw new IllegalArgumentException("Alignment for a wrong clonotype " +
                                     alignments.cloneIndex);
 
@@ -368,8 +313,8 @@
                             break;
 
                         // Saving clone groups sequence
-                        cloneIdsIndex.add(alignments.cloneIndex);
-                        currentCloneIndex = alignments.cloneIndex;
+                        cloneIdsIndex.add((int) alignments.cloneIndex);
+                        currentCloneIndex = (int) alignments.cloneIndex;
                     }
 
                     o.write(alignments);
