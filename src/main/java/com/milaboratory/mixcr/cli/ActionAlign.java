--- conflicted
+++ resolved
@@ -288,15 +288,10 @@
                 names = {"-s", "--species"})
         public String species = "hs";
 
-<<<<<<< HEAD
-        @Parameter(description = "List of chains to align with separated by ','. Possible chains: IGH, IGL, IGK, TRA, TRB, TRG, TRD, etc...",
+        @Parameter(description = "Specifies immunological chain gene(s) for alignment. If many, separate by comma ','. " +
+                "Available chains: IGH, IGL, IGK, TRA, TRB, TRG, TRD, etc...",
                 names = {"-c", "--chains"})
         public String chains = "ALL";
-=======
-        @Parameter(description = " Specifies protein chain gene(s) for alignment. If many, separate by comma ','. Available loci: IGH, IGL, IGK, TRA, TRB, TRG, TRD.",
-                names = {"-l", "--loci"})
-        public String loci = "all";
->>>>>>> 7af37a09
 
         @Parameter(description = "Processing threads",
                 names = {"-t", "--threads"}, validateWith = PositiveInteger.class)
@@ -327,13 +322,6 @@
                 names = {"-g", "--save-reads"})
         public Boolean saveOriginalReads = false;
 
-<<<<<<< HEAD
-=======
-        @Parameter(description = "Allow alignments with V hits from one chain and J hits from another.",
-                names = {"-i", "--diff-loci"})
-        public Boolean allowDifferentVJLoci = false;
-
->>>>>>> 7af37a09
         @Parameter(description = "Write not aligned reads (R1).",
                 names = {"--not-aligned-R1"})
         public String failedReadsR1 = null;
