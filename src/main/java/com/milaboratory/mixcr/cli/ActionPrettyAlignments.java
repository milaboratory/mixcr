--- conflicted
+++ resolved
@@ -253,29 +253,15 @@
                 names = {"-n", "--limit"})
         public Integer limitAfter = null;
 
-<<<<<<< HEAD
-        @Parameter(description = "Limit export to specific chains (e.g. TRA or IGH).",
+        @Parameter(description = "Filter export to a specific protein chain gene (e.g. TRA or IGH).",
                 names = {"-c", "--chains"})
         public String chain = "ALL";
-=======
-        @Parameter(description = "Filter export to a specific protein chain gene (e.g. TRA or IGH).",
-                names = {"-l", "--filter-locus"})
-        public String loci = "ALL";
->>>>>>> 7af37a09
 
         @Parameter(description = "Number of output alignments to skip",
                 names = {"-s", "--skip"})
         public Integer skipAfter = null;
 
-<<<<<<< HEAD
         @Parameter(description = "Only output alignments where CDR3 exactly equals to given sequence",
-=======
-        @Parameter(description = "Only output alignments where CDR3 contains a given substring",
-                names = {"-c", "--cdr3-contains"})
-        public String cdr3Contains = null;
-
-        @Parameter(description = "Only output alignments where CDR3 exactly equals to a given sequence",
->>>>>>> 7af37a09
                 names = {"-e", "--cdr3-equals"})
         public String cdr3Equals = null;
 
