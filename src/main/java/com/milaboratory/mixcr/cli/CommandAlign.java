--- conflicted
+++ resolved
@@ -401,7 +401,6 @@
     /** Alignment report */
     public final AlignerReport report = new AlignerReport();
 
-<<<<<<< HEAD
     static TagTuple parseTags(CommandLine commandLine, List<String> tags, SequenceRead r) {
         String description = r.getRead(0).getDescription();
         String descTrimmed = description.replaceAll("[|~]*$", "").replaceAll("\\{[^}]*}", "");
@@ -414,11 +413,11 @@
                 throw new ExecutionException(commandLine, "Group " + tag + " not found in FASTQ description!");
             return tagSeq;
         }).toArray(String[]::new));
-=======
+    }
+
     private QualityTrimmerParameters getQualityTrimmerParameters() {
         return new QualityTrimmerParameters(trimmingQualityThreshold,
                 trimmingWindowSize);
->>>>>>> b17b018b
     }
 
     @Override
