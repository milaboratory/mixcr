/*
 * Copyright (c) 2014-2019, Bolotin Dmitry, Chudakov Dmitry, Shugay Mikhail
 * (here and after addressed as Inventors)
 * All Rights Reserved
 *
 * Permission to use, copy, modify and distribute any part of this program for
 * educational, research and non-profit purposes, by non-profit institutions
 * only, without fee, and without a written agreement is hereby granted,
 * provided that the above copyright notice, this paragraph and the following
 * three paragraphs appear in all copies.
 *
 * Those desiring to incorporate this work into commercial products or use for
 * commercial purposes should contact MiLaboratory LLC, which owns exclusive
 * rights for distribution of this program for commercial purposes, using the
 * following email address: licensing@milaboratory.com.
 *
 * IN NO EVENT SHALL THE INVENTORS BE LIABLE TO ANY PARTY FOR DIRECT, INDIRECT,
 * SPECIAL, INCIDENTAL, OR CONSEQUENTIAL DAMAGES, INCLUDING LOST PROFITS,
 * ARISING OUT OF THE USE OF THIS SOFTWARE, EVEN IF THE INVENTORS HAS BEEN
 * ADVISED OF THE POSSIBILITY OF SUCH DAMAGE.
 *
 * THE SOFTWARE PROVIDED HEREIN IS ON AN "AS IS" BASIS, AND THE INVENTORS HAS
 * NO OBLIGATION TO PROVIDE MAINTENANCE, SUPPORT, UPDATES, ENHANCEMENTS, OR
 * MODIFICATIONS. THE INVENTORS MAKES NO REPRESENTATIONS AND EXTENDS NO
 * WARRANTIES OF ANY KIND, EITHER IMPLIED OR EXPRESS, INCLUDING, BUT NOT
 * LIMITED TO, THE IMPLIED WARRANTIES OF MERCHANTABILITY OR FITNESS FOR A
 * PARTICULAR PURPOSE, OR THAT THE USE OF THE SOFTWARE WILL NOT INFRINGE ANY
 * PATENT, TRADEMARK OR OTHER RIGHTS.
 */
package com.milaboratory.mixcr.cli;

import com.milaboratory.cli.ACommandWithOutput;
import com.milaboratory.cli.ACommandWithSmartOverwrite;
import com.milaboratory.mixcr.assembler.CloneAssemblerParameters;
import com.milaboratory.mixcr.vdjaligners.VDJCAlignerParameters;
import io.repseq.core.Chains;
import io.repseq.core.GeneFeature;
import picocli.CommandLine;
import picocli.CommandLine.Command;
import picocli.CommandLine.Model.CommandSpec;
import picocli.CommandLine.Model.OptionSpec;
import picocli.CommandLine.Option;
import picocli.CommandLine.Parameters;

import java.io.File;
import java.lang.reflect.Field;
import java.util.*;
import java.util.stream.Collectors;

public abstract class CommandAnalyze extends ACommandWithOutputMiXCR {
    private static <T extends WithNameWithDescription> T parse0(Class<? extends T> clazz, String v) {
        T[] ts = clazz.getEnumConstants();
        for (T t : ts)
            if (t.key().equalsIgnoreCase(v))
                return t;
        return null;
    }

    interface WithNameWithDescription {
        String key();

        String description();
    }

    enum _StartingMaterial implements WithNameWithDescription {
        rna("RNA"),
        dna("Genomic DNA");
        final String key, description;

        _StartingMaterial(String description) {
            this.key = this.toString();
            this.description = description;
        }

        @Override
        public String key() {
            return key;
        }

        @Override
        public String description() {
            return description;
        }

        static _StartingMaterial parse(String v) {
            return parse0(_StartingMaterial.class, v);
        }
    }


    enum _Chains implements WithNameWithDescription {
        tcr("All T-cell receptor types (TRA/TRB/TRG/TRD)", Chains.TCR),
        bcr("All B-cell receptor types (IGH/IGK/IGL/TRD)", Chains.IG),
        xcr("All T- and B-cell receptor types", Chains.ALL),
        tra("TRA chain", Chains.TRA),
        trb("TRB chain", Chains.TRB),
        trd("TRD chain", Chains.TRD),
        trg("TRG chain", Chains.TRG),
        igh("IGH chain", Chains.IGH),
        igk("IGK chain", Chains.IGK),
        igl("IGL chain", Chains.IGL);
        final String key, description;
        final Chains chains;

        _Chains(String description, Chains chains) {
            this.key = this.toString();
            this.description = description;
            this.chains = chains;
        }

        @Override
        public String key() {
            return key;
        }

        @Override
        public String description() {
            return description;
        }
    }


    enum _5EndPrimers implements WithNameWithDescription {
        noVPrimers("no-v-primers", "No V gene primers (e.g. 5’RACE with template switch oligo or a like)"),
        vPrimers("v-primers", "V gene single primer / multiplex");
        final String key, description;

        _5EndPrimers(String key, String description) {
            this.key = key;
            this.description = description;
        }

        @Override
        public String key() {
            return key;
        }

        @Override
        public String description() {
            return description;
        }

        static _5EndPrimers parse(String v) {
            return parse0(_5EndPrimers.class, v);
        }
    }

    enum _3EndPrimers implements WithNameWithDescription {
        jPrimers("j-primers", "J gene single primer / multiplex"),
        jcPrimers("j-c-intron-primers", "J-C intron single primer / multiplex"),
        cPrimers("c-primers", "C gene single primer / multiplex (e.g. IGHC primers specific to different immunoglobulin isotypes)");
        final String key, description;

        _3EndPrimers(String key, String description) {
            this.key = key;
            this.description = description;
        }

        @Override
        public String key() {
            return key;
        }

        @Override
        public String description() {
            return description;
        }

        static _3EndPrimers parse(String v) {
            return parse0(_3EndPrimers.class, v);
        }
    }

    enum _Adapters implements WithNameWithDescription {
        adaptersPresent("adapters-present", "May be present"),
        noAdapters("no-adapters", "Absent / nearly absent / trimmed");
        final String key, description;

        _Adapters(String key, String description) {
            this.key = key;
            this.description = description;
        }

        @Override
        public String key() {
            return key;
        }

        @Override
        public String description() {
            return description;
        }

        static _Adapters parse(String v) {
            return parse0(_Adapters.class, v);
        }
    }

    private static abstract class EnumCandidates extends ArrayList<String> {
        EnumCandidates(Class<? extends WithNameWithDescription> _enum) {
            super(Arrays.stream(_enum.getEnumConstants()).map(WithNameWithDescription::key).collect(Collectors.toList()));
        }
    }

    static class _StartingMaterialCandidates extends EnumCandidates {
        _StartingMaterialCandidates() {
            super(_StartingMaterial.class);
        }
    }

    static class _ChainsCandidates extends EnumCandidates {
        _ChainsCandidates() {
            super(_Chains.class);
        }
    }

    static class _5EndCandidates extends EnumCandidates {
        _5EndCandidates() {
            super(_5EndPrimers.class);
        }
    }

    static class _3EndCandidates extends EnumCandidates {
        _3EndCandidates() {
            super(_3EndPrimers.class);
        }
    }

    static class _AdaptersCandidates extends EnumCandidates {
        _AdaptersCandidates() {
            super(_Adapters.class);
        }
    }


    ///////////////////////////////////////////// Common options /////////////////////////////////////////////

    @Parameters(description = "input_file1 [input_file2] analysisOutputName")
    public List<String> inOut = new ArrayList<>();

    @Option(description = CommonDescriptions.SPECIES,
            names = {"-s", "--species"},
            required = true)
    public String species = "hs";

    public Chains chains = Chains.ALL;

    @Option(names = "--receptor-type",
            completionCandidates = _ChainsCandidates.class,
            description = "Receptor type. Possible values: ${COMPLETION-CANDIDATES}",
            required = false /* This will be overridden for amplicon */)
    public void setChains(String chains) {
        _Chains c = parse0(_Chains.class, chains);
        if (c == null)
            throwValidationException("Illegal value " + chains + " for --receptor-type option.");
        this.chains = c.chains;
    }

    public _StartingMaterial startingMaterial;

    @Option(names = "--starting-material",
            completionCandidates = _StartingMaterialCandidates.class,
            description = "Starting material. @|bold Possible values: ${COMPLETION-CANDIDATES}|@",
            required = true)
    public void setStartingMaterial(String value) {
        startingMaterial = _StartingMaterial.parse(value);
        if (startingMaterial == null)
            throwValidationException("Illegal value for --starting-material parameter: " + value);
    }

    @Option(names = "--impute-germline-on-export", description = "Export germline segments")
    public boolean exportGermline = false;

    @Option(names = "--only-productive", description = "Filter out-of-frame sequences and clonotypes with stop-codons in " +
            "clonal sequence export")
    public boolean onlyProductive = false;

    @Option(names = "--contig-assembly", description = "Assemble longest possible sequences from input data. " +
            "Useful for shotgun-like data." +
            "%nNOTE: this will substantially increase analysis time.")
    public boolean contigAssembly = false;

    @Option(names = {"--no-export"}, description = "Do not export clonotypes to tab-delimited file.")
    public boolean noExport = false;

    @Option(names = {"-r", "--report"}, description = "Report file path")
    public String report = null;

    @Option(names = {"-b", "--library"}, description = "V/D/J/C gene library")
    public String library = "default";

    public int threads = Runtime.getRuntime().availableProcessors();

    @Option(description = "Processing threads",
            names = {"-t", "--threads"})
    public void setThreads(int threads) {
        if (threads <= 0)
            throwValidationException("ERROR: -t / --threads must be positive", false);
        this.threads = threads;
    }

//     @Option(names = {"--overwrite-if-required"}, description = "Overwrite output file if it is corrupted or if it was generated from different input file \" +\n" +
//             "                    \"or with different parameters. -f / --force-overwrite overrides this option.")
//     public boolean overwriteIfRequired = false;

    public String getReport() {
        if (report == null)
            return fNameForReport();
        else
            return report;
    }

    private <T extends ACommandWithOutput> T inheritOptionsAndValidate(T parameters) {
        if (forceOverwrite)
            parameters.forceOverwrite = true;
        if (parameters instanceof ACommandWithSmartOverwrite)
            ((ACommandWithSmartOverwrite) parameters).overwriteIfRequired = true;

        parameters.quiet = true;
        parameters.validate();
        parameters.quiet = false;
        return parameters;
    }

    @Option(names = "--align",
            description = "Additional parameters for align step specified with double quotes (e.g --align \"--limit 1000\" --align \"-OminSumScore=100\" etc.",
            arity = "1")
    public List<String> alignParameters = new ArrayList<>();
    /** pre-defined (hidden from the user) parameters */
    protected List<String> initialAlignParameters = new ArrayList<>();

    private CommandAlign cmdAlign = null;

    /** Prepare parameters for align */
    public final CommandAlign getAlign() {
        if (cmdAlign != null)
            return cmdAlign;
        return cmdAlign = inheritOptionsAndValidate(mkAlign());
    }

    boolean forceUseRnaSeqOps() { return false; }

    boolean include5UTRInRNA() { return true; }

    Collection<String> pipelineSpecificAlignParameters() {
        return Collections.EMPTY_LIST;
    }

    Collection<String> pipelineSpecificAssembleParameters() {
        return Collections.EMPTY_LIST;
    }

    private void inheritThreads(List<String> args, List<String> specificArgs) {
        if (specificArgs.stream().noneMatch(s -> s.contains("--threads ") || s.contains("-t "))) {
            args.add("--threads");
            args.add(Integer.toString(threads));
        }
    }

    CommandAlign mkAlign() {
        // align parameters
        List<String> alignParameters = new ArrayList<>(initialAlignParameters);

        // add pre-defined parameters first (may be overriden)
        if (nAssemblePartialRounds > 0)
            alignParameters.add("-OallowPartialAlignments=true");

        // add required parameters (for JCommander)
        alignParameters.add("--species");
        alignParameters.add(species);

        alignParameters.add("--library");
        alignParameters.add(library);

        inheritThreads(alignParameters, this.alignParameters);

        // add report file
        alignParameters.add("--report");
        alignParameters.add(getReport());

        if (!forceUseRnaSeqOps() && !chains.intersects(Chains.TCR))
            alignParameters.add("-p kAligner2");
        else
            alignParameters.add("-p rna-seq"); // always use rna-seq by default

        // add v feature to align
        switch (startingMaterial) {
            case rna:
                alignParameters.add("-OvParameters.geneFeatureToAlign=" +
                        (include5UTRInRNA()
                                ? "VTranscriptWithP"
                                : "VTranscriptWithout5UTRWithP"));
                break;
            case dna:
                alignParameters.add("-OvParameters.geneFeatureToAlign=VGeneWithP");
                break;
        }

        // pipeline specific parameters
        alignParameters.addAll(this.pipelineSpecificAlignParameters());

        // add all override parameters
        alignParameters.addAll(this.alignParameters);

        // put input fastq files & output vdjca
        alignParameters.addAll(getInputFiles());
        alignParameters.add(fNameForAlignments());

        // parse parameters
        CommandAlign ap = new CommandAlign();
        ap.spec = this.spec;
        new CommandLine(ap).parse(
                alignParameters
                        .stream()
                        .flatMap(s -> Arrays.stream(s.split(" ")))
                        .toArray(String[]::new));


        return ap;
    }

    @Option(names = "--assemblePartial",
            description = "Additional parameters for assemblePartial step specified with double quotes (e.g --assemblePartial \"--overlappedOnly\" --assemblePartial \"-OkOffset=0\" etc.",
            arity = "1")
    public List<String> assemblePartialParameters = new ArrayList<>();

    /** Build parameters for assemble partial */
    public final CommandAssemblePartialAlignments mkAssemblePartial(String input, String output) {
        List<String> assemblePartialParameters = new ArrayList<>();

        // add report file
        assemblePartialParameters.add("--report");
        assemblePartialParameters.add(getReport());

        // add all override parameters
        assemblePartialParameters.addAll(this.assemblePartialParameters);

        assemblePartialParameters.add(input);
        assemblePartialParameters.add(output);

        // parse parameters
        CommandAssemblePartialAlignments ap = new CommandAssemblePartialAlignments();
        new CommandLine(ap).parse(
                assemblePartialParameters
                        .stream()
                        .flatMap(s -> Arrays.stream(s.split(" ")))
                        .toArray(String[]::new));
        return inheritOptionsAndValidate(ap);
    }

    @Option(names = "--extend",
            description = "Additional parameters for extend step specified with double quotes (e.g --extend \"--chains TRB\" --extend \"--quality 0\" etc.",
            arity = "1")
    public List<String> extendAlignmentsParameters = new ArrayList<>();

    /** Build parameters for extender */
    public final CommandExtend mkExtend(String input, String output) {
        List<String> extendParameters = new ArrayList<>();

        // add report file
        extendParameters.add("--report");
        extendParameters.add(getReport());

        inheritThreads(extendParameters, this.extendAlignmentsParameters);

        // add all override parameters
        extendParameters.addAll(this.extendAlignmentsParameters);

        extendParameters.add(input);
        extendParameters.add(output);

        // parse parameters
        CommandExtend ap = new CommandExtend();
        new CommandLine(ap).parse(
                extendParameters
                        .stream()
                        .flatMap(s -> Arrays.stream(s.split(" ")))
                        .toArray(String[]::new));
        return inheritOptionsAndValidate(ap);
    }

    @Option(names = "--no-clna", description = "Use clns (moore compact) for storing clones. This option is not compatible with --contig-assembly.")
    public boolean noClna = false;

    @Option(names = "--assemble",
            description = "Additional parameters for assemble step specified with double quotes (e.g --assemble \"-OassemblingFeatures=[V5UTR+L1+L2+FR1,FR3+CDR3]\" --assemble \"-ObadQualityThreshold=0\" etc.",
            arity = "1")
    public List<String> assembleParameters = new ArrayList<>();

    /** Build parameters for assemble */
    public CommandAssemble getAssemble(String input, String output) {
        return inheritOptionsAndValidate(mkAssemble(input, output));
    }

    /** Build parameters for assemble */
    CommandAssemble mkAssemble(String input, String output) {
        List<String> assembleParameters = new ArrayList<>();

        // add report file
        assembleParameters.add("--report");
        assembleParameters.add(getReport());

<<<<<<< HEAD
        if (!noClna)
            assembleParameters.add("--write-alignments");
        else if (contigAssembly)
            throw new RuntimeException("--no-clna is not compatible with --contig-assembly");

        assembleParameters.add("--threads");
        assembleParameters.add(Integer.toString(threads));

=======
        inheritThreads(assembleParameters, this.assembleParameters);

        if (contigAssembly)
            assembleParameters.add("--write-alignments");

>>>>>>> b17b018b
        // pipeline specific parameters
        assembleParameters.addAll(this.pipelineSpecificAssembleParameters());

        // add all override parameters
        assembleParameters.addAll(this.assembleParameters);

        assembleParameters.add(input);
        assembleParameters.add(output);

        // parse parameters
        CommandAssemble ap = new CommandAssemble();
        new CommandLine(ap).parse(
                assembleParameters
                        .stream()
                        .flatMap(s -> Arrays.stream(s.split(" ")))
                        .toArray(String[]::new));

        ap.getCloneAssemblerParameters().updateFrom(mkAlign().getAlignerParameters());

        return ap;
    }

    @Option(names = "--assembleContigs",
            description = "Additional parameters for assemble contigs step specified with double quotes",
            arity = "1")
    public List<String> assembleContigParameters = new ArrayList<>();

    /** Build parameters for assemble */
    public final CommandAssembleContigs mkAssembleContigs(String input, String output) {
        List<String> assembleContigParameters = new ArrayList<>();

        // add report file
        assembleContigParameters.add("--report");
        assembleContigParameters.add(getReport());

        inheritThreads(assembleContigParameters, this.assembleContigParameters);

        // add all override parameters
        assembleContigParameters.addAll(this.assembleContigParameters);

        assembleContigParameters.add(input);
        assembleContigParameters.add(output);

        // parse parameters
        CommandAssembleContigs ap = new CommandAssembleContigs();
        new CommandLine(ap).parse(
                assembleContigParameters
                        .stream()
                        .flatMap(s -> Arrays.stream(s.split(" ")))
                        .toArray(String[]::new));
        return inheritOptionsAndValidate(ap);
    }

    @Option(names = "--export",
            description = "Additional parameters for exportClones step specified with double quotes (e.g --export \"-p full\" --export \"-cloneId\" etc.",
            arity = "1")
    public List<String> exportParameters = new ArrayList<>();

    /** Build parameters for export */
    public final CommandExport.CommandExportClones mkExport(String input, String output, String chains) {
        List<String> exportParameters = new ArrayList<>();

        exportParameters.add("--force-overwrite");
        exportParameters.add("--chains");
        exportParameters.add(chains);

        if (onlyProductive) {
            exportParameters.add("--filter-out-of-frames");
            exportParameters.add("--filter-stops");
        }

        if (exportGermline)
            exportParameters.add("-p fullImputed");
        // TODO ? else exportParameters.add("-p full"); // for the consistent additional parameter behaviour

        // add all override parameters
        exportParameters.addAll(this.exportParameters);

        exportParameters.add(input);
        exportParameters.add(output);

        String[] array = exportParameters.stream()
                .flatMap(s -> Arrays.stream(s.split(" ")))
                .toArray(String[]::new);

        // parse parameters
        CommandLine cmd = new CommandLine(CommandExport.mkClonesSpec());
        cmd.parse(array);
        return inheritOptionsAndValidate((CommandExport.CommandExportClones) cmd.getCommandSpec().userObject());
    }

    /** number of rounds for assemblePartial */
    @Option(names = "--assemble-partial-rounds", description = "Number of rounds of assemblePartial")
    public int nAssemblePartialRounds;

    /** whether to perform TCR alignments extension */
    @Option(names = "--do-not-extend-alignments", description = "Skip TCR alignments extension")
    public boolean doNotExtendAlignments;

    /** input raw sequencing data files */
    @Override
    public List<String> getInputFiles() {
        return inOut.subList(0, inOut.size() - 1);
    }

    @Override
    public List<String> getOutputFiles() {
        return Collections.emptyList();
    }

    /** the pattern of output file name ("myOutput" will produce "myOutput.vdjca", "myOutput.clns" etc files) */
    String outputNamePattern() {
        return inOut.get(inOut.size() - 1);
    }

    public String fNameForReport() {
        return outputNamePattern() + ".report";
    }

    public String fNameForAlignments() {
        return outputNamePattern() + ".vdjca";
    }

    public String fNameForParAlignments(int round) {
        return outputNamePattern() + ".rescued_" + round + ".vdjca";
    }

    public String fNameForExtenedAlignments() {
        return outputNamePattern() + ".extended.vdjca";
    }

    public String fNameForClones() {
<<<<<<< HEAD
        if (noClna)
            return outputNamePattern() + ".clns";
        else
            return outputNamePattern() + ".clna";
=======
        return outputNamePattern() + (contigAssembly ? ".clna" : ".clns");
>>>>>>> b17b018b
    }

    public String fNameForContigs() {
        return outputNamePattern() + ".contigs.clns";
    }

    public String fNameForExportClones(String chains) {
        return outputNamePattern() + ".clonotypes." + chains + ".txt";
    }

    @Override
    public void handleExistenceOfOutputFile(String outFileName) {
        // Do nothing
    }

    @Override
    public void validate() {
        super.validate();
        if (report == null)
            warn("NOTE: report file is not specified, using " + getReport() + " to write report.");
        if (new File(outputNamePattern()).exists())
            throwValidationException("Output file name prefix, matches the existing file name. Most probably you " +
                    "specified paired-end file names but forgot to specify output file name prefix.", false);
    }

    @Override
    public void run0() {
        JsonOverrider.suppressSameValueOverride = true;

        // --- Running alignments
        getAlign().run();
        String fileWithAlignments = fNameForAlignments();

        // --- Running partial alignments
        for (int round = 0; round < nAssemblePartialRounds; ++round) {
            String fileWithParAlignments = fNameForParAlignments(round);
            mkAssemblePartial(fileWithAlignments, fileWithParAlignments).run();
            fileWithAlignments = fileWithParAlignments;
        }

        // --- Running alignments extender
        if (!doNotExtendAlignments) {
            String fileWithExtAlignments = fNameForExtenedAlignments();
            mkExtend(fileWithAlignments, fileWithExtAlignments).run();
            fileWithAlignments = fileWithExtAlignments;
        }

        // --- Running assembler
        String fileWithClones = fNameForClones();
        getAssemble(fileWithAlignments, fileWithClones).run();

        if (contigAssembly) {
            String fileWithContigs = fNameForContigs();
            mkAssembleContigs(fileWithClones, fileWithContigs).run();
            fileWithClones = fileWithContigs;
        }

        if (!noExport)
            // --- Running export
            if (!chains.equals(Chains.ALL))
                for (String chain : chains)
                    mkExport(fileWithClones, fNameForExportClones(chain), chain).run();
            else
                for (String chain : new String[]{"ALL", "TRA", "TRB", "TRG", "TRD", "IGH", "IGK", "IGL"})
                    mkExport(fileWithClones, fNameForExportClones(chain), chain).run();
    }


    ///////////////////////////////////////////// Amplicon /////////////////////////////////////////////

    @Command(name = "amplicon",
            sortOptions = false,
            separator = " ",
            description = "Analyze targeted TCR/IG library amplification (5'RACE, Amplicon, Multiplex, etc).")
    public static class CommandAmplicon extends CommandAnalyze {
        public CommandAmplicon() {
            doNotExtendAlignments = true;
            nAssemblePartialRounds = 0;
        }

        private _5EndPrimers vPrimers;

        @Option(names = "--extend-alignments",
                description = "Extend alignments",
                required = false)
        public void setDoExtendAlignments(boolean ignore) {
            doNotExtendAlignments = false;
        }

        @Option(names = "--5-end",
                completionCandidates = _5EndCandidates.class,
                description = "5'-end of the library. @|bold Possible values: ${COMPLETION-CANDIDATES}|@",
                required = true)
        public void set5End(String value) {
            vPrimers = _5EndPrimers.parse(value);
            if (vPrimers == null)
                throwValidationException("Illegal value for --5-end parameter: " + value);
        }

        private _3EndPrimers jcPrimers;

        @Option(names = "--3-end",
                completionCandidates = _3EndCandidates.class,
                description = "3'-end of the library. @|bold Possible values: ${COMPLETION-CANDIDATES}|@",
                required = true)
        public void set3End(String value) {
            jcPrimers = _3EndPrimers.parse(value);
            if (jcPrimers == null)
                throwValidationException("Illegal value for --3-end parameter: " + value);
        }

        private _Adapters adapters;

        @Option(names = "--adapters",
                completionCandidates = _AdaptersCandidates.class,
                description = "Presence of PCR primers and/or adapter sequences. If sequences of primers used for PCR or adapters are present in sequencing data, it may influence the accuracy of V, J and C gene segments identification and CDR3 mapping. @|bold Possible values: ${COMPLETION-CANDIDATES}|@",
                required = true)
        public void setAdapters(String value) {
            adapters = _Adapters.parse(value);
            if (adapters == null)
                throwValidationException("Illegal value for --adapters parameter: " + value);
        }

        private GeneFeature assemblingFeature = GeneFeature.CDR3;

        @Option(names = "--region-of-interest",
                description = "MiXCR will use only reads covering the whole target region; reads which partially cover selected region will be dropped during clonotype assembly. All non-CDR3 options require long high-quality paired-end data. See https://mixcr.readthedocs.io/en/master/geneFeatures.html for details.",
                required = false)
        private void setRegionOfInterest(String v) {
            try {
                assemblingFeature = GeneFeature.parse(v);
            } catch (Exception e) {
                throwValidationException("Illegal gene feature: " + v);
            }
            if (!assemblingFeature.contains(GeneFeature.ShortCDR3))
                throwValidationException("--region-of-interest must cover CDR3");
        }

        @Override
        boolean include5UTRInRNA() {
            // (1) [ adapters == _Adapters.noAdapters ]
            // If user specified that no adapter sequences are present in the data
            // we can safely extend reference V region to cover 5'UTR, as there is
            // no chance of false alignment extension over non-mRNA derived sequence
            //
            // (2) If [ vPrimers == _5EndPrimers.vPrimers && adapters == _Adapters.adaptersPresent ]
            // VAlignerParameters.floatingLeftBound will be true, so it is also safe to add 5'UTR to the
            // reference as the alignment will not be extended if sequences don't match.
            //
            // In all other cases addition of 5'UTR to the reference may lead to false extension of V alignment
            // over adapter sequence.
            // return adapters == _Adapters.noAdapters || vPrimers == _5EndPrimers.vPrimers; // read as adapters == _Adapters.noAdapters || floatingV()
            return true;
        }

        boolean floatingV() {
            return vPrimers == _5EndPrimers.vPrimers || adapters == _Adapters.adaptersPresent;
        }

        boolean floatingJ() {
            return jcPrimers == _3EndPrimers.jPrimers && adapters == _Adapters.adaptersPresent;
        }

        boolean floatingC() {
            return jcPrimers == _3EndPrimers.cPrimers && adapters == _Adapters.adaptersPresent;
        }

        @Override
        Collection<String> pipelineSpecificAlignParameters() {
            return Arrays.asList(
                    "-OvParameters.parameters.floatingLeftBound=" + floatingV(),
                    "-OjParameters.parameters.floatingRightBound=" + floatingJ(),
                    "-OcParameters.parameters.floatingRightBound=" + floatingC()
            );
        }

        @Override
        Collection<String> pipelineSpecificAssembleParameters() {
            return Arrays.asList(
                    "-OassemblingFeatures=\"[" + GeneFeature.encode(assemblingFeature).replaceAll(" ", "") + "]\"",
                    "-OseparateByV=" + !floatingV(),
                    "-OseparateByJ=" + !floatingJ(),
                    "-OseparateByC=" + !(floatingC() || floatingJ())
            );
        }
    }

    public static CommandSpec mkAmplicon() {
        CommandSpec spec = CommandSpec.forAnnotatedObject(CommandAmplicon.class);
        for (OptionSpec option : spec.options()) {
            String name = option.names()[0];
            if (name.equals("--assemblePartial")
                    || name.equals("--extend")
                    || name.equals("--assemble-partial-rounds")
                    || name.equals("--do-extend-alignments")) {

                try {
                    Field hidden = OptionSpec.class.getSuperclass().getDeclaredField("hidden");
                    hidden.setAccessible(true);
                    hidden.setBoolean(option, true);
                } catch (NoSuchFieldException | IllegalAccessException e) {
                    throw new RuntimeException(e);
                }
            }

            if (name.equals("--chains")) {
                try {
                    Field hidden = OptionSpec.class.getSuperclass().getDeclaredField("required");
                    hidden.setAccessible(true);
                    hidden.setBoolean(option, true);
                } catch (NoSuchFieldException | IllegalAccessException e) {
                    throw new RuntimeException(e);
                }
            }
        }
        return spec;
    }

    ///////////////////////////////////////////// Shotgun /////////////////////////////////////////////

    @Command(name = "shotgun",
            sortOptions = false,
            separator = " ",
            description = "Analyze random-fragmented data (like RNA-Seq, Exome-Seq, etc). " +
                    "This pipeline assumes the data contain no adapter / primer sequences. " +
                    "Adapter trimming must be performed for the data containing any artificial sequence parts " +
                    "(e.g. single-cell / molecular-barcoded data).")
    public static class CommandShotgun extends CommandAnalyze {
        public CommandShotgun() {
            chains = Chains.ALL;
            nAssemblePartialRounds = 2;
            doNotExtendAlignments = false;
        }

        @Override
        boolean forceUseRnaSeqOps() {
            return true;
        }

        @Override
        CommandAlign mkAlign() {
            CommandAlign align = super.mkAlign();
            VDJCAlignerParameters alignmentParameters = align.getAlignerParameters();
            if (alignmentParameters.getVAlignerParameters().getParameters().isFloatingLeftBound())
                throwValidationException("'shotgun' pipeline requires '-OvParameters.parameters.floatingLeftBound=false'.");
            if (alignmentParameters.getJAlignerParameters().getParameters().isFloatingRightBound())
                throwValidationException("'shotgun' pipeline requires '-OjParameters.parameters.floatingRightBound=false'.");
            if (alignmentParameters.getCAlignerParameters().getParameters().isFloatingRightBound())
                throwValidationException("'shotgun' pipeline requires '-OcParameters.parameters.floatingRightBound=false'.");
            return align;
        }

        @Override
        Collection<String> pipelineSpecificAssembleParameters() {
            return Arrays.asList(
                    "-OseparateByV=true",
                    "-OseparateByJ=true"
            );
        }

        @Override
        public CommandAssemble mkAssemble(String input, String output) {
            CommandAssemble assemble = super.mkAssemble(input, output);
            CloneAssemblerParameters cloneAssemblyParameters = assemble.getCloneAssemblerParameters();

            if (!Arrays.equals(cloneAssemblyParameters.getAssemblingFeatures(), new GeneFeature[]{GeneFeature.CDR3}))
                throwValidationException("'shotgun' pipeline can only use CDR3 as assembling feature. " +
                        "See --contig-assembly and --impute-germline-on-export options if you want to " +
                        "cover wider part of the receptor sequence.");

            return assemble;
        }
    }

    public static CommandSpec mkShotgun() {
        return CommandSpec.forAnnotatedObject(CommandShotgun.class);
    }

    @Command(name = "analyze",
            separator = " ",
            description = "Run full MiXCR pipeline for specific input.",
            subcommands = {
                    CommandLine.HelpCommand.class,
                    //CommandAmplicon.class, // will be added programmatically in Main
                    //CommandShotgun.class   // will be added programmatically in Main
            })
    public static class CommandAnalyzeMain {
    }
}<|MERGE_RESOLUTION|>--- conflicted
+++ resolved
@@ -500,22 +500,16 @@
         assembleParameters.add("--report");
         assembleParameters.add(getReport());
 
-<<<<<<< HEAD
         if (!noClna)
             assembleParameters.add("--write-alignments");
         else if (contigAssembly)
             throw new RuntimeException("--no-clna is not compatible with --contig-assembly");
 
-        assembleParameters.add("--threads");
-        assembleParameters.add(Integer.toString(threads));
-
-=======
         inheritThreads(assembleParameters, this.assembleParameters);
 
         if (contigAssembly)
             assembleParameters.add("--write-alignments");
 
->>>>>>> b17b018b
         // pipeline specific parameters
         assembleParameters.addAll(this.pipelineSpecificAssembleParameters());
 
@@ -648,14 +642,7 @@
     }
 
     public String fNameForClones() {
-<<<<<<< HEAD
-        if (noClna)
-            return outputNamePattern() + ".clns";
-        else
-            return outputNamePattern() + ".clna";
-=======
         return outputNamePattern() + (contigAssembly ? ".clna" : ".clns");
->>>>>>> b17b018b
     }
 
     public String fNameForContigs() {
