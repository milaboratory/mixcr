package com.milaboratory.mixcr.cli;

import com.milaboratory.core.sequence.NucleotideSequence;
import com.milaboratory.mixcr.basictypes.Clone;
import com.milaboratory.mixcr.basictypes.CloneSet;
import com.milaboratory.mixcr.basictypes.CloneSetIO;
import io.repseq.core.GeneType;
import io.repseq.core.VDJCGeneId;
import picocli.CommandLine.Command;
import picocli.CommandLine.Option;
import picocli.CommandLine.Parameters;

import java.io.FileOutputStream;
import java.io.PrintStream;
import java.util.*;

@Command(name = "clonesDiff",
        separator = " ",
        sortOptions = true,
        description = "Calculates the difference between two .clns files.")
<<<<<<< HEAD
public class CommandClonesDiff extends ACommandWithOutputMiXCR {
    @Parameters(description = "input1.clns")
=======
public class CommandClonesDiff extends ACommandWithOutput {
    @Parameters(description = "input1.clns", index = "0")
>>>>>>> 1f5a4f87
    public String in1;

    @Parameters(description = "input2.clns", index = "1")
    public String in2;

    @Parameters(description = "[report]", index = "2")
    public String report = null;

    @Option(names = {"-v"}, description = "Use V gene in clone comparison (include it as a clone key along " +
            "with a clone sequence).")
    public boolean v = false;

    @Option(names = {"-j"}, description = "Use J gene in clone comparison (include it as a clone key along " +
            "with a clone sequence).")
    public boolean j = false;

    @Option(names = {"-c"}, description = "Use C gene in clone comparison (include it as a clone key along " +
            "with a clone sequence).")
    public boolean c = false;

    public boolean useV() { return v; }

    public boolean useJ() { return j; }

    public boolean useC() { return c; }

    //@Parameter(names = {"-o1", "--only-in-first"}, description = "output for alignments contained only " +
    //        "in the first .vdjca file")
    //public String onlyFirst;
    //@Parameter(names = {"-o2", "--only-in-second"}, description = "output for alignments contained only " +
    //        "in the second .vdjca file")
    //public String onlySecond;
    //@Parameter(names = {"-d1", "--diff-from-first"}, description = "output for alignments from the first file " +
    //        "that are different from those alignments in the second file")
    //public String diff1;
    //@Parameter(names = {"-d2", "--diff-from-second"}, description = "output for alignments from the second file " +
    //        "that are different from those alignments in the first file")
    //public String diff2;
    //@Parameter(names = {"-g", "--gene-feature"}, description = "Gene feature to compare")
    //public String geneFeatureToMatch = "CDR3";
    //@Parameter(names = {"-l", "--top-hits-level"}, description = "Number of top hits to search for match")
    //public int hitsCompareLevel = 1;


    @Override
    protected List<String> getOutputFiles() {
        return report == null ? Collections.emptyList() : Collections.singletonList(report);
    }

    @Override
    public void run0() throws Exception {
        try (PrintStream report = this.report == null ? System.out : new PrintStream(new FileOutputStream(this.report))) {

            CloneSet cs1 = CloneSetIO.read(in1);
            CloneSet cs2 = CloneSetIO.read(in2);

            HashMap<CKey, CRec> recs = new HashMap<>();

            populate(recs, cs1, 0);
            populate(recs, cs2, 1);

            int newClones1 = 0, newClones2 = 0;
            long newClones1Reads = 0, newClones2Reads = 0;

            for (CRec cRec : recs.values()) {
                if (cRec.clones[0] == null) {
                    newClones2++;
                    newClones2Reads += cRec.clones[1].getCount();
                }

                if (cRec.clones[1] == null) {
                    newClones1++;
                    newClones1Reads += cRec.clones[0].getCount();
                }
            }

            report.println("Unique clones in cloneset 1: " + newClones1 + " (" + Util.PERCENT_FORMAT.format(100.0 * newClones1 / cs1.size()) + "%)");
            report.println("Reads in unique clones in cloneset 1: " + newClones1Reads + " (" + Util.PERCENT_FORMAT.format(100.0 * newClones1Reads / cs1.getTotalCount()) + "%)");

            report.println("Unique clones in cloneset 2: " + newClones2 + " (" + Util.PERCENT_FORMAT.format(100.0 * newClones2 / cs2.size()) + "%)");
            report.println("Reads in unique clones in cloneset 2: " + newClones2Reads + " (" + Util.PERCENT_FORMAT.format(100.0 * newClones2Reads / cs2.getTotalCount()) + "%)");
        }
    }

    private void populate(Map<CKey, CRec> recs, CloneSet cs, int i) {
        for (Clone clone : cs) {
            CKey key = getKey(clone);
            CRec cRec = recs.get(key);
            if (cRec == null)
                recs.put(key, cRec = new CRec());

            if (cRec.clones[i] != null) {
                String error = "";
                char letter = 'X';
                if (!Objects.equals(
                        getBestGene(cRec.clones[i], GeneType.Variable),
                        getBestGene(clone, GeneType.Variable)))
                    letter = 'v';
                if (!Objects.equals(
                        getBestGene(cRec.clones[i], GeneType.Joining),
                        getBestGene(clone, GeneType.Joining)))
                    letter = 'j';
                if (!Objects.equals(
                        getBestGene(cRec.clones[i], GeneType.Constant),
                        getBestGene(clone, GeneType.Constant)))
                    letter = 'c';

                if (letter != 'X')
                    error = "Error: clones with the same key present in one of the clonesets. Seems that clones were assembled " +
                            "using -OseparateBy" + Character.toUpperCase(letter) + "=true option, please add -" + letter + " option to this command.";

                throwValidationException(error);
            }

            cRec.clones[i] = clone;
        }
    }

    private VDJCGeneId getBestGene(Clone clone, GeneType geneType) {
        return clone.getBestHit(geneType) == null ? null : clone.getBestHit(geneType).getGene().getId();
    }

    private CKey getKey(Clone clone) {
        final NucleotideSequence[] clonalSequence = new NucleotideSequence[clone.numberOfTargets()];
        for (int i = 0; i < clonalSequence.length; i++)
            clonalSequence[i] = clone.getTarget(i).getSequence();

        final VDJCGeneId v = useV() ? getBestGene(clone, GeneType.Variable) : null;

        final VDJCGeneId j = useJ() ? getBestGene(clone, GeneType.Joining) : null;

        final VDJCGeneId c = useC() ? getBestGene(clone, GeneType.Constant) : null;

        return new CKey(clonalSequence, v, j, c);
    }

    private static final class CRec {
        final Clone[] clones = new Clone[2];
    }

    private static final class CKey {
        final NucleotideSequence[] clonalSequence;
        final VDJCGeneId v, j, c;

        public CKey(NucleotideSequence[] clonalSequence, VDJCGeneId v, VDJCGeneId j, VDJCGeneId c) {
            this.clonalSequence = clonalSequence;
            this.v = v;
            this.j = j;
            this.c = c;
        }

        @Override
        public boolean equals(Object o) {
            if (this == o) return true;
            if (!(o instanceof CKey)) return false;

            CKey cKey = (CKey) o;

            // Probably incorrect - comparing Object[] arrays with Arrays.equals
            if (!Arrays.equals(clonalSequence, cKey.clonalSequence)) return false;
            if (v != null ? !v.equals(cKey.v) : cKey.v != null) return false;
            if (j != null ? !j.equals(cKey.j) : cKey.j != null) return false;
            return c != null ? c.equals(cKey.c) : cKey.c == null;

        }

        @Override
        public int hashCode() {
            int result = Arrays.hashCode(clonalSequence);
            result = 31 * result + (v != null ? v.hashCode() : 0);
            result = 31 * result + (j != null ? j.hashCode() : 0);
            result = 31 * result + (c != null ? c.hashCode() : 0);
            return result;
        }
    }
}<|MERGE_RESOLUTION|>--- conflicted
+++ resolved
@@ -18,13 +18,8 @@
         separator = " ",
         sortOptions = true,
         description = "Calculates the difference between two .clns files.")
-<<<<<<< HEAD
 public class CommandClonesDiff extends ACommandWithOutputMiXCR {
-    @Parameters(description = "input1.clns")
-=======
-public class CommandClonesDiff extends ACommandWithOutput {
     @Parameters(description = "input1.clns", index = "0")
->>>>>>> 1f5a4f87
     public String in1;
 
     @Parameters(description = "input2.clns", index = "1")
