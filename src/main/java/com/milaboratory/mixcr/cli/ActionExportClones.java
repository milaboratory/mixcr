/*
 * Copyright (c) 2014-2015, Bolotin Dmitry, Chudakov Dmitry, Shugay Mikhail
 * (here and after addressed as Inventors)
 * All Rights Reserved
 *
 * Permission to use, copy, modify and distribute any part of this program for
 * educational, research and non-profit purposes, by non-profit institutions
 * only, without fee, and without a written agreement is hereby granted,
 * provided that the above copyright notice, this paragraph and the following
 * three paragraphs appear in all copies.
 *
 * Those desiring to incorporate this work into commercial products or use for
 * commercial purposes should contact the Inventors using one of the following
 * email addresses: chudakovdm@mail.ru, chudakovdm@gmail.com
 *
 * IN NO EVENT SHALL THE INVENTORS BE LIABLE TO ANY PARTY FOR DIRECT, INDIRECT,
 * SPECIAL, INCIDENTAL, OR CONSEQUENTIAL DAMAGES, INCLUDING LOST PROFITS,
 * ARISING OUT OF THE USE OF THIS SOFTWARE, EVEN IF THE INVENTORS HAS BEEN
 * ADVISED OF THE POSSIBILITY OF SUCH DAMAGE.
 *
 * THE SOFTWARE PROVIDED HEREIN IS ON AN "AS IS" BASIS, AND THE INVENTORS HAS
 * NO OBLIGATION TO PROVIDE MAINTENANCE, SUPPORT, UPDATES, ENHANCEMENTS, OR
 * MODIFICATIONS. THE INVENTORS MAKES NO REPRESENTATIONS AND EXTENDS NO
 * WARRANTIES OF ANY KIND, EITHER IMPLIED OR EXPRESS, INCLUDING, BUT NOT
 * LIMITED TO, THE IMPLIED WARRANTIES OF MERCHANTABILITY OR FITNESS FOR A
 * PARTICULAR PURPOSE, OR THAT THE USE OF THE SOFTWARE WILL NOT INFRINGE ANY
 * PATENT, TRADEMARK OR OTHER RIGHTS.
 */
package com.milaboratory.mixcr.cli;

import cc.redberry.primitives.Filter;
import com.beust.jcommander.Parameter;
import com.beust.jcommander.Parameters;
import com.milaboratory.core.sequence.AminoAcidSequence;
import com.milaboratory.core.sequence.NSequenceWithQuality;
import com.milaboratory.core.sequence.TranslationParameters;
import com.milaboratory.mixcr.basictypes.Clone;
import com.milaboratory.mixcr.basictypes.CloneSet;
import com.milaboratory.mixcr.basictypes.CloneSetIO;
import com.milaboratory.mixcr.basictypes.IOUtil;
import com.milaboratory.mixcr.export.InfoWriter;
import com.milaboratory.util.CanReportProgressAndStage;
import com.milaboratory.util.SmartProgressReporter;
import io.repseq.core.GeneFeature;
import io.repseq.core.VDJCLibraryRegistry;

import java.io.InputStream;
import java.util.List;
import java.util.Objects;

public class ActionExportClones extends ActionExport<Clone> {
    public ActionExportClones() {
        super(new CloneExportParameters(), Clone.class);
    }

    @Override
    public void go0() throws Exception {
        CloneExportParameters parameters = (CloneExportParameters) this.parameters;
        try (InputStream inputStream = IOUtil.createIS(parameters.getInputFile());
             InfoWriter<Clone> writer = new InfoWriter<>(parameters.getOutputFile())) {
<<<<<<< HEAD
            CloneSet set = CloneSetIO.readClns(inputStream, VDJCLibraryRegistry.getDefault());
=======
            CloneSet set = CloneSetIO.read(inputStream, VDJCLibraryRegistry.getDefault());
>>>>>>> c8048524

            set = CloneSet.transform(set, parameters.getFilter());

            writer.attachInfoProviders((List) parameters.exporters);
            writer.ensureHeader();
            long limit = parameters.getLimit();
            for (int i = 0; i < set.size(); i++) {
                if (set.get(i).getFraction() < parameters.minFraction ||
                        set.get(i).getCount() < parameters.minCount) {
                    limit = i;
                    break;
                }
            }
            ExportClones exportClones = new ExportClones(set, writer, limit);
            SmartProgressReporter.startProgressReport(exportClones, System.err);
            exportClones.run();
        }
    }

    @Override
    public String command() {
        return "exportClones";
    }

    public static final class CFilter implements Filter<Clone> {
        final boolean filterOutOfFrames, filterStopCodons;

        public CFilter(boolean filterOutOfFrames, boolean filterStopCodons) {
            this.filterOutOfFrames = filterOutOfFrames;
            this.filterStopCodons = filterStopCodons;
        }

        @Override
        public boolean accept(Clone clone) {
            if (filterOutOfFrames) {
                NSequenceWithQuality cdr3 = clone.getFeature(GeneFeature.CDR3);
                if (cdr3 == null || cdr3.size() % 3 != 0)
                    return false;
            }

            if (filterStopCodons) {
                for (GeneFeature assemblingFeature : clone.getParentCloneSet().getAssemblingFeatures()) {
                    GeneFeature codingFeature = GeneFeature.getCodingGeneFeature(assemblingFeature);
                    if (codingFeature == null)
                        continue;

                    for (int i = 0; i < clone.numberOfTargets(); ++i) {
                        NSequenceWithQuality codingSeq = clone.getPartitionedTarget(i).getFeature(codingFeature);
                        if (codingSeq == null)
                            continue;
                        TranslationParameters tr = clone.getPartitionedTarget(i).getPartitioning().getTranslationParameters(codingFeature);
                        if (tr == null)
                            return false;
                        if (AminoAcidSequence.translate(codingSeq.getSequence(), tr).containStops())
                            return false;
                    }
                }
            }

            return true;
        }

        @Override
        public boolean equals(Object o) {
            if (this == o) return true;
            if (!(o instanceof CFilter)) return false;
            CFilter cFilter = (CFilter) o;
            return filterOutOfFrames == cFilter.filterOutOfFrames &&
                    filterStopCodons == cFilter.filterStopCodons;
        }

        @Override
        public int hashCode() {
            return Objects.hash(filterOutOfFrames, filterStopCodons);
        }
    }

    public static final class ExportClones implements CanReportProgressAndStage {
        final static String stage = "Exporting clones";
        final CloneSet clones;
        final InfoWriter<Clone> writer;
        final long size;
        volatile long current = 0;
        final long limit;

        private ExportClones(CloneSet clones, InfoWriter<Clone> writer, long limit) {
            this.clones = clones;
            this.writer = writer;
            this.size = clones.size();
            this.limit = limit;
        }

        @Override
        public String getStage() {
            return stage;
        }

        @Override
        public double getProgress() {
            return (1.0 * current) / size;
        }

        @Override
        public boolean isFinished() {
            return current == size;
        }

        void run() {
            for (Clone clone : clones.getClones()) {
                if (current == limit)
                    break;
                writer.put(clone);
                ++current;
            }
        }
    }

    @Parameters(commandDescription = "Export clones to tab-delimited text file")
    public static class CloneExportParameters extends ActionExportParameters<Clone> {
        @Parameter(description = "Exclude clones with out-of-frame clone sequences (fractions will be recalculated)",
                names = {"-o", "--filter-out-of-frames"})
        public Boolean filterOutOfFrames;

        @Parameter(description = "Exclude sequences containing stop codons (fractions will be recalculated)",
                names = {"-t", "--filter-stops"})
        public Boolean filterStops;

        @Parameter(description = "Filter clones by minimal clone fraction",
                names = {"-q", "--minimal-clone-fraction"})
        public float minFraction = 0;

        @Parameter(description = "Filter clones by minimal clone read count",
                names = {"-m", "--minimal-clone-count"})
        public long minCount = 0;

        public boolean getFilterOutOfFrames() {
            return filterOutOfFrames != null && filterOutOfFrames;
        }

        public boolean getFilterStops() {
            return filterStops != null && filterStops;
        }

        @Override
        public Filter<Clone> getFilter() {
            final Filter<Clone> superFilter = super.getFilter();
            final CFilter cFilter = new CFilter(getFilterOutOfFrames(), getFilterStops());
            return new Filter<Clone>() {
                @Override
                public boolean accept(Clone object) {
                    if (!superFilter.accept(object))
                        return false;
                    return cFilter.accept(object);
                }
            };
        }
    }
}<|MERGE_RESOLUTION|>--- conflicted
+++ resolved
@@ -58,11 +58,7 @@
         CloneExportParameters parameters = (CloneExportParameters) this.parameters;
         try (InputStream inputStream = IOUtil.createIS(parameters.getInputFile());
              InfoWriter<Clone> writer = new InfoWriter<>(parameters.getOutputFile())) {
-<<<<<<< HEAD
             CloneSet set = CloneSetIO.readClns(inputStream, VDJCLibraryRegistry.getDefault());
-=======
-            CloneSet set = CloneSetIO.read(inputStream, VDJCLibraryRegistry.getDefault());
->>>>>>> c8048524
 
             set = CloneSet.transform(set, parameters.getFilter());
 
