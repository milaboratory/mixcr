package com.milaboratory.mixcr.cli;

import cc.redberry.pipe.CUtils;
import cc.redberry.pipe.OutputPortCloseable;
import com.fasterxml.jackson.annotation.JsonAutoDetect;
import com.fasterxml.jackson.annotation.JsonCreator;
import com.fasterxml.jackson.annotation.JsonProperty;
import com.fasterxml.jackson.annotation.JsonTypeInfo;
import com.milaboratory.cli.ActionConfiguration;
import com.milaboratory.mixcr.basictypes.ClnAReader;
import com.milaboratory.mixcr.basictypes.VDJCAlignments;
import com.milaboratory.mixcr.basictypes.VDJCAlignmentsWriter;
import com.milaboratory.mixcr.util.Concurrency;
import io.repseq.core.VDJCLibraryRegistry;
import picocli.CommandLine.Command;
import picocli.CommandLine.Option;

import java.util.*;

/**
 *
 */
@Command(name = "exportAlignmentsForClones",
        sortOptions = true,
        separator = " ",
        description = "Export alignments for particular clones from \"clones & alignments\" (*.clna) file.")
public class CommandExportAlignmentsForClones extends ACommandWithSmartOverwriteWithSingleInputMiXCR {
    static final String EXPORT_ALIGNMENTS_FOR_CLONES_COMMAND_NAME = "exportAlignmentsForClones";

    // @Override
    // @Parameters(index = "0", description = "input_file.clna")
    // public void setIn(String in) {
    //     super.setIn(in);
    // }
    //
    // @Override
    // @Parameters(index = "1", description = "[output_file.vdjca[.gz]")
    // public void setOut(String out) {
    //     super.setOut(out);
    // }

    @Option(names = "--id", description = "[cloneId1 [cloneId2 [cloneId3]]]", arity = "0..*")
    public List<Integer> ids = new ArrayList<>();

    //    @CommandLine.Option(description = "Create separate files for each clone. File with '_clnN' suffix, " +
    //            "where N is clone index, will be created for each clone index.",
    //            names = {"-s", "--separate"})
    //    public boolean separate = false;

    @Override
    public ActionConfiguration getConfiguration() {
        return new ExportAlignmentsConfiguration(new HashSet<>(ids));
    }

    public int[] getCloneIds() {
        return ids.stream().mapToInt(Integer::intValue).sorted().toArray();
    }

    @Override
    public void run1() throws Exception {
        try (ClnAReader clna = new ClnAReader(in, VDJCLibraryRegistry.getDefault(), Concurrency.noMoreThan(4));
             VDJCAlignmentsWriter writer = new VDJCAlignmentsWriter(getOutput())) {
<<<<<<< HEAD
            writer.header(clna.getAlignerParameters(), clna.getGenes(),
                    getFullPipelineConfiguration(), clna.getTagsInfo());
=======
            writer.header(clna.getAlignerParameters(), clna.getUsedGenes(), getFullPipelineConfiguration());
>>>>>>> 48abb139

            long count = 0;
            if (getCloneIds().length == 0)
                for (VDJCAlignments al : CUtils.it(clna.readAllAlignments())) {
                    if (al.getCloneIndex() == -1)
                        continue;
                    writer.write(al);
                    ++count;
                }
            else
                for (int id : getCloneIds()) {
                    OutputPortCloseable<VDJCAlignments> reader = clna.readAlignmentsOfClone(id);
                    VDJCAlignments al;
                    while ((al = reader.take()) != null) {
                        writer.write(al);
                        ++count;
                    }
                }

            writer.setNumberOfProcessedReads(count);
        }
    }

    @JsonAutoDetect(
            fieldVisibility = JsonAutoDetect.Visibility.ANY,
            isGetterVisibility = JsonAutoDetect.Visibility.NONE,
            getterVisibility = JsonAutoDetect.Visibility.NONE)
    @JsonTypeInfo(
            use = JsonTypeInfo.Id.CLASS,
            include = JsonTypeInfo.As.PROPERTY,
            property = "type")
    public static class ExportAlignmentsConfiguration implements ActionConfiguration {
        public final Set<Integer> cloneIds;

        @JsonCreator
        public ExportAlignmentsConfiguration(@JsonProperty("cloneIds") Set<Integer> cloneIds) {
            this.cloneIds = cloneIds;
        }

        @Override
        public String actionName() {
            return EXPORT_ALIGNMENTS_FOR_CLONES_COMMAND_NAME;
        }

        @Override
        public boolean equals(Object o) {
            if (this == o) return true;
            if (o == null || getClass() != o.getClass()) return false;
            ExportAlignmentsConfiguration that = (ExportAlignmentsConfiguration) o;
            return cloneIds.equals(that.cloneIds);
        }

        @Override
        public int hashCode() {
            return Objects.hash(cloneIds);
        }
    }
}<|MERGE_RESOLUTION|>--- conflicted
+++ resolved
@@ -60,12 +60,8 @@
     public void run1() throws Exception {
         try (ClnAReader clna = new ClnAReader(in, VDJCLibraryRegistry.getDefault(), Concurrency.noMoreThan(4));
              VDJCAlignmentsWriter writer = new VDJCAlignmentsWriter(getOutput())) {
-<<<<<<< HEAD
-            writer.header(clna.getAlignerParameters(), clna.getGenes(),
+            writer.header(clna.getAlignerParameters(), clna.getUsedGenes(),
                     getFullPipelineConfiguration(), clna.getTagsInfo());
-=======
-            writer.header(clna.getAlignerParameters(), clna.getUsedGenes(), getFullPipelineConfiguration());
->>>>>>> 48abb139
 
             long count = 0;
             if (getCloneIds().length == 0)
