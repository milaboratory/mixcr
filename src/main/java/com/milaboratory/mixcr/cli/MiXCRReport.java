--- conflicted
+++ resolved
@@ -32,13 +32,10 @@
         @JsonSubTypes.Type(value = ReadTrimmerReport.class, name = "readTrimmerReport"),
         @JsonSubTypes.Type(value = TagReport.class, name = "tagReport"),
         @JsonSubTypes.Type(value = VDJCObjectExtenderReport.class, name = "extenderReport"),
-<<<<<<< HEAD
-        @JsonSubTypes.Type(value = RefineTagsAndSortReport.class, name = "correctAndSortTagsReport")
-=======
-        @JsonSubTypes.Type(value = CorrectAndSortTagsReport.class, name = "correctAndSortTagsReport"),
+        @JsonSubTypes.Type(value = RefineTagsAndSortReport.class, name = "refineTagsAndSort"),
         @JsonSubTypes.Type(value = SHMTreeSourceFileReport.class, name = "SHMTreeSourceFileReport"),
         @JsonSubTypes.Type(value = BuildSHMTreeReport.class, name = "buildSHMTreeReport")
->>>>>>> 7f1757fd
 })
 @Serializable(asJson = true)
-public interface MiXCRReport extends Report {}+public interface MiXCRReport extends Report {
+}