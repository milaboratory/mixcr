package com.milaboratory.mixcr.cli.postanalysis;

<<<<<<< HEAD
import cc.redberry.pipe.OutputPortCloseable;
import com.milaboratory.mixcr.assembler.CloneAssemblerParameters;
import com.milaboratory.mixcr.basictypes.*;
import com.milaboratory.mixcr.basictypes.tag.TagsInfo;
=======
import com.milaboratory.mixcr.basictypes.Clone;
>>>>>>> b2db6bd6
import com.milaboratory.mixcr.postanalysis.PostanalysisResult;
import com.milaboratory.mixcr.postanalysis.PostanalysisRunner;
import com.milaboratory.mixcr.postanalysis.WeightFunctions;
import com.milaboratory.mixcr.postanalysis.overlap.OverlapDataset;
import com.milaboratory.mixcr.postanalysis.overlap.OverlapGroup;
import com.milaboratory.mixcr.postanalysis.overlap.OverlapUtil;
import com.milaboratory.mixcr.postanalysis.preproc.ElementPredicate;
import com.milaboratory.mixcr.postanalysis.preproc.FilterPreprocessor;
import com.milaboratory.mixcr.postanalysis.preproc.OverlapPreprocessorAdapter;
import com.milaboratory.mixcr.postanalysis.ui.CharacteristicGroup;
import com.milaboratory.mixcr.postanalysis.ui.PostanalysisParametersOverlap;
import com.milaboratory.mixcr.postanalysis.ui.PostanalysisParametersPreset;
import com.milaboratory.mixcr.postanalysis.ui.PostanalysisSchema;
import com.milaboratory.util.JsonOverrider;
import com.milaboratory.util.SmartProgressReporter;
import picocli.CommandLine.Command;
import picocli.CommandLine.Option;

import java.util.List;
import java.util.Map;

@Command(name = "overlap",
        sortOptions = false,
        separator = " ",
        description = "Overlap analysis")
public class CommandPaOverlap extends CommandPa {
    @Option(description = "Overlap criteria. Default CDR|AA|V|J",
            names = {"--criteria"})
    public String overlapCriteria = "CDR3|AA|V|J";

    public CommandPaOverlap() {}

    private PostanalysisParametersOverlap _parameters;

    private PostanalysisParametersOverlap getParameters() {
        if (_parameters != null)
            return _parameters;
        _parameters = PostanalysisParametersPreset.getByNameOverlap("default");
        _parameters.defaultDownsampling = defaultDownsampling;
        _parameters.defaultDropOutliers = dropOutliers;
        _parameters.defaultOnlyProductive = onlyProductive;
        if (!overrides.isEmpty()) {
            for (Map.Entry<String, String> o : overrides.entrySet())
                _parameters = JsonOverrider.override(_parameters, PostanalysisParametersOverlap.class, overrides);
            if (_parameters == null)
                throwValidationException("Failed to override some parameter: " + overrides);
        }
        return _parameters;
    }

    @Override
    @SuppressWarnings("unchecked")
    PaResultByGroup run(IsolationGroup group, List<String> samples) {
        List<CharacteristicGroup<?, OverlapGroup<Clone>>> groups = getParameters().getGroups(samples.size());
        PostanalysisSchema<OverlapGroup<Clone>> schema = new PostanalysisSchema<>(groups)
                .transform(ch -> ch.override(ch.name,
                        ch.preprocessor
                                .before(new OverlapPreprocessorAdapter.Factory<>(new FilterPreprocessor.Factory<>(WeightFunctions.Count, new ElementPredicate.IncludeChains(group.chains.chains)))))
                );

        OverlapDataset<Clone> overlapDataset = OverlapUtil.overlap(
                samples,
                OverlapUtil.parseCriteria(overlapCriteria).ordering()
        );

        PostanalysisRunner<OverlapGroup<Clone>> runner = new PostanalysisRunner<>();
        runner.addCharacteristics(schema.getAllCharacterisitcs());

        System.out.println("Running for " + group);
        SmartProgressReporter.startProgressReport(runner);
        PostanalysisResult result = runner.run(overlapDataset);

        return new PaResultByGroup(group, schema, result);
    }
<<<<<<< HEAD

    public static CloneReader mkCheckedReader(Path path,
                                              LambdaSemaphore concurrencyLimiter) throws IOException {
        ClnsReader inner = new ClnsReader(
                path,
                VDJCLibraryRegistry.getDefault(),
                concurrencyLimiter);
        return new CloneReader() {
            @Override
            public VDJCSProperties.CloneOrdering ordering() {
                return inner.ordering();
            }

            @Override
            public OutputPortCloseable<Clone> readClones() {
                OutputPortCloseable<Clone> in = inner.readClones();
                return new OutputPortCloseable<Clone>() {
                    @Override
                    public void close() {
                        in.close();
                    }

                    @Override
                    public Clone take() {
                        Clone t = in.take();
                        if (t == null)
                            return null;
                        if (t.getFeature(GeneFeature.CDR3) == null)
                            return take();
                        return t;
                    }
                };
            }

            @Override
            public void close() throws Exception {
                inner.close();
            }

            @Override
            public int numberOfClones() {
                return inner.numberOfClones();
            }

            @Override
            public List<VDJCGene> getUsedGenes() {
                return inner.getUsedGenes();
            }

            @Override
            public TagsInfo getTagsInfo() {
                return inner.getTagsInfo();
            }

            @Override
            public VDJCAlignerParameters getAlignerParameters() {
                return inner.getAlignerParameters();
            }

            @Override
            public CloneAssemblerParameters getAssemblerParameters() {
                return inner.getAssemblerParameters();
            }
        };
    }
=======
>>>>>>> b2db6bd6
}<|MERGE_RESOLUTION|>--- conflicted
+++ resolved
@@ -1,13 +1,6 @@
 package com.milaboratory.mixcr.cli.postanalysis;
 
-<<<<<<< HEAD
-import cc.redberry.pipe.OutputPortCloseable;
-import com.milaboratory.mixcr.assembler.CloneAssemblerParameters;
-import com.milaboratory.mixcr.basictypes.*;
-import com.milaboratory.mixcr.basictypes.tag.TagsInfo;
-=======
 import com.milaboratory.mixcr.basictypes.Clone;
->>>>>>> b2db6bd6
 import com.milaboratory.mixcr.postanalysis.PostanalysisResult;
 import com.milaboratory.mixcr.postanalysis.PostanalysisRunner;
 import com.milaboratory.mixcr.postanalysis.WeightFunctions;
@@ -38,7 +31,8 @@
             names = {"--criteria"})
     public String overlapCriteria = "CDR3|AA|V|J";
 
-    public CommandPaOverlap() {}
+    public CommandPaOverlap() {
+    }
 
     private PostanalysisParametersOverlap _parameters;
 
@@ -82,72 +76,4 @@
 
         return new PaResultByGroup(group, schema, result);
     }
-<<<<<<< HEAD
-
-    public static CloneReader mkCheckedReader(Path path,
-                                              LambdaSemaphore concurrencyLimiter) throws IOException {
-        ClnsReader inner = new ClnsReader(
-                path,
-                VDJCLibraryRegistry.getDefault(),
-                concurrencyLimiter);
-        return new CloneReader() {
-            @Override
-            public VDJCSProperties.CloneOrdering ordering() {
-                return inner.ordering();
-            }
-
-            @Override
-            public OutputPortCloseable<Clone> readClones() {
-                OutputPortCloseable<Clone> in = inner.readClones();
-                return new OutputPortCloseable<Clone>() {
-                    @Override
-                    public void close() {
-                        in.close();
-                    }
-
-                    @Override
-                    public Clone take() {
-                        Clone t = in.take();
-                        if (t == null)
-                            return null;
-                        if (t.getFeature(GeneFeature.CDR3) == null)
-                            return take();
-                        return t;
-                    }
-                };
-            }
-
-            @Override
-            public void close() throws Exception {
-                inner.close();
-            }
-
-            @Override
-            public int numberOfClones() {
-                return inner.numberOfClones();
-            }
-
-            @Override
-            public List<VDJCGene> getUsedGenes() {
-                return inner.getUsedGenes();
-            }
-
-            @Override
-            public TagsInfo getTagsInfo() {
-                return inner.getTagsInfo();
-            }
-
-            @Override
-            public VDJCAlignerParameters getAlignerParameters() {
-                return inner.getAlignerParameters();
-            }
-
-            @Override
-            public CloneAssemblerParameters getAssemblerParameters() {
-                return inner.getAssemblerParameters();
-            }
-        };
-    }
-=======
->>>>>>> b2db6bd6
 }