/*
 * Copyright (c) 2014-2022, MiLaboratories Inc. All Rights Reserved
 *
 * Before downloading or accessing the software, please read carefully the
 * License Agreement available at:
 * https://github.com/milaboratory/mixcr/blob/develop/LICENSE
 *
 * By downloading or accessing the software, you accept and agree to be bound
 * by the terms of the License Agreement. If you do not want to agree to the terms
 * of the Licensing Agreement, you must not download or access the software.
 */
package com.milaboratory.mixcr.cli.postanalysis;

import cc.redberry.pipe.CUtils;
import com.milaboratory.mixcr.basictypes.ClnsWriter;
import com.milaboratory.mixcr.basictypes.Clone;
import com.milaboratory.mixcr.cli.ACommandWithOutputMiXCR;
import com.milaboratory.mixcr.cli.CommonDescriptions;
import com.milaboratory.mixcr.postanalysis.Dataset;
import com.milaboratory.mixcr.postanalysis.SetPreprocessor;
import com.milaboratory.mixcr.postanalysis.SetPreprocessorFactory;
import com.milaboratory.mixcr.postanalysis.preproc.ElementPredicate;
import com.milaboratory.mixcr.postanalysis.ui.ClonotypeDataset;
import com.milaboratory.mixcr.postanalysis.ui.PostanalysisParameters;
import io.repseq.core.Chains;
import io.repseq.core.VDJCLibraryRegistry;
import picocli.CommandLine.Command;
import picocli.CommandLine.Option;
import picocli.CommandLine.Parameters;

import java.io.IOException;
import java.nio.file.Files;
import java.nio.file.Path;
import java.nio.file.Paths;
import java.util.ArrayList;
import java.util.Collections;
import java.util.List;
import java.util.stream.Collectors;

@Command(name = "downsample",
        separator = " ",
        description = "Downsample clonesets.")
public class CommandDownsample extends ACommandWithOutputMiXCR {
    @Parameters(description = "cloneset.{clns|clna}...")
    public List<String> in;

    @Option(description = "Filter specific chains",
            names = {"-c", "--chains"},
            required = true)
    public String chains = "ALL";

    @Option(description = CommonDescriptions.ONLY_PRODUCTIVE,
            names = {"--only-productive"})
    public boolean onlyProductive = false;

    @Option(description = CommonDescriptions.DOWNSAMPLING,
            names = {"--downsampling"},
            required = true)
    public String downsampling;

    @Option(description = "Suffix to add to output clns file.",
            names = {"--suffix"})
    public String suffix = "downsampled";

    @Option(description = "Output path prefix.",
            names = {"--out"})
    public String out;

    private Path output(String input) {
        String outName = Paths.get(input).getFileName().toString()
                .replace(".clna", "")
                .replace(".clns", "")
                + "." + chains + "." + suffix + ".clns";
        return out == null
                ? Paths.get(outName).toAbsolutePath()
                : Paths.get(out).resolve(outName).toAbsolutePath();
    }

    private void ensureOutputPathExists() {
        if (out != null) {
            try {
                Files.createDirectories(Paths.get(out).toAbsolutePath());
            } catch (IOException e) {
                throw new RuntimeException(e);
            }
        }
    }

    @Override
    public void run0() throws Exception {
        List<ClonotypeDataset> datasets = in.stream()
                .map(file ->
                        new ClonotypeDataset(file, file, VDJCLibraryRegistry.getDefault())
                ).collect(Collectors.toList());

        SetPreprocessorFactory<Clone> preproc = PostanalysisParameters
                .parseDownsampling(this.downsampling, CommandPa.extractTagsInfo(getInputFiles()), false)
                .filterFirst(new ElementPredicate.IncludeChains(Chains.getByName(chains)));
        if (onlyProductive)
            preproc = PostanalysisParameters.filterOnlyProductive(preproc);

        Dataset<Clone>[] result = SetPreprocessor.processDatasets(preproc.newInstance(), datasets);

        ensureOutputPathExists();
        for (int i = 0; i < result.length; i++) {
            String input = in.get(i);
            try (ClnsWriter clnsWriter = new ClnsWriter(output(input).toFile())) {
                List<Clone> downsampled = new ArrayList<>();
                for (Clone c : CUtils.it(result[i].mkElementsPort()))
                    downsampled.add(c);

                ClonotypeDataset r = datasets.get(i);
                clnsWriter.writeHeader(null,
<<<<<<< HEAD
                        r.getAlignerParameters(),
                        r.getAssemblerParameters(),
                        r.ordering(),
                        r.getUsedGenes(),
                        r.getAlignerParameters(),
                        Collections.emptyList(),
                        downsampled.size()
                );
=======
                        r.getAlignerParameters(), r.getAssemblerParameters(),
                        r.getTagsInfo(), r.ordering(), r.getUsedGenes(), r.getAlignerParameters(), downsampled.size());
>>>>>>> c604f8d4

                CUtils.drain(CUtils.asOutputPort(downsampled), clnsWriter.cloneWriter());
            }
        }
    }
}<|MERGE_RESOLUTION|>--- conflicted
+++ resolved
@@ -111,19 +111,14 @@
 
                 ClonotypeDataset r = datasets.get(i);
                 clnsWriter.writeHeader(null,
-<<<<<<< HEAD
                         r.getAlignerParameters(),
                         r.getAssemblerParameters(),
-                        r.ordering(),
+                        r.getTagsInfo(), r.ordering(),
                         r.getUsedGenes(),
                         r.getAlignerParameters(),
                         Collections.emptyList(),
                         downsampled.size()
                 );
-=======
-                        r.getAlignerParameters(), r.getAssemblerParameters(),
-                        r.getTagsInfo(), r.ordering(), r.getUsedGenes(), r.getAlignerParameters(), downsampled.size());
->>>>>>> c604f8d4
 
                 CUtils.drain(CUtils.asOutputPort(downsampled), clnsWriter.cloneWriter());
             }
