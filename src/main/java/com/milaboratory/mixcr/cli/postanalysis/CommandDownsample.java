/*
 * Copyright (c) 2014-2022, MiLaboratories Inc. All Rights Reserved
 *
 * Before downloading or accessing the software, please read carefully the
 * License Agreement available at:
 * https://github.com/milaboratory/mixcr/blob/develop/LICENSE
 *
 * By downloading or accessing the software, you accept and agree to be bound
 * by the terms of the License Agreement. If you do not want to agree to the terms
 * of the Licensing Agreement, you must not download or access the software.
 */
package com.milaboratory.mixcr.cli.postanalysis;

import cc.redberry.pipe.CUtils;
import com.milaboratory.mixcr.basictypes.ClnsWriter;
import com.milaboratory.mixcr.basictypes.Clone;
<<<<<<< HEAD
import com.milaboratory.mixcr.basictypes.CloneSetIO;
import com.milaboratory.mixcr.cli.ACommandWithOutputMiXCR;
=======
>>>>>>> 38252261
import com.milaboratory.mixcr.cli.CommonDescriptions;
import com.milaboratory.mixcr.cli.MiXCRCommand;
import com.milaboratory.mixcr.postanalysis.Dataset;
import com.milaboratory.mixcr.postanalysis.SetPreprocessor;
import com.milaboratory.mixcr.postanalysis.SetPreprocessorStat;
import com.milaboratory.mixcr.postanalysis.SetPreprocessorSummary;
import com.milaboratory.mixcr.postanalysis.ui.ClonotypeDataset;
import com.milaboratory.mixcr.postanalysis.ui.DownsamplingParameters;
import gnu.trove.map.hash.TIntObjectHashMap;
import io.repseq.core.Chains;
import io.repseq.core.VDJCLibraryRegistry;
import picocli.CommandLine.Command;
import picocli.CommandLine.Option;
import picocli.CommandLine.Parameters;

import java.io.IOException;
import java.nio.file.Files;
import java.nio.file.Path;
import java.nio.file.Paths;
<<<<<<< HEAD
import java.util.ArrayList;
import java.util.Collections;
import java.util.List;
=======
import java.util.*;
>>>>>>> 38252261
import java.util.stream.Collectors;

@Command(name = "downsample",
        separator = " ",
        description = "Downsample clonesets.")
public class CommandDownsample extends MiXCRCommand {
    @Parameters(description = "cloneset.{clns|clna}...")
    public List<String> in;

    @Option(description = "Filter specific chains",
            names = {"-c", "--chains"},
            required = true)
    public String chains = "ALL";

    @Option(description = CommonDescriptions.ONLY_PRODUCTIVE,
            names = {"--only-productive"})
    public boolean onlyProductive = false;

    @Option(description = CommonDescriptions.DOWNSAMPLING,
            names = {"--downsampling"},
            required = true)
    public String downsampling;

    @Option(description = "Write downsampling summary tsv/csv table.",
            names = {"--summary"},
            required = false)
    public String summary;
    @Option(description = "Suffix to add to output clns file.",
            names = {"--suffix"})
    public String suffix = "downsampled";

    @Option(description = "Output path prefix.",
            names = {"--out"})
    public String out;

    @Override
    protected List<String> getInputFiles() {
        return new ArrayList<>(in);
    }

    @Override
    protected List<String> getOutputFiles() {
        return getInputFiles().stream().map(this::output).map(Path::toString).collect(Collectors.toList());
    }

    @Override
    public void validate() {
        super.validate();
        if (summary != null && (!summary.endsWith(".tsv") && !summary.endsWith(".csv")))
            throwValidationException("summary table should ends with .csv/.tsv");
    }

    private Path output(String input) {
        String outName = Paths.get(input).getFileName().toString()
                .replace(".clna", "")
                .replace(".clns", "")
                + "." + chains + "." + suffix + ".clns";
        return out == null
                ? Paths.get(outName).toAbsolutePath()
                : Paths.get(out).resolve(outName).toAbsolutePath();
    }

    private void ensureOutputPathExists() {
        if (out != null) {
            try {
                Files.createDirectories(Paths.get(out).toAbsolutePath());
            } catch (IOException e) {
                throw new RuntimeException(e);
            }
        }
        if (summary != null) {
            try {
                Files.createDirectories(Paths.get(suffix).toAbsolutePath().getParent());
            } catch (IOException e) {
                throw new RuntimeException(e);
            }
        }
    }

    @Override
    public void run0() throws Exception {
        List<ClonotypeDataset> datasets = in.stream()
                .map(file ->
                        new ClonotypeDataset(file, file, VDJCLibraryRegistry.getDefault())
                ).collect(Collectors.toList());

<<<<<<< HEAD
        SetPreprocessorFactory<Clone> preproc = PostanalysisParameters
                .parseDownsampling(this.downsampling, CloneSetIO.extractTagsInfo(getInputFiles().toArray(new String[0])), false)
                .filterFirst(new ElementPredicate.IncludeChains(Chains.getByName(chains)));
        if (onlyProductive)
            preproc = PostanalysisParameters.filterOnlyProductive(preproc);

        Dataset<Clone>[] result = SetPreprocessor.processDatasets(preproc.newInstance(), datasets);
=======
        SetPreprocessor<Clone> preproc = DownsamplingParameters
                .parse(this.downsampling, CommandPa.extractTagsInfo(getInputFiles()), false, onlyProductive)
                .getPreproc(Chains.getByName(chains))
                .newInstance();
>>>>>>> 38252261

        Dataset<Clone>[] result = SetPreprocessor.processDatasets(preproc, datasets);
        ensureOutputPathExists();

        for (int i = 0; i < result.length; i++) {
            String input = in.get(i);
            try (ClnsWriter clnsWriter = new ClnsWriter(output(input).toFile())) {
                List<Clone> downsampled = new ArrayList<>();
                for (Clone c : CUtils.it(result[i].mkElementsPort()))
                    downsampled.add(c);

                ClonotypeDataset r = datasets.get(i);
<<<<<<< HEAD
                clnsWriter.writeHeader(null,
                        r.getAlignerParameters(),
                        r.getAssemblerParameters(),
                        r.getTagsInfo(), r.ordering(),
                        r.getUsedGenes(),
                        r.getAlignerParameters(),
                        Collections.emptyList(),
                        downsampled.size()
                );
=======
                clnsWriter.writeHeader(
                        r.getAlignerParameters(), r.getAssemblerParameters(),
                        r.getTagsInfo(), r.ordering(), r.getUsedGenes(), r.getAlignerParameters(), downsampled.size());
>>>>>>> 38252261

                CUtils.drain(CUtils.asOutputPort(downsampled), clnsWriter.cloneWriter());
                clnsWriter.writeFooter(Collections.emptyList(), null);
            }
        }

        TIntObjectHashMap<List<SetPreprocessorStat>> summaryStat = preproc.getStat();
        for (int i = 0; i < result.length; i++) {
            String input = in.get(i);
            SetPreprocessorStat stat = SetPreprocessorStat.cumulative(summaryStat.get(i));
            System.out.println(input + ":" +
                    " isDropped=" + stat.dropped +
                    " nClonesBefore=" + stat.nElementsBefore +
                    " nClonesAfter=" + stat.nElementsAfter +
                    " sumWeightBefore=" + stat.sumWeightBefore +
                    " sumWeightAfter=" + stat.sumWeightAfter
            );
        }

        if (summary != null) {
            Map<String, List<SetPreprocessorStat>> summaryTable = new HashMap<>();
            for (int i = 0; i < in.size(); i++)
                summaryTable.put(in.get(i), summaryStat.get(i));

            SetPreprocessorSummary.toCSV(Paths.get(summary).toAbsolutePath(),
                    new SetPreprocessorSummary(summaryTable),
                    summary.endsWith("csv") ? "," : "\t");
        }
    }
}<|MERGE_RESOLUTION|>--- conflicted
+++ resolved
@@ -14,11 +14,6 @@
 import cc.redberry.pipe.CUtils;
 import com.milaboratory.mixcr.basictypes.ClnsWriter;
 import com.milaboratory.mixcr.basictypes.Clone;
-<<<<<<< HEAD
-import com.milaboratory.mixcr.basictypes.CloneSetIO;
-import com.milaboratory.mixcr.cli.ACommandWithOutputMiXCR;
-=======
->>>>>>> 38252261
 import com.milaboratory.mixcr.cli.CommonDescriptions;
 import com.milaboratory.mixcr.cli.MiXCRCommand;
 import com.milaboratory.mixcr.postanalysis.Dataset;
@@ -38,13 +33,7 @@
 import java.nio.file.Files;
 import java.nio.file.Path;
 import java.nio.file.Paths;
-<<<<<<< HEAD
-import java.util.ArrayList;
-import java.util.Collections;
-import java.util.List;
-=======
 import java.util.*;
->>>>>>> 38252261
 import java.util.stream.Collectors;
 
 @Command(name = "downsample",
@@ -131,20 +120,10 @@
                         new ClonotypeDataset(file, file, VDJCLibraryRegistry.getDefault())
                 ).collect(Collectors.toList());
 
-<<<<<<< HEAD
-        SetPreprocessorFactory<Clone> preproc = PostanalysisParameters
-                .parseDownsampling(this.downsampling, CloneSetIO.extractTagsInfo(getInputFiles().toArray(new String[0])), false)
-                .filterFirst(new ElementPredicate.IncludeChains(Chains.getByName(chains)));
-        if (onlyProductive)
-            preproc = PostanalysisParameters.filterOnlyProductive(preproc);
-
-        Dataset<Clone>[] result = SetPreprocessor.processDatasets(preproc.newInstance(), datasets);
-=======
         SetPreprocessor<Clone> preproc = DownsamplingParameters
                 .parse(this.downsampling, CommandPa.extractTagsInfo(getInputFiles()), false, onlyProductive)
                 .getPreproc(Chains.getByName(chains))
                 .newInstance();
->>>>>>> 38252261
 
         Dataset<Clone>[] result = SetPreprocessor.processDatasets(preproc, datasets);
         ensureOutputPathExists();
@@ -157,21 +136,9 @@
                     downsampled.add(c);
 
                 ClonotypeDataset r = datasets.get(i);
-<<<<<<< HEAD
-                clnsWriter.writeHeader(null,
-                        r.getAlignerParameters(),
-                        r.getAssemblerParameters(),
-                        r.getTagsInfo(), r.ordering(),
-                        r.getUsedGenes(),
-                        r.getAlignerParameters(),
-                        Collections.emptyList(),
-                        downsampled.size()
-                );
-=======
                 clnsWriter.writeHeader(
                         r.getAlignerParameters(), r.getAssemblerParameters(),
                         r.getTagsInfo(), r.ordering(), r.getUsedGenes(), r.getAlignerParameters(), downsampled.size());
->>>>>>> 38252261
 
                 CUtils.drain(CUtils.asOutputPort(downsampled), clnsWriter.cloneWriter());
                 clnsWriter.writeFooter(Collections.emptyList(), null);
