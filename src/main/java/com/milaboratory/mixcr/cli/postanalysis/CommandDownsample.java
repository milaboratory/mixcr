/*
 * Copyright (c) 2014-2022, MiLaboratories Inc. All Rights Reserved
 *
 * Before downloading or accessing the software, please read carefully the
 * License Agreement available at:
 * https://github.com/milaboratory/mixcr/blob/develop/LICENSE
 *
 * By downloading or accessing the software, you accept and agree to be bound
 * by the terms of the License Agreement. If you do not want to agree to the terms
 * of the Licensing Agreement, you must not download or access the software.
 */
package com.milaboratory.mixcr.cli.postanalysis;

import cc.redberry.pipe.CUtils;
import com.milaboratory.mixcr.basictypes.ClnsWriter;
import com.milaboratory.mixcr.basictypes.Clone;
import com.milaboratory.mixcr.cli.CommonDescriptions;
import com.milaboratory.mixcr.cli.MiXCRCommand;
import com.milaboratory.mixcr.postanalysis.Dataset;
import com.milaboratory.mixcr.postanalysis.SetPreprocessor;
import com.milaboratory.mixcr.postanalysis.SetPreprocessorStat;
import com.milaboratory.mixcr.postanalysis.SetPreprocessorSummary;
import com.milaboratory.mixcr.postanalysis.ui.ClonotypeDataset;
import com.milaboratory.mixcr.postanalysis.ui.DownsamplingParameters;
import gnu.trove.map.hash.TIntObjectHashMap;
import io.repseq.core.Chains;
import io.repseq.core.VDJCLibraryRegistry;
import picocli.CommandLine.Command;
import picocli.CommandLine.Option;
import picocli.CommandLine.Parameters;

import java.io.IOException;
import java.nio.file.Files;
import java.nio.file.Path;
import java.nio.file.Paths;
import java.util.*;
import java.util.stream.Collectors;

@Command(name = "downsample",
        separator = " ",
        description = "Downsample clonesets.")
public class CommandDownsample extends MiXCRCommand {
    @Parameters(description = "cloneset.{clns|clna}...")
    public List<String> in;

    @Option(description = "Filter specific chains",
            names = {"-c", "--chains"},
            required = true)
    public String chains = "ALL";

    @Option(description = CommonDescriptions.ONLY_PRODUCTIVE,
            names = {"--only-productive"})
    public boolean onlyProductive = false;

    @Option(description = CommonDescriptions.DOWNSAMPLING,
            names = {"--downsampling"},
            required = true)
    public String downsampling;

    @Option(description = "Write downsampling summary tsv/csv table.",
            names = {"--summary"},
            required = false)
    public String summary;
    @Option(description = "Suffix to add to output clns file.",
            names = {"--suffix"})
    public String suffix = "downsampled";

    @Option(description = "Output path prefix.",
            names = {"--out"})
    public String out;

    @Override
    protected List<String> getInputFiles() {
        return new ArrayList<>(in);
    }

    @Override
    protected List<String> getOutputFiles() {
        return getInputFiles().stream().map(this::output).map(Path::toString).collect(Collectors.toList());
    }

    @Override
    public void validate() {
        super.validate();
        if (summary != null && (!summary.endsWith(".tsv") && !summary.endsWith(".csv")))
            throwValidationException("summary table should ends with .csv/.tsv");
    }

    private Path output(String input) {
        String outName = Paths.get(input).getFileName().toString()
                .replace(".clna", "")
                .replace(".clns", "")
                + "." + chains + "." + suffix + ".clns";
        return out == null
                ? Paths.get(outName).toAbsolutePath()
                : Paths.get(out).resolve(outName).toAbsolutePath();
    }

    private void ensureOutputPathExists() {
        if (out != null) {
            try {
                Files.createDirectories(Paths.get(out).toAbsolutePath());
            } catch (IOException e) {
                throw new RuntimeException(e);
            }
        }
        if (summary != null) {
            try {
                Files.createDirectories(Paths.get(suffix).toAbsolutePath().getParent());
            } catch (IOException e) {
                throw new RuntimeException(e);
            }
        }
    }

    @Override
    public void run0() throws Exception {
        List<ClonotypeDataset> datasets = in.stream()
                .map(file ->
                        new ClonotypeDataset(file, file, VDJCLibraryRegistry.getDefault())
                ).collect(Collectors.toList());

        SetPreprocessor<Clone> preproc = DownsamplingParameters
                .parse(this.downsampling, CommandPa.extractTagsInfo(getInputFiles()), false, onlyProductive)
                .getPreproc(Chains.getByName(chains))
                .newInstance();

        Dataset<Clone>[] result = SetPreprocessor.processDatasets(preproc, datasets);
        ensureOutputPathExists();

        for (int i = 0; i < result.length; i++) {
            String input = in.get(i);
            try (ClnsWriter clnsWriter = new ClnsWriter(output(input).toFile())) {
                List<Clone> downsampled = new ArrayList<>();
                for (Clone c : CUtils.it(result[i].mkElementsPort()))
                    downsampled.add(c);

                ClonotypeDataset r = datasets.get(i);
<<<<<<< HEAD
                clnsWriter.writeHeader(
                        r.getAlignerParameters(), r.getAssemblerParameters(),
                        r.getTagsInfo(), r.ordering(), r.getUsedGenes(), r.getAlignerParameters(),
                        Collections.emptyList(), downsampled.size()
                );
=======
                clnsWriter.writeHeader(r.getInfo(), r.ordering(), r.getUsedGenes(), downsampled.size());
>>>>>>> e4359a4b

                CUtils.drain(CUtils.asOutputPort(downsampled), clnsWriter.cloneWriter());
                clnsWriter.writeFooter(Collections.emptyList(), null);
            }
        }

        TIntObjectHashMap<List<SetPreprocessorStat>> summaryStat = preproc.getStat();
        for (int i = 0; i < result.length; i++) {
            String input = in.get(i);
            SetPreprocessorStat stat = SetPreprocessorStat.cumulative(summaryStat.get(i));
            System.out.println(input + ":" +
                    " isDropped=" + stat.dropped +
                    " nClonesBefore=" + stat.nElementsBefore +
                    " nClonesAfter=" + stat.nElementsAfter +
                    " sumWeightBefore=" + stat.sumWeightBefore +
                    " sumWeightAfter=" + stat.sumWeightAfter
            );
        }

        if (summary != null) {
            Map<String, List<SetPreprocessorStat>> summaryTable = new HashMap<>();
            for (int i = 0; i < in.size(); i++)
                summaryTable.put(in.get(i), summaryStat.get(i));

            SetPreprocessorSummary.toCSV(Paths.get(summary).toAbsolutePath(),
                    new SetPreprocessorSummary(summaryTable),
                    summary.endsWith("csv") ? "," : "\t");
        }
    }
}<|MERGE_RESOLUTION|>--- conflicted
+++ resolved
@@ -136,15 +136,7 @@
                     downsampled.add(c);
 
                 ClonotypeDataset r = datasets.get(i);
-<<<<<<< HEAD
-                clnsWriter.writeHeader(
-                        r.getAlignerParameters(), r.getAssemblerParameters(),
-                        r.getTagsInfo(), r.ordering(), r.getUsedGenes(), r.getAlignerParameters(),
-                        Collections.emptyList(), downsampled.size()
-                );
-=======
-                clnsWriter.writeHeader(r.getInfo(), r.ordering(), r.getUsedGenes(), downsampled.size());
->>>>>>> e4359a4b
+                clnsWriter.writeHeader(r.getInfo(), r.ordering(), r.getUsedGenes(), Collections.emptyList(), downsampled.size());
 
                 CUtils.drain(CUtils.asOutputPort(downsampled), clnsWriter.cloneWriter());
                 clnsWriter.writeFooter(Collections.emptyList(), null);
