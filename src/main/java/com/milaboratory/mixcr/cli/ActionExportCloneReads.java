--- conflicted
+++ resolved
@@ -128,12 +128,7 @@
                 new ReadToCloneMapping(Long.MAX_VALUE, 0, cloneId, false, false, false, false), true);
 
         if (selected.isEmpty())
-<<<<<<< HEAD
-            return;//todo create empty file!!!!!!!!!!!!!!!!!!!!
-
-=======
             return;
->>>>>>> 4d8970ff
         try (VDJCAlignmentsReader reader = new VDJCAlignmentsReader(parameters.getVDJCAFile(),
                 LociLibraryManager.getDefault())) {
 
