package com.milaboratory.mixcr.cli;

import cc.redberry.pipe.CUtils;
import com.beust.jcommander.Parameter;
import com.beust.jcommander.ParameterException;
import com.beust.jcommander.Parameters;
import com.milaboratory.cli.Action;
import com.milaboratory.cli.ActionHelper;
import com.milaboratory.cli.ActionParameters;
import com.milaboratory.core.io.sequence.PairedRead;
import com.milaboratory.core.io.sequence.SequenceRead;
import com.milaboratory.core.io.sequence.SequenceWriter;
import com.milaboratory.core.io.sequence.SingleReadImpl;
import com.milaboratory.core.io.sequence.fasta.FastaSequenceWriterWrapper;
import com.milaboratory.core.io.sequence.fastq.PairedFastqWriter;
import com.milaboratory.core.io.sequence.fastq.SingleFastqWriter;
import com.milaboratory.core.sequence.NSequenceWithQuality;
import com.milaboratory.mixcr.assembler.AlignmentsToClonesMappingContainer;
import com.milaboratory.mixcr.assembler.ReadToCloneMapping;
import com.milaboratory.mixcr.basictypes.VDJCAlignments;
import com.milaboratory.mixcr.basictypes.VDJCAlignmentsReader;
import gnu.trove.map.hash.TIntObjectHashMap;

import java.io.IOException;
import java.util.Iterator;
import java.util.List;

/**
 * @author Dmitry Bolotin
 * @author Stanislav Poslavsky
 */
public final class ActionExportCloneReads implements Action {
    private final ExtractCloneParameters parameters = new ExtractCloneParameters();

    @Override
    public String command() {
        return "exportReadsForClones";
    }

    @Override
    public ActionParameters params() {
        return parameters;
    }

    @Override
    public void go(ActionHelper helper) throws Exception {
        if (!originalReadsPresent()) {
            final String msg = "Error: original reads was not saved in the .vdjca file: re-run align with '-g' option.";
            throw new IllegalArgumentException(msg);
        }

        try (AlignmentsToClonesMappingContainer index = AlignmentsToClonesMappingContainer.open(parameters.getIndexFile())) {
            int[] cloneIds = parameters.getCloneIds();
            if (cloneIds.length == 1) //byClones
                writeSingle(index, cloneIds[0]);
            else
                writeMany(index, cloneIds);
        }
    }

    private boolean originalReadsPresent() throws IOException {
        try (VDJCAlignmentsReader reader
<<<<<<< HEAD
                     = new VDJCAlignmentsReader(parameters.getVDJCAFile())) {
=======
                     = new VDJCAlignmentsReader(parameters.getAlignmentsFile(), LociLibraryManager.getDefault())) {
>>>>>>> 7af37a09
            VDJCAlignments test = reader.take();
            return test == null || test.getOriginalSequences() != null;
        }
    }

    public void writeMany(AlignmentsToClonesMappingContainer index, int[] cloneIds)
            throws Exception {
        TIntObjectHashMap<SequenceWriter> writers = new TIntObjectHashMap<>(cloneIds.length);
        for (int cloneId : cloneIds)
            writers.put(cloneId, null);

<<<<<<< HEAD
        try (VDJCAlignmentsReader reader = new VDJCAlignmentsReader(parameters.getVDJCAFile())) {
=======
        try (VDJCAlignmentsReader reader = new VDJCAlignmentsReader(parameters.getAlignmentsFile(),
                LociLibraryManager.getDefault())) {
>>>>>>> 7af37a09

            Iterator<ReadToCloneMapping> mappingIterator = CUtils.it(index.createPortByClones()).iterator();
            Iterator<VDJCAlignments> vdjcaIterator = new CUtils.OPIterator<>(reader);

            for (; mappingIterator.hasNext() && vdjcaIterator.hasNext(); ) {
                //mapping = mappingIterator.next();
                ReadToCloneMapping mapping = mappingIterator.next();
                if (!writers.containsKey(mapping.getCloneIndex()))
                    continue;
                VDJCAlignments vdjca = vdjcaIterator.next();
                while (vdjca.getAlignmentsIndex() < mapping.getAlignmentsId()
                        && vdjcaIterator.hasNext())
                    vdjca = vdjcaIterator.next();

                assert vdjca.getAlignmentsIndex() == mapping.getAlignmentsId();

                SequenceWriter writer = writers.get(mapping.getCloneIndex());
                if (writer == null)
                    writers.put(mapping.getCloneIndex(), writer = createWriter(vdjca.getOriginalSequences().length == 2,
                            createFileName(parameters.getOutputFileName(), mapping.getCloneIndex())));
                writer.write(createRead(vdjca.getOriginalSequences(), vdjca.getOriginalDescriptions()));
            }

            for (SequenceWriter writer : writers.valueCollection())
                if (writer != null)
                    writer.close();
        }
    }


    public void writeSingle(AlignmentsToClonesMappingContainer index, int cloneId)
            throws Exception {
<<<<<<< HEAD
        NavigableSet<ReadToCloneMapping> selected = byClones.subSet(
                new ReadToCloneMapping(0, 0, cloneId, false, false, false, false), true,
                new ReadToCloneMapping(Long.MAX_VALUE, 0, cloneId, false, false, false, false), true);

        if (selected.isEmpty())
            return;
        try (VDJCAlignmentsReader reader = new VDJCAlignmentsReader(parameters.getVDJCAFile())) {

            Iterator<ReadToCloneMapping> mappingIterator = selected.iterator();
=======
        try (VDJCAlignmentsReader reader = new VDJCAlignmentsReader(parameters.getAlignmentsFile(),
                LociLibraryManager.getDefault())) {
            Iterator<ReadToCloneMapping> mappingIterator = CUtils.it(index.createPortForClone(cloneId)).iterator();
>>>>>>> 7af37a09
            Iterator<VDJCAlignments> vdjcaIterator = new CUtils.OPIterator<>(reader);

            SequenceWriter writer = null;
            for (; mappingIterator.hasNext() && vdjcaIterator.hasNext(); ) {
                //mapping = mappingIterator.next();
                VDJCAlignments vdjca = vdjcaIterator.next();
                ReadToCloneMapping mapping = mappingIterator.next();
                while (vdjca.getAlignmentsIndex() < mapping.getAlignmentsId()
                        && vdjcaIterator.hasNext())
                    vdjca = vdjcaIterator.next();

                if (vdjca.getAlignmentsIndex() != mapping.getAlignmentsId())
                    continue;

                if (writer == null)
                    writer = createWriter(vdjca.getOriginalSequences().length == 2,
                            createFileName(parameters.getOutputFileName(), cloneId));
                writer.write(createRead(vdjca.getOriginalSequences(), vdjca.getOriginalDescriptions()));
            }
            if (writer != null)
                writer.close();
        }
    }

    private static String createFileName(String fileName, int id) {
        if (fileName.contains(".fast"))
            fileName = fileName.replace(".fast", "_cln" + id + ".fast");
        else fileName += id;
        return fileName;
    }

    private static SequenceRead createRead(NSequenceWithQuality[] nseqs, String[] descr) {
        if (nseqs.length == 1)
            return new SingleReadImpl(-1, nseqs[0], descr[0]);
        else {
            String descr1, descr2;
            if (descr == null)
                descr1 = descr2 = "";
            else if (descr.length == 1)
                descr1 = descr2 = descr[0];
            else {
                descr1 = descr[0];
                descr2 = descr[1];
            }

            return new PairedRead(
                    new SingleReadImpl(-1, nseqs[0], descr1),
                    new SingleReadImpl(-1, nseqs[1], descr2));
        }
    }

    private static SequenceWriter createWriter(boolean paired, String fileName)
            throws Exception {
        String[] split = fileName.split("\\.");
        String ext = split[split.length - 1];
        boolean gz = ext.equals("gz");
        if (gz)
            ext = split[split.length - 2];
        if (ext.equals("fasta")) {
            if (paired)
                throw new IllegalArgumentException("Fasta does not support paired reads.");
            return new FastaSequenceWriterWrapper(fileName);
        } else if (ext.equals("fastq")) {
            if (paired) {
                String fileName1 = fileName.replace(".fastq", "_R1.fastq");
                String fileName2 = fileName.replace(".fastq", "_R2.fastq");
                return new PairedFastqWriter(fileName1, fileName2);
            } else return new SingleFastqWriter(fileName);
        }

        if (paired)
            return new PairedFastqWriter(fileName + "_R1.fastq.gz", fileName + "_R2.fastq.gz");
        else return new SingleFastqWriter(fileName + ".fastq.gz");
    }

    @Parameters(commandDescription = "Export reads for particular clones.")
    public static final class ExtractCloneParameters extends ActionParameters {
        @Parameter(description = "mappingFile vdjcaFile clone1 [clone2] [clone3] ... output")
        public List<String> parameters;

        public String getIndexFile() {
            return parameters.get(0);
        }

        public String getAlignmentsFile() {
            return parameters.get(1);
        }

        public int[] getCloneIds() {
            int[] cloneIds = new int[parameters.size() - 3];
            for (int i = 2; i < parameters.size() - 1; ++i)
                cloneIds[i - 2] = Integer.valueOf(parameters.get(i));
            return cloneIds;
        }

        public String getOutputFileName() {
            return parameters.get(parameters.size() - 1);
        }

        @Override
        public void validate() {
            if (parameters.size() < 4)
                throw new ParameterException("Required parameters missing.");
            super.validate();
        }
    }
}<|MERGE_RESOLUTION|>--- conflicted
+++ resolved
@@ -59,12 +59,7 @@
     }
 
     private boolean originalReadsPresent() throws IOException {
-        try (VDJCAlignmentsReader reader
-<<<<<<< HEAD
-                     = new VDJCAlignmentsReader(parameters.getVDJCAFile())) {
-=======
-                     = new VDJCAlignmentsReader(parameters.getAlignmentsFile(), LociLibraryManager.getDefault())) {
->>>>>>> 7af37a09
+        try (VDJCAlignmentsReader reader = new VDJCAlignmentsReader(parameters.getAlignmentsFile())) {
             VDJCAlignments test = reader.take();
             return test == null || test.getOriginalSequences() != null;
         }
@@ -76,13 +71,7 @@
         for (int cloneId : cloneIds)
             writers.put(cloneId, null);
 
-<<<<<<< HEAD
-        try (VDJCAlignmentsReader reader = new VDJCAlignmentsReader(parameters.getVDJCAFile())) {
-=======
-        try (VDJCAlignmentsReader reader = new VDJCAlignmentsReader(parameters.getAlignmentsFile(),
-                LociLibraryManager.getDefault())) {
->>>>>>> 7af37a09
-
+        try (VDJCAlignmentsReader reader = new VDJCAlignmentsReader(parameters.getAlignmentsFile())) {
             Iterator<ReadToCloneMapping> mappingIterator = CUtils.it(index.createPortByClones()).iterator();
             Iterator<VDJCAlignments> vdjcaIterator = new CUtils.OPIterator<>(reader);
 
@@ -114,21 +103,8 @@
 
     public void writeSingle(AlignmentsToClonesMappingContainer index, int cloneId)
             throws Exception {
-<<<<<<< HEAD
-        NavigableSet<ReadToCloneMapping> selected = byClones.subSet(
-                new ReadToCloneMapping(0, 0, cloneId, false, false, false, false), true,
-                new ReadToCloneMapping(Long.MAX_VALUE, 0, cloneId, false, false, false, false), true);
-
-        if (selected.isEmpty())
-            return;
-        try (VDJCAlignmentsReader reader = new VDJCAlignmentsReader(parameters.getVDJCAFile())) {
-
-            Iterator<ReadToCloneMapping> mappingIterator = selected.iterator();
-=======
-        try (VDJCAlignmentsReader reader = new VDJCAlignmentsReader(parameters.getAlignmentsFile(),
-                LociLibraryManager.getDefault())) {
+        try (VDJCAlignmentsReader reader = new VDJCAlignmentsReader(parameters.getAlignmentsFile())) {
             Iterator<ReadToCloneMapping> mappingIterator = CUtils.it(index.createPortForClone(cloneId)).iterator();
->>>>>>> 7af37a09
             Iterator<VDJCAlignments> vdjcaIterator = new CUtils.OPIterator<>(reader);
 
             SequenceWriter writer = null;
