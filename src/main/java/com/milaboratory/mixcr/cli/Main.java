/*
 * Copyright (c) 2014-2022, MiLaboratories Inc. All Rights Reserved
 *
 * Before downloading or accessing the software, please read carefully the
 * License Agreement available at:
 * https://github.com/milaboratory/mixcr/blob/develop/LICENSE
 *
 * By downloading or accessing the software, you accept and agree to be bound
 * by the terms of the License Agreement. If you do not want to agree to the terms
 * of the Licensing Agreement, you must not download or access the software.
 */
package com.milaboratory.mixcr.cli;

import com.fasterxml.jackson.databind.DeserializationFeature;
import com.milaboratory.cli.ValidationException;
import com.milaboratory.milm.MiXCRMain;
import com.milaboratory.mixcr.cli.postanalysis.*;
import com.milaboratory.mixcr.cli.qc.CommandExportQc;
import com.milaboratory.mixcr.cli.qc.CommandExportQcAlign;
import com.milaboratory.mixcr.cli.qc.CommandExportQcChainUsage;
import com.milaboratory.mixcr.cli.qc.CommandExportQcCoverage;
import com.milaboratory.util.GlobalObjectMappers;
import com.milaboratory.util.TempFileManager;
import com.milaboratory.util.VersionInfo;
import io.repseq.core.VDJCLibraryRegistry;
import io.repseq.seqbase.SequenceResolvers;
import kotlin.Unit;
import picocli.CommandLine;
import picocli.CommandLine.Model.CommandSpec;
import picocli.CommandLine.ParameterException;
import picocli.CommandLine.ParseResult;
import picocli.CommandLine.RunLast;

import java.nio.file.Files;
import java.nio.file.Path;
import java.nio.file.Paths;
import java.util.ArrayList;
import java.util.List;

import static com.fasterxml.jackson.module.kotlin.ExtensionsKt.kotlinModule;

public final class Main {

    private static boolean initialized = false;

    public static void main(String... args) {
        VersionInfo versionInfo = VersionInfo.getVersionInfoForArtifact("mixcr");
        MiXCRMain.mixcrArtefactName = "mixcr." +
                versionInfo.getVersion() + "." +
                versionInfo.getBranch() + "." +
                versionInfo.getRevision() + "." +
                versionInfo.getTimestamp().toInstant().getEpochSecond();
        MiXCRMain.clazz = Main.class;
        MiXCRMain.main(args);
        MiXCRMain.lm.reportFeature("app", "mixcr");
        MiXCRMain.lm.reportFeature("mixcr.version", versionInfo.getVersion());
        if (args.length >= 1)
            MiXCRMain.lm.reportFeature("mixcr.subcommand1", args[0]);
        if (args.length >= 2)
            MiXCRMain.lm.reportFeature("mixcr.subcommand2", args[1]);

        GlobalObjectMappers.addModifier(om -> om.registerModule(kotlinModule(builder -> Unit.INSTANCE)));
        GlobalObjectMappers.addModifier(om -> om.enable(DeserializationFeature.READ_UNKNOWN_ENUM_VALUES_USING_DEFAULT_VALUE));

        handleParseResult(parseArgs(args).getParseResult(), args);
    }

    public static void handleParseResult(ParseResult parseResult, String[] args) {
        ExceptionHandler<Object> exHandler = new ExceptionHandler<>();
        exHandler.andExit(1);
        RunLast runLast = new RunLast() {
            @Override
            protected List<Object> handle(ParseResult parseResult) throws CommandLine.ExecutionException {
                List<CommandLine> parsedCommands = parseResult.asCommandLineList();
                CommandLine commandLine = parsedCommands.get(parsedCommands.size() - 1);
                Object command = commandLine.getCommand();
                try {
                    if (command instanceof CommandSpec && ((CommandSpec) command).userObject() instanceof Runnable) {
                        ((Runnable) ((CommandSpec) command).userObject()).run();
                        return new ArrayList<>();
                    }
                    return super.handle(parseResult);
                } catch (ParameterException | CommandLine.ExecutionException ex) {
                    throw ex;
                } catch (Exception ex) {
                    throw new CommandLine.ExecutionException(commandLine,
                            "Error while running command (" + command + "): " + ex, ex);
                }
            }
        };

        try {
            runLast.handleParseResult(parseResult);
        } catch (ParameterException ex) {
            exHandler.handleParseException(ex, args);
        } catch (CommandLine.ExecutionException ex) {
            exHandler.handleExecutionException(ex, parseResult);
        }
    }

    private static boolean assertionsDisabled() {
        return System.getProperty("noAssertions") != null;
    }

    public static CommandLine mkCmd() {
        System.setProperty("picocli.usage.width", "100");

        // Getting command string if executed from script
        String command = System.getProperty("mixcr.command", "java -jar mixcr.jar");

        if (!initialized) {
            // Checking whether we are running a test version
            if (!assertionsDisabled() && !VersionInfo.getVersionInfoForArtifact("mixcr").isProductionBuild())
                // If so, enable asserts
                ClassLoader.getSystemClassLoader().setDefaultAssertionStatus(true);

            TempFileManager.setPrefix("mixcr_");

            Path cachePath = Paths.get(System.getProperty("user.home"), ".mixcr", "cache");
            String repseqioCacheEnv = System.getenv("REPSEQIO_CACHE");
            if (repseqioCacheEnv != null) {
                cachePath = Paths.get(repseqioCacheEnv);
            }
            //if (System.getProperty("allow.http") != null || System.getenv("MIXCR_ALLOW_HTTP") != null)
            //TODO add mechanism to deny http requests
            SequenceResolvers.initDefaultResolver(cachePath);

            Path libraries = Paths.get(System.getProperty("user.home"), ".mixcr", "libraries");

            VDJCLibraryRegistry.getDefault().addPathResolverWithPartialSearch(".");

            if (System.getProperty("mixcr.path") != null) {
                Path bin = Paths.get(System.getProperty("mixcr.path"));
                Path searchPath = bin.resolve("libraries");
                if (Files.exists(searchPath))
                    VDJCLibraryRegistry.getDefault().addPathResolverWithPartialSearch(searchPath);
            }

            if (System.getProperty("library.path") != null)
                VDJCLibraryRegistry.getDefault().addPathResolverWithPartialSearch(System.getProperty("library.path"));

            if (System.getenv("MIXCR_LIBRARY_PATH") != null)
                VDJCLibraryRegistry.getDefault().addPathResolverWithPartialSearch(System.getenv("MIXCR_LIBRARY_PATH"));

            if (Files.exists(libraries))
                VDJCLibraryRegistry.getDefault().addPathResolverWithPartialSearch(libraries);

            initialized = true;
        }

        CommandLine cmd = new CommandLine(new CommandMain())
                .setCommandName(command)
                .addSubcommand("help", CommandLine.HelpCommand.class)
                .addSubcommand(CommandAnalyze.COMMAND_NAME, CommandAnalyze.Cmd.class)

                // Core command sequence
                .addSubcommand(CommandAlign.COMMAND_NAME, CommandAlign.Cmd.class)
                .addSubcommand(CommandRefineTagsAndSort.COMMAND_NAME, CommandRefineTagsAndSort.Cmd.class)
                .addSubcommand(CommandAssemblePartial.COMMAND_NAME, CommandAssemblePartial.Cmd.class)
                .addSubcommand(CommandExtend.COMMAND_NAME, CommandExtend.Cmd.class)
                .addSubcommand(CommandAssemble.COMMAND_NAME, CommandAssemble.Cmd.class)
                // .addSubcommand("groupCells", CommandGroupCells.class)
                .addSubcommand(CommandAssembleContigs.COMMAND_NAME, CommandAssembleContigs.Cmd.class)

                .addSubcommand("postanalysis", CommandPa.CommandPostanalysisMain.class)
                .addSubcommand("downsample", CommandDownsample.class)
                .addSubcommand("exportPlots", CommandPaExportPlots.CommandExportPlotsMain.class)
                .addSubcommand("exportTables", CommandPaExportTables.class)
                .addSubcommand("exportPreprocTables", CommandPaExportTablesPreprocSummary.class)
                .addSubcommand("overlapScatterPlot", CommandOverlapScatter.class)

                .addSubcommand("bam2fastq", CommandBAM2fastq.class)

                .addSubcommand(CommandExportAlignments.COMMAND_NAME, CommandExportAlignments.mkSpec())
                .addSubcommand("exportAlignmentsPretty", CommandExportAlignmentsPretty.class)
                .addSubcommand(CommandExportClones.COMMAND_NAME, CommandExportClones.mkSpec())
                .addSubcommand("exportClonesPretty", CommandExportClonesPretty.class)

                .addSubcommand("exportReports", CommandExportReports.class)
                .addSubcommand("exportQc", CommandExportQc.CommandExportQcMain.class)

                .addSubcommand("exportClonesOverlap", CommandExportOverlap.mkSpec())

                .addSubcommand("exportAirr", CommandExportAirr.class)

                .addSubcommand("exportReadsForClones", CommandExportReadsForClones.class)
                .addSubcommand(CommandExportAlignmentsForClones.COMMAND_NAME, CommandExportAlignmentsForClones.class)
                .addSubcommand("exportReads", CommandExportReads.class)

                .addSubcommand("mergeAlignments", CommandMergeAlignments.class)
                .addSubcommand(CommandFilterAlignments.COMMAND_NAME, CommandFilterAlignments.class)
                .addSubcommand("sortAlignments", CommandSortAlignments.class)
                .addSubcommand("sortClones", CommandSortClones.class)

                .addSubcommand("alignmentsDiff", CommandAlignmentsDiff.class)
                .addSubcommand("clonesDiff", CommandClonesDiff.class)

                .addSubcommand("itestAssemblePreClones", ITestCommandAssemblePreClones.class)

                .addSubcommand("alignmentsStat", CommandAlignmentsStats.class)
                .addSubcommand("listLibraries", CommandListLibraries.class)
                .addSubcommand("versionInfo", CommandVersionInfo.class)
                .addSubcommand("slice", CommandSlice.class)

                .addSubcommand(CommandFindShmTrees.COMMAND_NAME, CommandFindShmTrees.class)
                .addSubcommand(CommandExportShmTreesTableWithNodes.COMMAND_NAME, CommandExportShmTreesTableWithNodes.mkCommandSpec())
                .addSubcommand(CommandExportShmTreesTable.COMMAND_NAME, CommandExportShmTreesTable.mkCommandSpec())
                .addSubcommand(CommandExportShmTreesNewick.COMMAND_NAME, CommandExportShmTreesNewick.class)
<<<<<<< HEAD
                .addSubcommand(CommandFindAlleles.COMMAND_NAME, CommandFindAlleles.class);
=======
                .addSubcommand(CommandFindAlleles.FIND_ALLELES_COMMAND_NAME, CommandFindAlleles.class)
>>>>>>> f22adb9c

                // Util
                .addSubcommand(CommandExportPreset.COMMAND_NAME, CommandExportPreset.Cmd.class);


        // cmd.getSubcommands()
        //         .get("analyze")
        //         .addSubcommand("amplicon", CommandAnalyze.mkAmplicon())
        //         .addSubcommand("shotgun", CommandAnalyze.mkShotgun());

        cmd.getSubcommands()
                .get("postanalysis")
                .addSubcommand("individual", CommandSpec.forAnnotatedObject(CommandPaIndividual.class))
                .addSubcommand("overlap", CommandSpec.forAnnotatedObject(CommandPaOverlap.class));

        cmd.getSubcommands()
                .get("exportPlots")
                .addSubcommand("listMetrics", CommandSpec.forAnnotatedObject(CommandPaListMetrics.class))
                .addSubcommand("cdr3metrics", CommandSpec.forAnnotatedObject(CommandPaExportPlotsBasicStatistics.ExportCDR3Metrics.class))
                .addSubcommand("diversity", CommandSpec.forAnnotatedObject(CommandPaExportPlotsBasicStatistics.ExportDiversity.class))
                .addSubcommand("vUsage", CommandSpec.forAnnotatedObject(CommandPaExportPlotsGeneUsage.VUsage.class))
                .addSubcommand("jUsage", CommandSpec.forAnnotatedObject(CommandPaExportPlotsGeneUsage.JUsage.class))
                .addSubcommand("isotypeUsage", CommandSpec.forAnnotatedObject(CommandPaExportPlotsGeneUsage.IsotypeUsage.class))
                .addSubcommand("vjUsage", CommandSpec.forAnnotatedObject(CommandPaExportPlotsVJUsage.class))
                .addSubcommand("overlap", CommandSpec.forAnnotatedObject(CommandPaExportPlotsOverlap.class))

                .addSubcommand("shmTrees", CommandSpec.forAnnotatedObject(CommandExportShmTreesPlots.class));

        cmd.getSubcommands()
                .get("exportQc")
                .addSubcommand("align", CommandSpec.forAnnotatedObject(CommandExportQcAlign.class))
                .addSubcommand("chainUsage", CommandSpec.forAnnotatedObject(CommandExportQcChainUsage.class))
                .addSubcommand("coverage", CommandSpec.forAnnotatedObject(CommandExportQcCoverage.class));

        cmd.setSeparator(" ");
        return cmd;
    }

    public static CommandLine parseArgs(String... args) {
        if (args.length == 0)
            args = new String[]{"help"};
        ExceptionHandler<?> exHandler = new ExceptionHandler<>();
        exHandler.andExit(1);
        CommandLine cmd = mkCmd();
        try {
            cmd.parseArgs(args);
        } catch (ParameterException ex) {
            exHandler.handleParseException(ex, args);
        }
        return cmd;
    }

    public static class ExceptionHandler<R> extends CommandLine.DefaultExceptionHandler<R> {
        @Override
        public R handleParseException(ParameterException ex, String[] args) {
            if (ex instanceof ValidationException && !((ValidationException) ex).printHelp) {
                System.err.println(ex.getMessage());
                return returnResultOrExit(null);
            }
            return super.handleParseException(ex, args);
        }
    }
}<|MERGE_RESOLUTION|>--- conflicted
+++ resolved
@@ -206,11 +206,7 @@
                 .addSubcommand(CommandExportShmTreesTableWithNodes.COMMAND_NAME, CommandExportShmTreesTableWithNodes.mkCommandSpec())
                 .addSubcommand(CommandExportShmTreesTable.COMMAND_NAME, CommandExportShmTreesTable.mkCommandSpec())
                 .addSubcommand(CommandExportShmTreesNewick.COMMAND_NAME, CommandExportShmTreesNewick.class)
-<<<<<<< HEAD
-                .addSubcommand(CommandFindAlleles.COMMAND_NAME, CommandFindAlleles.class);
-=======
-                .addSubcommand(CommandFindAlleles.FIND_ALLELES_COMMAND_NAME, CommandFindAlleles.class)
->>>>>>> f22adb9c
+                .addSubcommand(CommandFindAlleles.COMMAND_NAME, CommandFindAlleles.class)
 
                 // Util
                 .addSubcommand(CommandExportPreset.COMMAND_NAME, CommandExportPreset.Cmd.class);
