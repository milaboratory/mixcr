/*
 * Copyright (c) 2014-2015, Bolotin Dmitry, Chudakov Dmitry, Shugay Mikhail
 * (here and after addressed as Inventors)
 * All Rights Reserved
 *
 * Permission to use, copy, modify and distribute any part of this program for
 * educational, research and non-profit purposes, by non-profit institutions
 * only, without fee, and without a written agreement is hereby granted,
 * provided that the above copyright notice, this paragraph and the following
 * three paragraphs appear in all copies.
 *
 * Those desiring to incorporate this work into commercial products or use for
 * commercial purposes should contact the Inventors using one of the following
 * email addresses: chudakovdm@mail.ru, chudakovdm@gmail.com
 *
 * IN NO EVENT SHALL THE INVENTORS BE LIABLE TO ANY PARTY FOR DIRECT, INDIRECT,
 * SPECIAL, INCIDENTAL, OR CONSEQUENTIAL DAMAGES, INCLUDING LOST PROFITS,
 * ARISING OUT OF THE USE OF THIS SOFTWARE, EVEN IF THE INVENTORS HAS BEEN
 * ADVISED OF THE POSSIBILITY OF SUCH DAMAGE.
 *
 * THE SOFTWARE PROVIDED HEREIN IS ON AN "AS IS" BASIS, AND THE INVENTORS HAS
 * NO OBLIGATION TO PROVIDE MAINTENANCE, SUPPORT, UPDATES, ENHANCEMENTS, OR
 * MODIFICATIONS. THE INVENTORS MAKES NO REPRESENTATIONS AND EXTENDS NO
 * WARRANTIES OF ANY KIND, EITHER IMPLIED OR EXPRESS, INCLUDING, BUT NOT
 * LIMITED TO, THE IMPLIED WARRANTIES OF MERCHANTABILITY OR FITNESS FOR A
 * PARTICULAR PURPOSE, OR THAT THE USE OF THE SOFTWARE WILL NOT INFRINGE ANY
 * PATENT, TRADEMARK OR OTHER RIGHTS.
 */
package com.milaboratory.mixcr.cli;

import com.milaboratory.mitools.cli.JCommanderBasedMain;
import com.milaboratory.mixcr.util.VersionInfoProvider;

public class Main {
    public static void main(String... args) throws Exception {
        // Getting command string if executed from script
        String command = System.getProperty("mixcr.command", "java -jar mixcr.jar");

        // Setting up main helper
        JCommanderBasedMain main = new JCommanderBasedMain(command,
                new ActionAlign(),
                new ActionExportAlignments(),
                new ActionAssemble(),
                new ActionExportClones(),
                new ActionPrettyAlignments(),
                new ActionAlignmentsStat(),
                new ActionMergeAlignments(),
                new ActionInfo(),
<<<<<<< HEAD
                new ActionExportCloneReads());
=======
                new VersionInfoAction());

        // Adding version info callback
        main.setVersionInfoCallback(new Runnable() {
            @Override
            public void run() {
                System.err.println(
                        VersionInfoProvider.getVersionString(
                                VersionInfoProvider.OutputType.ToConsole));
            }
        });
>>>>>>> 21534403

        // Executing main method
        main.main(args);
    }
}<|MERGE_RESOLUTION|>--- conflicted
+++ resolved
@@ -46,9 +46,7 @@
                 new ActionAlignmentsStat(),
                 new ActionMergeAlignments(),
                 new ActionInfo(),
-<<<<<<< HEAD
-                new ActionExportCloneReads());
-=======
+                new ActionExportCloneReads(),
                 new VersionInfoAction());
 
         // Adding version info callback
@@ -60,7 +58,6 @@
                                 VersionInfoProvider.OutputType.ToConsole));
             }
         });
->>>>>>> 21534403
 
         // Executing main method
         main.main(args);
