--- conflicted
+++ resolved
@@ -10,7 +10,7 @@
         args: [ "Cell" ]
       - field: "-uniqClonesPerChainCount"
       - field: "-readCount"
-<<<<<<< HEAD
+      - field: "-readFraction"
       - field: "-vHit"
       - field: "-dHit"
       - field: "-jHit"
@@ -19,22 +19,6 @@
         args: [ "CDR3" ]
       - field: "-aaFeature"
         args: [ "CDR3" ]
-=======
-      - field: "-readFraction"
-      - field: "-targetSequences"
-      - field: "-targetQualities"
-      - field: "-vHitsWithScore"
-      - field: "-dHitsWithScore"
-      - field: "-jHitsWithScore"
-      - field: "-cHitsWithScore"
-      - field: "-vAlignments"
-      - field: "-dAlignments"
-      - field: "-jAlignments"
-      - field: "-cAlignments"
-      - field: "-allNFeaturesWithMinQuality"
-      - field: "-allAAFeatures"
-      - field: "-defaultAnchorPoints"
->>>>>>> fa563225
 
 exportCloneGroups-single-cell-with-umi-base:
   abstract: true
@@ -50,10 +34,8 @@
         args: [ "Molecule" ]
       - field: "-uniqClonesPerChainCount"
       - field: "-readCount"
-      - field: "-readFraction"
       - field: "-uniqueTagCount"
         args: [ "Molecule" ]
-<<<<<<< HEAD
       - field: "-vHit"
       - field: "-dHit"
       - field: "-jHit"
@@ -61,21 +43,4 @@
       - field: "-nFeature"
         args: [ "CDR3" ]
       - field: "-aaFeature"
-        args: [ "CDR3" ]
-=======
-      - field: "-uniqueTagFraction"
-        args: [ "Molecule" ]
-      - field: "-targetSequences"
-      - field: "-targetQualities"
-      - field: "-vHitsWithScore"
-      - field: "-dHitsWithScore"
-      - field: "-jHitsWithScore"
-      - field: "-cHitsWithScore"
-      - field: "-vAlignments"
-      - field: "-dAlignments"
-      - field: "-jAlignments"
-      - field: "-cAlignments"
-      - field: "-allNFeaturesWithMinQuality"
-      - field: "-allAAFeatures"
-      - field: "-defaultAnchorPoints"
->>>>>>> fa563225
+        args: [ "CDR3" ]