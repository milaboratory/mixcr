<<<<<<< HEAD
"parse-bio-3gex-wt-mega":
  inheritFrom: generic-ht-single-cell-fragmented-with-umi
=======
"parse-bio-3gex":
  inheritFrom: generic-single-cell-gex-with-umi
>>>>>>> 10dd80d2
  mixins:
    - type: SetTagPattern
      tagPattern: ^(R1:*)\^(UMI:N{10})(CELL3:N{8})gtggccgatgN{20}(CELL2:N{8})atccacgtgcN{12}(CELL1:N{8})
  align:
    inheritFrom: align-single-cell
    overrides:
      tagTransformationSteps:
        - type: mapTags
          name: "Round1"
          matchTags:
            - CELL1
          newTags:
            - CELL1CONVERTED
          allowOneMismatch: true
          rules:
            - from: CATTCCTA
              to: '01'
            - from: CTTCATCA
              to: '02'
            - from: CCTATATC
              to: '03'
            - from: ACATTTAC
              to: '04'
            - from: ACTTAGCT
              to: '05'
            - from: CCAATTCT
              to: '06'
            - from: GCCTATCT
              to: '07'
            - from: ATGCTGCT
              to: '08'
            - from: CATTTACA
              to: '09'
            - from: ACTCGTAA
              to: '10'
            - from: CCTTTGCA
              to: '11'
            - from: ACTCCTGC
              to: '12'
            - from: ATTTGGCA
              to: '13'
            - from: TTATTCTG
              to: '14'
            - from: TCATGCTC
              to: '15'
            - from: CATACTTC
              to: '16'
            - from: CCGTTCTA
              to: '17'
            - from: GCTTCATA
              to: '18'
            - from: CTCTGTGC
              to: '19'
            - from: CCCTTATA
              to: '20'
            - from: ACTGCTCT
              to: '21'
            - from: CTCTAATC
              to: '22'
            - from: ACCCTTGC
              to: '23'
            - from: ATCTTAGG
              to: '24'
            - from: CATGTCTC
              to: '25'
            - from: TCATTGCA
              to: '26'
            - from: ACACCTTT
              to: '27'
            - from: AATTTCTC
              to: '28'
            - from: ATTCATGG
              to: '29'
            - from: ACTTTACC
              to: '30'
            - from: CTTCTAAC
              to: '31'
            - from: CTATTTCA
              to: '32'
            - from: TCTCATGC
              to: '33'
            - from: ATCCTTAC
              to: '34'
            - from: TAAATATC
              to: '35'
            - from: TTACCTGC
              to: '36'
            - from: CACTTTCA
              to: '37'
            - from: CACCTTTA
              to: '38'
            - from: CTGACTTC
              to: '39'
            - from: CATTTGGA
              to: '40'
            - from: GCTCTACT
              to: '41'
            - from: GTTACGTA
              to: '42'
            - from: CCTGTTGC
              to: '43'
            - from: CTATCATC
              to: '44'
            - from: GCTATCAT
              to: '45'
            - from: ACATTCAT
              to: '46'
            - from: TTCGCTAC
              to: '47'
            - from: CATTCTAC
              to: '48'
            - from: CACTTATC
              to: '49'
            - from: ATAAGCTC
              to: '50'
            - from: TCATCCTG
              to: '51'
            - from: CCTGGTAT
              to: '52'
            - from: TGGTATAC
              to: '53'
            - from: TTGGGAGA
              to: '54'
            - from: ACTTCATC
              to: '55'
            - from: TCTCTAGC
              to: '56'
            - from: ATGCCCTT
              to: '57'
            - from: CCCAATTT
              to: '58'
            - from: ACTATATA
              to: '59'
            - from: CTCTATAC
              to: '60'
            - from: CTGTCTCA
              to: '61'
            - from: GACCTTTC
              to: '62'
            - from: GATTTGGC
              to: '63'
            - from: CGTCTAGG
              to: '64'
            - from: TACTCGAA
              to: '65'
            - from: CAGCCTTT
              to: '66'
            - from: CCTCATTA
              to: '67'
            - from: CTTATACC
              to: '68'
            - from: TCTATTAC
              to: '69'
            - from: CCTGCATT
              to: '70'
            - from: CAATCCTT
              to: '71'
            - from: TTGTCTTA
              to: '72'
            - from: TCACTTTA
              to: '73'
            - from: TGCTTGGG
              to: '74'
            - from: CGCTCATT
              to: '75'
            - from: GCCTCTAT
              to: '76'
            - from: GAGCACAA
              to: '77'
            - from: CTCTTAAC
              to: '78'
            - from: TCTAGGCT
              to: '79'
            - from: AATTCTGC
              to: '80'
            - from: CATTCTCA
              to: '81'
            - from: ACTTGCCT
              to: '82'
            - from: ATCATTGC
              to: '83'
            - from: GTTCAACA
              to: '84'
            - from: CCATTTGC
              to: '85'
            - from: GACTTTGC
              to: '86'
            - from: ATTGGCTC
              to: '87'
            - from: GTGCTAGC
              to: '88'
            - from: CTTTCAAC
              to: '89'
            - from: ACTATTGC
              to: '90'
            - from: ACTGGCTT
              to: '91'
            - from: ATTAGGCT
              to: '92'
            - from: GCCTTTCA
              to: '93'
            - from: ATTCTAGG
              to: '94'
            - from: CCTTACAT
              to: '95'
            - from: ACATTTGG
              to: '96'
            - from: CATCATCC
              to: '01'
            - from: CTGCTTTG
              to: '02'
            - from: CTAAGGGA
              to: '03'
            - from: GCTTATAG
              to: '04'
            - from: TCTGATCC
              to: '05'
            - from: TCTCTTGG
              to: '06'
            - from: CAATTTCC
              to: '07'
            - from: AGTCTCTT
              to: '08'
            - from: TGCTGCTC
              to: '09'
            - from: GTATTTCC
              to: '10'
            - from: TTCCTGTG
              to: '11'
            - from: GCTGCTTC
              to: '12'
            - from: TATGTGTC
              to: '13'
            - from: CAATTCTC
              to: '14'
            - from: TGGTCTCC
              to: '15'
            - from: GCTCTTTA
              to: '16'
            - from: GCTGCATG
              to: '17'
            - from: ACTCATTT
              to: '18'
            - from: AGTCTTGG
              to: '19'
            - from: GGTTCTTC
              to: '20'
            - from: TCATGTTG
              to: '21'
            - from: ATTTTGCC
              to: '22'
            - from: CTTCTGTA
              to: '23'
            - from: GTCCATCT
              to: '24'
            - from: GCTATCTC
              to: '25'
            - from: TAGTTTCC
              to: '26'
            - from: TCCATTAT
              to: '27'
            - from: AGGATTAA
              to: '28'
            - from: AATCTTTC
              to: '29'
            - from: GTCATATG
              to: '30'
            - from: GTGCTTCC
              to: '31'
            - from: ATGTGTTG
              to: '32'
            - from: CCATCTTG
              to: '33'
            - from: TACTGTCT
              to: '34'
            - from: TTCATCGC
              to: '35'
            - from: ACTGTGGG
              to: '36'
            - from: TCTGTGCC
              to: '37'
            - from: TCAATCTC
              to: '38'
            - from: GTCCTCTG
              to: '39'
            - from: TTACATTC
              to: '40'
            - from: ATTCTGTC
              to: '41'
            - from: TGTGTATG
              to: '42'
            - from: TCCATTTG
              to: '43'
            - from: TTAGCTTC
              to: '44'
            - from: GTGCTTGA
              to: '45'
            - from: GTTTGTGA
              to: '46'
            - from: GAAATTAG
              to: '47'
            - from: GCAAATTC
              to: '48'
            - from: GAGGTTGA
              to: '49'
            - from: CCTGTCTG
              to: '50'
            - from: GTGGGTTC
              to: '51'
            - from: TTTGCATC
              to: '52'
            - from: AGGTAATA
              to: '53'
            - from: GTGCCTTC
              to: '54'
            - from: ATGTTTCC
              to: '55'
            - from: CTTAATTC
              to: '56'
            - from: TCTGGCTC
              to: '57'
            - from: CATCATTT
              to: '58'
            - from: GTTGTCTC
              to: '59'
            - from: ATCTTCTG
              to: '60'
            - from: TGTTTGCC
              to: '61'
            - from: TTCTGTCA
              to: '62'
            - from: ACGGACTC
              to: '63'
            - from: TTTGGTCA
              to: '64'
            - from: TATCCGGG
              to: '65'
            - from: TGTCATTC
              to: '66'
            - from: ATTCTCTG
              to: '67'
            - from: TGGCTTCC
              to: '68'
            - from: TTGTTGCC
              to: '69'
            - from: GTCATCTC
              to: '70'
            - from: TTGCTCAT
              to: '71'
            - from: CTGTCTGC
              to: '72'
            - from: TATATTCC
              to: '73'
            - from: ATATTGGC
              to: '74'
            - from: GTGTCCTC
              to: '75'
            - from: ATCTTCAT
              to: '76'
            - from: CGTGGTTG
              to: '77'
            - from: TTGCATCC
              to: '78'
            - from: TCTTAATC
              to: '79'
            - from: TGCATTTC
              to: '80'
            - from: GATGTTTC
              to: '81'
            - from: ATCTTGTC
              to: '82'
            - from: TCATATTC
              to: '83'
            - from: TGGCCTCT
              to: '84'
            - from: CGTTGTCT
              to: '85'
            - from: TCTTGTCA
              to: '86'
            - from: TATTCCTG
              to: '87'
            - from: TCCATGTC
              to: '88'
            - from: TTGTCATC
              to: '89'
            - from: ATTTCCTG
              to: '90'
            - from: GTGTCTCC
              to: '91'
            - from: GTGTGTGT
              to: '92'
            - from: TATGCTTC
              to: '93'
            - from: ATGGTGTT
              to: '94'
            - from: GAATAATG
              to: '95'
            - from: CCTCTGTG
              to: '96'
          reportingLevel: VerboseReport
        - type: mapTags
          name: "Round2"
          matchTags:
            - CELL2
          newTags:
            - CELL2CONVERTED
          allowOneMismatch: true
          rules:
            - from: AACGTGAT
              to: '01'
            - from: AAACATCG
              to: '02'
            - from: ATGCCTAA
              to: '03'
            - from: AGTGGTCA
              to: '04'
            - from: ACCACTGT
              to: '05'
            - from: ACATTGGC
              to: '06'
            - from: CAGATCTG
              to: '07'
            - from: CATCAAGT
              to: '08'
            - from: CGCTGATC
              to: '09'
            - from: ACAAGCTA
              to: '10'
            - from: CTGTAGCC
              to: '11'
            - from: AGTACAAG
              to: '12'
            - from: AACAACCA
              to: '13'
            - from: AACCGAGA
              to: '14'
            - from: AACGCTTA
              to: '15'
            - from: AAGACGGA
              to: '16'
            - from: AAGGTACA
              to: '17'
            - from: ACACAGAA
              to: '18'
            - from: ACAGCAGA
              to: '19'
            - from: ACCTCCAA
              to: '20'
            - from: ACGCTCGA
              to: '21'
            - from: ACGTATCA
              to: '22'
            - from: ACTATGCA
              to: '23'
            - from: AGAGTCAA
              to: '24'
            - from: AGATCGCA
              to: '25'
            - from: AGCAGGAA
              to: '26'
            - from: AGTCACTA
              to: '27'
            - from: ATCCTGTA
              to: '28'
            - from: ATTGAGGA
              to: '29'
            - from: CAACCACA
              to: '30'
            - from: GACTAGTA
              to: '31'
            - from: CAATGGAA
              to: '32'
            - from: CACTTCGA
              to: '33'
            - from: CAGCGTTA
              to: '34'
            - from: CATACCAA
              to: '35'
            - from: CCAGTTCA
              to: '36'
            - from: CCGAAGTA
              to: '37'
            - from: CCGTGAGA
              to: '38'
            - from: CCTCCTGA
              to: '39'
            - from: CGAACTTA
              to: '40'
            - from: CGACTGGA
              to: '41'
            - from: CGCATACA
              to: '42'
            - from: CTCAATGA
              to: '43'
            - from: CTGAGCCA
              to: '44'
            - from: CTGGCATA
              to: '45'
            - from: GAATCTGA
              to: '46'
            - from: CAAGACTA
              to: '47'
            - from: GAGCTGAA
              to: '48'
            - from: GATAGACA
              to: '49'
            - from: GCCACATA
              to: '50'
            - from: GCGAGTAA
              to: '51'
            - from: GCTAACGA
              to: '52'
            - from: GCTCGGTA
              to: '53'
            - from: GGAGAACA
              to: '54'
            - from: GGTGCGAA
              to: '55'
            - from: GTACGCAA
              to: '56'
            - from: GTCGTAGA
              to: '57'
            - from: GTCTGTCA
              to: '58'
            - from: GTGTTCTA
              to: '59'
            - from: TAGGATGA
              to: '60'
            - from: TATCAGCA
              to: '61'
            - from: TCCGTCTA
              to: '62'
            - from: TCTTCACA
              to: '63'
            - from: TGAAGAGA
              to: '64'
            - from: TGGAACAA
              to: '65'
            - from: TGGCTTCA
              to: '66'
            - from: TGGTGGTA
              to: '67'
            - from: TTCACGCA
              to: '68'
            - from: AACTCACC
              to: '69'
            - from: AAGAGATC
              to: '70'
            - from: AAGGACAC
              to: '71'
            - from: AATCCGTC
              to: '72'
            - from: AATGTTGC
              to: '73'
            - from: ACACGACC
              to: '74'
            - from: ACAGATTC
              to: '75'
            - from: AGATGTAC
              to: '76'
            - from: AGCACCTC
              to: '77'
            - from: AGCCATGC
              to: '78'
            - from: AGGCTAAC
              to: '79'
            - from: ATAGCGAC
              to: '80'
            - from: ATCATTCC
              to: '81'
            - from: ATTGGCTC
              to: '82'
            - from: CAAGGAGC
              to: '83'
            - from: CACCTTAC
              to: '84'
            - from: CCATCCTC
              to: '85'
            - from: CCGACAAC
              to: '86'
            - from: CCTAATCC
              to: '87'
            - from: CCTCTATC
              to: '88'
            - from: CGACACAC
              to: '89'
            - from: CGGATTGC
              to: '90'
            - from: CTAAGGTC
              to: '91'
            - from: GAACAGGC
              to: '92'
            - from: GACAGTGC
              to: '93'
            - from: GAGTTAGC
              to: '94'
            - from: GATGAATC
              to: '95'
            - from: GCCAAGAC
              to: '96'
          reportingLevel: VerboseReport
        - type: mapTags
          name: "Round3"
          matchTags:
            - CELL3
          newTags:
            - CELL3CONVERTED
          allowOneMismatch: true
          rules:
            - from: AACGTGAT
              to: '01'
            - from: AAACATCG
              to: '02'
            - from: ATGCCTAA
              to: '03'
            - from: AGTGGTCA
              to: '04'
            - from: ACCACTGT
              to: '05'
            - from: ACATTGGC
              to: '06'
            - from: CAGATCTG
              to: '07'
            - from: CATCAAGT
              to: '08'
            - from: CGCTGATC
              to: '09'
            - from: ACAAGCTA
              to: '10'
            - from: CTGTAGCC
              to: '11'
            - from: AGTACAAG
              to: '12'
            - from: AACAACCA
              to: '13'
            - from: AACCGAGA
              to: '14'
            - from: AACGCTTA
              to: '15'
            - from: AAGACGGA
              to: '16'
            - from: AAGGTACA
              to: '17'
            - from: ACACAGAA
              to: '18'
            - from: ACAGCAGA
              to: '19'
            - from: ACCTCCAA
              to: '20'
            - from: ACGCTCGA
              to: '21'
            - from: ACGTATCA
              to: '22'
            - from: ACTATGCA
              to: '23'
            - from: AGAGTCAA
              to: '24'
            - from: AGATCGCA
              to: '25'
            - from: AGCAGGAA
              to: '26'
            - from: AGTCACTA
              to: '27'
            - from: ATCCTGTA
              to: '28'
            - from: ATTGAGGA
              to: '29'
            - from: CAACCACA
              to: '30'
            - from: GACTAGTA
              to: '31'
            - from: CAATGGAA
              to: '32'
            - from: CACTTCGA
              to: '33'
            - from: CAGCGTTA
              to: '34'
            - from: CATACCAA
              to: '35'
            - from: CCAGTTCA
              to: '36'
            - from: CCGAAGTA
              to: '37'
            - from: CCGTGAGA
              to: '38'
            - from: CCTCCTGA
              to: '39'
            - from: CGAACTTA
              to: '40'
            - from: CGACTGGA
              to: '41'
            - from: CGCATACA
              to: '42'
            - from: CTCAATGA
              to: '43'
            - from: CTGAGCCA
              to: '44'
            - from: CTGGCATA
              to: '45'
            - from: GAATCTGA
              to: '46'
            - from: CAAGACTA
              to: '47'
            - from: GAGCTGAA
              to: '48'
            - from: GATAGACA
              to: '49'
            - from: GCCACATA
              to: '50'
            - from: GCGAGTAA
              to: '51'
            - from: GCTAACGA
              to: '52'
            - from: GCTCGGTA
              to: '53'
            - from: GGAGAACA
              to: '54'
            - from: GGTGCGAA
              to: '55'
            - from: GTACGCAA
              to: '56'
            - from: GTCGTAGA
              to: '57'
            - from: GTCTGTCA
              to: '58'
            - from: GTGTTCTA
              to: '59'
            - from: TAGGATGA
              to: '60'
            - from: TATCAGCA
              to: '61'
            - from: TCCGTCTA
              to: '62'
            - from: TCTTCACA
              to: '63'
            - from: TGAAGAGA
              to: '64'
            - from: TGGAACAA
              to: '65'
            - from: TGGCTTCA
              to: '66'
            - from: TGGTGGTA
              to: '67'
            - from: TTCACGCA
              to: '68'
            - from: AACTCACC
              to: '69'
            - from: AAGAGATC
              to: '70'
            - from: AAGGACAC
              to: '71'
            - from: AATCCGTC
              to: '72'
            - from: AATGTTGC
              to: '73'
            - from: ACACGACC
              to: '74'
            - from: ACAGATTC
              to: '75'
            - from: AGATGTAC
              to: '76'
            - from: AGCACCTC
              to: '77'
            - from: AGCCATGC
              to: '78'
            - from: AGGCTAAC
              to: '79'
            - from: ATAGCGAC
              to: '80'
            - from: ATCATTCC
              to: '81'
            - from: ATTGGCTC
              to: '82'
            - from: CAAGGAGC
              to: '83'
            - from: CACCTTAC
              to: '84'
            - from: CCATCCTC
              to: '85'
            - from: CCGACAAC
              to: '86'
            - from: CCTAATCC
              to: '87'
            - from: CCTCTATC
              to: '88'
            - from: CGACACAC
              to: '89'
            - from: CGGATTGC
              to: '90'
            - from: CTAAGGTC
              to: '91'
            - from: GAACAGGC
              to: '92'
            - from: GACAGTGC
              to: '93'
            - from: GAGTTAGC
              to: '94'
            - from: GATGAATC
              to: '95'
            - from: GCCAAGAC
              to: '96'
          reportingLevel: VerboseReport
        - type: generic
          name: ""
          destinationTag: CELL
          transformation:
            type: concatenate
            separator: '_'
            sources:
              - type: tag
                name: CELL1CONVERTED
              - type: tag
                name: CELL2CONVERTED
              - type: tag
                name: CELL3CONVERTED


"parse-bio-3gex-wt":
  inheritFrom: generic-ht-single-cell-fragmented-with-umi
  mixins:
    - type: SetTagPattern
      tagPattern: ^(R1:*)\^(UMI:N{10})(CELL3:N{8})gtggccgatgN{20}(CELL2:N{8})atccacgtgcN{12}(CELL1:N{8})
  align:
    inheritFrom: align-single-cell
    overrides:
      tagTransformationSteps:
        - type: mapTags
          name: "Round1"
          matchTags:
            - CELL1
          newTags:
            - CELL1CONVERTED
          allowOneMismatch: true
          rules:
            - from: CATTCCTA
              to: '01'
            - from: CTTCATCA
              to: '02'
            - from: CCTATATC
              to: '03'
            - from: ACATTTAC
              to: '04'
            - from: ACTTAGCT
              to: '05'
            - from: CCAATTCT
              to: '06'
            - from: GCCTATCT
              to: '07'
            - from: ATGCTGCT
              to: '08'
            - from: CATTTACA
              to: '09'
            - from: ACTCGTAA
              to: '10'
            - from: CCTTTGCA
              to: '11'
            - from: ACTCCTGC
              to: '12'
            - from: ATTTGGCA
              to: '13'
            - from: TTATTCTG
              to: '14'
            - from: TCATGCTC
              to: '15'
            - from: CATACTTC
              to: '16'
            - from: CCGTTCTA
              to: '17'
            - from: GCTTCATA
              to: '18'
            - from: CTCTGTGC
              to: '19'
            - from: CCCTTATA
              to: '20'
            - from: ACTGCTCT
              to: '21'
            - from: CTCTAATC
              to: '22'
            - from: ACCCTTGC
              to: '23'
            - from: ATCTTAGG
              to: '24'
            - from: CATGTCTC
              to: '25'
            - from: TCATTGCA
              to: '26'
            - from: ACACCTTT
              to: '27'
            - from: AATTTCTC
              to: '28'
            - from: ATTCATGG
              to: '29'
            - from: ACTTTACC
              to: '30'
            - from: CTTCTAAC
              to: '31'
            - from: CTATTTCA
              to: '32'
            - from: TCTCATGC
              to: '33'
            - from: ATCCTTAC
              to: '34'
            - from: TAAATATC
              to: '35'
            - from: TTACCTGC
              to: '36'
            - from: CACTTTCA
              to: '37'
            - from: CACCTTTA
              to: '38'
            - from: CTGACTTC
              to: '39'
            - from: CATTTGGA
              to: '40'
            - from: GCTCTACT
              to: '41'
            - from: GTTACGTA
              to: '42'
            - from: CCTGTTGC
              to: '43'
            - from: CTATCATC
              to: '44'
            - from: GCTATCAT
              to: '45'
            - from: ACATTCAT
              to: '46'
            - from: TTCGCTAC
              to: '47'
            - from: CATTCTAC
              to: '48'
            - from: CATCATCC
              to: '01'
            - from: CTGCTTTG
              to: '02'
            - from: CTAAGGGA
              to: '03'
            - from: GCTTATAG
              to: '04'
            - from: TCTGATCC
              to: '05'
            - from: TCTCTTGG
              to: '06'
            - from: CAATTTCC
              to: '07'
            - from: AGTCTCTT
              to: '08'
            - from: TGCTGCTC
              to: '09'
            - from: GTATTTCC
              to: '10'
            - from: TTCCTGTG
              to: '11'
            - from: GCTGCTTC
              to: '12'
            - from: TATGTGTC
              to: '13'
            - from: CAATTCTC
              to: '14'
            - from: TGGTCTCC
              to: '15'
            - from: GCTCTTTA
              to: '16'
            - from: GCTGCATG
              to: '17'
            - from: ACTCATTT
              to: '18'
            - from: AGTCTTGG
              to: '19'
            - from: GGTTCTTC
              to: '20'
            - from: TCATGTTG
              to: '21'
            - from: ATTTTGCC
              to: '22'
            - from: CTTCTGTA
              to: '23'
            - from: GTCCATCT
              to: '24'
            - from: GCTATCTC
              to: '25'
            - from: TAGTTTCC
              to: '26'
            - from: TCCATTAT
              to: '27'
            - from: AGGATTAA
              to: '28'
            - from: AATCTTTC
              to: '29'
            - from: GTCATATG
              to: '30'
            - from: GTGCTTCC
              to: '31'
            - from: ATGTGTTG
              to: '32'
            - from: CCATCTTG
              to: '33'
            - from: TACTGTCT
              to: '34'
            - from: TTCATCGC
              to: '35'
            - from: ACTGTGGG
              to: '36'
            - from: TCTGTGCC
              to: '37'
            - from: TCAATCTC
              to: '38'
            - from: GTCCTCTG
              to: '39'
            - from: TTACATTC
              to: '40'
            - from: ATTCTGTC
              to: '41'
            - from: TGTGTATG
              to: '42'
            - from: TCCATTTG
              to: '43'
            - from: TTAGCTTC
              to: '44'
            - from: GTGCTTGA
              to: '45'
            - from: GTTTGTGA
              to: '46'
            - from: GAAATTAG
              to: '47'
            - from: GCAAATTC
              to: '48'
          reportingLevel: VerboseReport
        - type: mapTags
          name: "Round2"
          matchTags:
            - CELL2
          newTags:
            - CELL2CONVERTED
          allowOneMismatch: true
          rules:
            - from: AACGTGAT
              to: '01'
            - from: AAACATCG
              to: '02'
            - from: ATGCCTAA
              to: '03'
            - from: AGTGGTCA
              to: '04'
            - from: ACCACTGT
              to: '05'
            - from: ACATTGGC
              to: '06'
            - from: CAGATCTG
              to: '07'
            - from: CATCAAGT
              to: '08'
            - from: CGCTGATC
              to: '09'
            - from: ACAAGCTA
              to: '10'
            - from: CTGTAGCC
              to: '11'
            - from: AGTACAAG
              to: '12'
            - from: AACAACCA
              to: '13'
            - from: AACCGAGA
              to: '14'
            - from: AACGCTTA
              to: '15'
            - from: AAGACGGA
              to: '16'
            - from: AAGGTACA
              to: '17'
            - from: ACACAGAA
              to: '18'
            - from: ACAGCAGA
              to: '19'
            - from: ACCTCCAA
              to: '20'
            - from: ACGCTCGA
              to: '21'
            - from: ACGTATCA
              to: '22'
            - from: ACTATGCA
              to: '23'
            - from: AGAGTCAA
              to: '24'
            - from: AGATCGCA
              to: '25'
            - from: AGCAGGAA
              to: '26'
            - from: AGTCACTA
              to: '27'
            - from: ATCCTGTA
              to: '28'
            - from: ATTGAGGA
              to: '29'
            - from: CAACCACA
              to: '30'
            - from: GACTAGTA
              to: '31'
            - from: CAATGGAA
              to: '32'
            - from: CACTTCGA
              to: '33'
            - from: CAGCGTTA
              to: '34'
            - from: CATACCAA
              to: '35'
            - from: CCAGTTCA
              to: '36'
            - from: CCGAAGTA
              to: '37'
            - from: CCGTGAGA
              to: '38'
            - from: CCTCCTGA
              to: '39'
            - from: CGAACTTA
              to: '40'
            - from: CGACTGGA
              to: '41'
            - from: CGCATACA
              to: '42'
            - from: CTCAATGA
              to: '43'
            - from: CTGAGCCA
              to: '44'
            - from: CTGGCATA
              to: '45'
            - from: GAATCTGA
              to: '46'
            - from: CAAGACTA
              to: '47'
            - from: GAGCTGAA
              to: '48'
            - from: GATAGACA
              to: '49'
            - from: GCCACATA
              to: '50'
            - from: GCGAGTAA
              to: '51'
            - from: GCTAACGA
              to: '52'
            - from: GCTCGGTA
              to: '53'
            - from: GGAGAACA
              to: '54'
            - from: GGTGCGAA
              to: '55'
            - from: GTACGCAA
              to: '56'
            - from: GTCGTAGA
              to: '57'
            - from: GTCTGTCA
              to: '58'
            - from: GTGTTCTA
              to: '59'
            - from: TAGGATGA
              to: '60'
            - from: TATCAGCA
              to: '61'
            - from: TCCGTCTA
              to: '62'
            - from: TCTTCACA
              to: '63'
            - from: TGAAGAGA
              to: '64'
            - from: TGGAACAA
              to: '65'
            - from: TGGCTTCA
              to: '66'
            - from: TGGTGGTA
              to: '67'
            - from: TTCACGCA
              to: '68'
            - from: AACTCACC
              to: '69'
            - from: AAGAGATC
              to: '70'
            - from: AAGGACAC
              to: '71'
            - from: AATCCGTC
              to: '72'
            - from: AATGTTGC
              to: '73'
            - from: ACACGACC
              to: '74'
            - from: ACAGATTC
              to: '75'
            - from: AGATGTAC
              to: '76'
            - from: AGCACCTC
              to: '77'
            - from: AGCCATGC
              to: '78'
            - from: AGGCTAAC
              to: '79'
            - from: ATAGCGAC
              to: '80'
            - from: ATCATTCC
              to: '81'
            - from: ATTGGCTC
              to: '82'
            - from: CAAGGAGC
              to: '83'
            - from: CACCTTAC
              to: '84'
            - from: CCATCCTC
              to: '85'
            - from: CCGACAAC
              to: '86'
            - from: CCTAATCC
              to: '87'
            - from: CCTCTATC
              to: '88'
            - from: CGACACAC
              to: '89'
            - from: CGGATTGC
              to: '90'
            - from: CTAAGGTC
              to: '91'
            - from: GAACAGGC
              to: '92'
            - from: GACAGTGC
              to: '93'
            - from: GAGTTAGC
              to: '94'
            - from: GATGAATC
              to: '95'
            - from: GCCAAGAC
              to: '96'
          reportingLevel: VerboseReport
        - type: mapTags
          name: "Round3"
          matchTags:
            - CELL3
          newTags:
            - CELL3CONVERTED
          allowOneMismatch: true
          rules:
            - from: AACGTGAT
              to: '01'
            - from: AAACATCG
              to: '02'
            - from: ATGCCTAA
              to: '03'
            - from: AGTGGTCA
              to: '04'
            - from: ACCACTGT
              to: '05'
            - from: ACATTGGC
              to: '06'
            - from: CAGATCTG
              to: '07'
            - from: CATCAAGT
              to: '08'
            - from: CGCTGATC
              to: '09'
            - from: ACAAGCTA
              to: '10'
            - from: CTGTAGCC
              to: '11'
            - from: AGTACAAG
              to: '12'
            - from: AACAACCA
              to: '13'
            - from: AACCGAGA
              to: '14'
            - from: AACGCTTA
              to: '15'
            - from: AAGACGGA
              to: '16'
            - from: AAGGTACA
              to: '17'
            - from: ACACAGAA
              to: '18'
            - from: ACAGCAGA
              to: '19'
            - from: ACCTCCAA
              to: '20'
            - from: ACGCTCGA
              to: '21'
            - from: ACGTATCA
              to: '22'
            - from: ACTATGCA
              to: '23'
            - from: AGAGTCAA
              to: '24'
            - from: AGATCGCA
              to: '25'
            - from: AGCAGGAA
              to: '26'
            - from: AGTCACTA
              to: '27'
            - from: ATCCTGTA
              to: '28'
            - from: ATTGAGGA
              to: '29'
            - from: CAACCACA
              to: '30'
            - from: GACTAGTA
              to: '31'
            - from: CAATGGAA
              to: '32'
            - from: CACTTCGA
              to: '33'
            - from: CAGCGTTA
              to: '34'
            - from: CATACCAA
              to: '35'
            - from: CCAGTTCA
              to: '36'
            - from: CCGAAGTA
              to: '37'
            - from: CCGTGAGA
              to: '38'
            - from: CCTCCTGA
              to: '39'
            - from: CGAACTTA
              to: '40'
            - from: CGACTGGA
              to: '41'
            - from: CGCATACA
              to: '42'
            - from: CTCAATGA
              to: '43'
            - from: CTGAGCCA
              to: '44'
            - from: CTGGCATA
              to: '45'
            - from: GAATCTGA
              to: '46'
            - from: CAAGACTA
              to: '47'
            - from: GAGCTGAA
              to: '48'
            - from: GATAGACA
              to: '49'
            - from: GCCACATA
              to: '50'
            - from: GCGAGTAA
              to: '51'
            - from: GCTAACGA
              to: '52'
            - from: GCTCGGTA
              to: '53'
            - from: GGAGAACA
              to: '54'
            - from: GGTGCGAA
              to: '55'
            - from: GTACGCAA
              to: '56'
            - from: GTCGTAGA
              to: '57'
            - from: GTCTGTCA
              to: '58'
            - from: GTGTTCTA
              to: '59'
            - from: TAGGATGA
              to: '60'
            - from: TATCAGCA
              to: '61'
            - from: TCCGTCTA
              to: '62'
            - from: TCTTCACA
              to: '63'
            - from: TGAAGAGA
              to: '64'
            - from: TGGAACAA
              to: '65'
            - from: TGGCTTCA
              to: '66'
            - from: TGGTGGTA
              to: '67'
            - from: TTCACGCA
              to: '68'
            - from: AACTCACC
              to: '69'
            - from: AAGAGATC
              to: '70'
            - from: AAGGACAC
              to: '71'
            - from: AATCCGTC
              to: '72'
            - from: AATGTTGC
              to: '73'
            - from: ACACGACC
              to: '74'
            - from: ACAGATTC
              to: '75'
            - from: AGATGTAC
              to: '76'
            - from: AGCACCTC
              to: '77'
            - from: AGCCATGC
              to: '78'
            - from: AGGCTAAC
              to: '79'
            - from: ATAGCGAC
              to: '80'
            - from: ATCATTCC
              to: '81'
            - from: ATTGGCTC
              to: '82'
            - from: CAAGGAGC
              to: '83'
            - from: CACCTTAC
              to: '84'
            - from: CCATCCTC
              to: '85'
            - from: CCGACAAC
              to: '86'
            - from: CCTAATCC
              to: '87'
            - from: CCTCTATC
              to: '88'
            - from: CGACACAC
              to: '89'
            - from: CGGATTGC
              to: '90'
            - from: CTAAGGTC
              to: '91'
            - from: GAACAGGC
              to: '92'
            - from: GACAGTGC
              to: '93'
            - from: GAGTTAGC
              to: '94'
            - from: GATGAATC
              to: '95'
            - from: GCCAAGAC
              to: '96'
          reportingLevel: VerboseReport
        - type: generic
          name: ""
          destinationTag: CELL
          transformation:
            type: concatenate
            separator: '_'
            sources:
              - type: tag
                name: CELL1CONVERTED
              - type: tag
                name: CELL2CONVERTED
              - type: tag
                name: CELL3CONVERTED

"parse-bio-3gex-wt-mini":
  inheritFrom: generic-ht-single-cell-fragmented-with-umi
  mixins:
    - type: SetTagPattern
      tagPattern: ^(R1:*)\^(UMI:N{10})(CELL3:N{8})gtggccgatgN{20}(CELL2:N{8})atccacgtgcN{12}(CELL1:N{8})
  align:
    inheritFrom: align-single-cell
    overrides:
      tagTransformationSteps:
        - type: mapTags
          name: "Round1"
          matchTags:
            - CELL1
          newTags:
            - CELL1CONVERTED
          allowOneMismatch: true
          rules:
            - from: CATTCCTA
              to: '01'
            - from: CTTCATCA
              to: '02'
            - from: CCTATATC
              to: '03'
            - from: ACATTTAC
              to: '04'
            - from: ACTTAGCT
              to: '05'
            - from: CCAATTCT
              to: '06'
            - from: GCCTATCT
              to: '07'
            - from: ATGCTGCT
              to: '08'
            - from: CATTTACA
              to: '09'
            - from: ACTCGTAA
              to: '10'
            - from: CCTTTGCA
              to: '11'
            - from: ACTCCTGC
              to: '12'
            - from: CATCATCC
              to: '01'
            - from: CTGCTTTG
              to: '02'
            - from: CTAAGGGA
              to: '03'
            - from: GCTTATAG
              to: '04'
            - from: TCTGATCC
              to: '05'
            - from: TCTCTTGG
              to: '06'
            - from: CAATTTCC
              to: '07'
            - from: AGTCTCTT
              to: '08'
            - from: TGCTGCTC
              to: '09'
            - from: GTATTTCC
              to: '10'
            - from: TTCCTGTG
              to: '11'
            - from: GCTGCTTC
              to: '12'
          reportingLevel: VerboseReport
        - type: mapTags
          name: "Round2"
          matchTags:
            - CELL2
          newTags:
            - CELL2CONVERTED
          allowOneMismatch: true
          rules:
            - from: AACGTGAT
              to: '01'
            - from: AAACATCG
              to: '02'
            - from: ATGCCTAA
              to: '03'
            - from: AGTGGTCA
              to: '04'
            - from: ACCACTGT
              to: '05'
            - from: ACATTGGC
              to: '06'
            - from: CAGATCTG
              to: '07'
            - from: CATCAAGT
              to: '08'
            - from: CGCTGATC
              to: '09'
            - from: ACAAGCTA
              to: '10'
            - from: CTGTAGCC
              to: '11'
            - from: AGTACAAG
              to: '12'
            - from: AACAACCA
              to: '13'
            - from: AACCGAGA
              to: '14'
            - from: AACGCTTA
              to: '15'
            - from: AAGACGGA
              to: '16'
            - from: AAGGTACA
              to: '17'
            - from: ACACAGAA
              to: '18'
            - from: ACAGCAGA
              to: '19'
            - from: ACCTCCAA
              to: '20'
            - from: ACGCTCGA
              to: '21'
            - from: ACGTATCA
              to: '22'
            - from: ACTATGCA
              to: '23'
            - from: AGAGTCAA
              to: '24'
            - from: AGATCGCA
              to: '25'
            - from: AGCAGGAA
              to: '26'
            - from: AGTCACTA
              to: '27'
            - from: ATCCTGTA
              to: '28'
            - from: ATTGAGGA
              to: '29'
            - from: CAACCACA
              to: '30'
            - from: GACTAGTA
              to: '31'
            - from: CAATGGAA
              to: '32'
            - from: CACTTCGA
              to: '33'
            - from: CAGCGTTA
              to: '34'
            - from: CATACCAA
              to: '35'
            - from: CCAGTTCA
              to: '36'
            - from: CCGAAGTA
              to: '37'
            - from: CCGTGAGA
              to: '38'
            - from: CCTCCTGA
              to: '39'
            - from: CGAACTTA
              to: '40'
            - from: CGACTGGA
              to: '41'
            - from: CGCATACA
              to: '42'
            - from: CTCAATGA
              to: '43'
            - from: CTGAGCCA
              to: '44'
            - from: CTGGCATA
              to: '45'
            - from: GAATCTGA
              to: '46'
            - from: CAAGACTA
              to: '47'
            - from: GAGCTGAA
              to: '48'
            - from: GATAGACA
              to: '49'
            - from: GCCACATA
              to: '50'
            - from: GCGAGTAA
              to: '51'
            - from: GCTAACGA
              to: '52'
            - from: GCTCGGTA
              to: '53'
            - from: GGAGAACA
              to: '54'
            - from: GGTGCGAA
              to: '55'
            - from: GTACGCAA
              to: '56'
            - from: GTCGTAGA
              to: '57'
            - from: GTCTGTCA
              to: '58'
            - from: GTGTTCTA
              to: '59'
            - from: TAGGATGA
              to: '60'
            - from: TATCAGCA
              to: '61'
            - from: TCCGTCTA
              to: '62'
            - from: TCTTCACA
              to: '63'
            - from: TGAAGAGA
              to: '64'
            - from: TGGAACAA
              to: '65'
            - from: TGGCTTCA
              to: '66'
            - from: TGGTGGTA
              to: '67'
            - from: TTCACGCA
              to: '68'
            - from: AACTCACC
              to: '69'
            - from: AAGAGATC
              to: '70'
            - from: AAGGACAC
              to: '71'
            - from: AATCCGTC
              to: '72'
            - from: AATGTTGC
              to: '73'
            - from: ACACGACC
              to: '74'
            - from: ACAGATTC
              to: '75'
            - from: AGATGTAC
              to: '76'
            - from: AGCACCTC
              to: '77'
            - from: AGCCATGC
              to: '78'
            - from: AGGCTAAC
              to: '79'
            - from: ATAGCGAC
              to: '80'
            - from: ATCATTCC
              to: '81'
            - from: ATTGGCTC
              to: '82'
            - from: CAAGGAGC
              to: '83'
            - from: CACCTTAC
              to: '84'
            - from: CCATCCTC
              to: '85'
            - from: CCGACAAC
              to: '86'
            - from: CCTAATCC
              to: '87'
            - from: CCTCTATC
              to: '88'
            - from: CGACACAC
              to: '89'
            - from: CGGATTGC
              to: '90'
            - from: CTAAGGTC
              to: '91'
            - from: GAACAGGC
              to: '92'
            - from: GACAGTGC
              to: '93'
            - from: GAGTTAGC
              to: '94'
            - from: GATGAATC
              to: '95'
            - from: GCCAAGAC
              to: '96'
          reportingLevel: VerboseReport
        - type: mapTags
          name: "Round3"
          matchTags:
            - CELL3
          newTags:
            - CELL3CONVERTED
          allowOneMismatch: true
          rules:
            - from: AACGTGAT
              to: '01'
            - from: AAACATCG
              to: '02'
            - from: ATGCCTAA
              to: '03'
            - from: AGTGGTCA
              to: '04'
            - from: ACCACTGT
              to: '05'
            - from: ACATTGGC
              to: '06'
            - from: CAGATCTG
              to: '07'
            - from: CATCAAGT
              to: '08'
            - from: CGCTGATC
              to: '09'
            - from: ACAAGCTA
              to: '10'
            - from: CTGTAGCC
              to: '11'
            - from: AGTACAAG
              to: '12'
            - from: AACAACCA
              to: '13'
            - from: AACCGAGA
              to: '14'
            - from: AACGCTTA
              to: '15'
            - from: AAGACGGA
              to: '16'
            - from: AAGGTACA
              to: '17'
            - from: ACACAGAA
              to: '18'
            - from: ACAGCAGA
              to: '19'
            - from: ACCTCCAA
              to: '20'
            - from: ACGCTCGA
              to: '21'
            - from: ACGTATCA
              to: '22'
            - from: ACTATGCA
              to: '23'
            - from: AGAGTCAA
              to: '24'
            - from: AGATCGCA
              to: '25'
            - from: AGCAGGAA
              to: '26'
            - from: AGTCACTA
              to: '27'
            - from: ATCCTGTA
              to: '28'
            - from: ATTGAGGA
              to: '29'
            - from: CAACCACA
              to: '30'
            - from: GACTAGTA
              to: '31'
            - from: CAATGGAA
              to: '32'
            - from: CACTTCGA
              to: '33'
            - from: CAGCGTTA
              to: '34'
            - from: CATACCAA
              to: '35'
            - from: CCAGTTCA
              to: '36'
            - from: CCGAAGTA
              to: '37'
            - from: CCGTGAGA
              to: '38'
            - from: CCTCCTGA
              to: '39'
            - from: CGAACTTA
              to: '40'
            - from: CGACTGGA
              to: '41'
            - from: CGCATACA
              to: '42'
            - from: CTCAATGA
              to: '43'
            - from: CTGAGCCA
              to: '44'
            - from: CTGGCATA
              to: '45'
            - from: GAATCTGA
              to: '46'
            - from: CAAGACTA
              to: '47'
            - from: GAGCTGAA
              to: '48'
            - from: GATAGACA
              to: '49'
            - from: GCCACATA
              to: '50'
            - from: GCGAGTAA
              to: '51'
            - from: GCTAACGA
              to: '52'
            - from: GCTCGGTA
              to: '53'
            - from: GGAGAACA
              to: '54'
            - from: GGTGCGAA
              to: '55'
            - from: GTACGCAA
              to: '56'
            - from: GTCGTAGA
              to: '57'
            - from: GTCTGTCA
              to: '58'
            - from: GTGTTCTA
              to: '59'
            - from: TAGGATGA
              to: '60'
            - from: TATCAGCA
              to: '61'
            - from: TCCGTCTA
              to: '62'
            - from: TCTTCACA
              to: '63'
            - from: TGAAGAGA
              to: '64'
            - from: TGGAACAA
              to: '65'
            - from: TGGCTTCA
              to: '66'
            - from: TGGTGGTA
              to: '67'
            - from: TTCACGCA
              to: '68'
            - from: AACTCACC
              to: '69'
            - from: AAGAGATC
              to: '70'
            - from: AAGGACAC
              to: '71'
            - from: AATCCGTC
              to: '72'
            - from: AATGTTGC
              to: '73'
            - from: ACACGACC
              to: '74'
            - from: ACAGATTC
              to: '75'
            - from: AGATGTAC
              to: '76'
            - from: AGCACCTC
              to: '77'
            - from: AGCCATGC
              to: '78'
            - from: AGGCTAAC
              to: '79'
            - from: ATAGCGAC
              to: '80'
            - from: ATCATTCC
              to: '81'
            - from: ATTGGCTC
              to: '82'
            - from: CAAGGAGC
              to: '83'
            - from: CACCTTAC
              to: '84'
            - from: CCATCCTC
              to: '85'
            - from: CCGACAAC
              to: '86'
            - from: CCTAATCC
              to: '87'
            - from: CCTCTATC
              to: '88'
            - from: CGACACAC
              to: '89'
            - from: CGGATTGC
              to: '90'
            - from: CTAAGGTC
              to: '91'
            - from: GAACAGGC
              to: '92'
            - from: GACAGTGC
              to: '93'
            - from: GAGTTAGC
              to: '94'
            - from: GATGAATC
              to: '95'
            - from: GCCAAGAC
              to: '96'
          reportingLevel: VerboseReport
        - type: generic
          name: ""
          destinationTag: CELL
          transformation:
            type: concatenate
            separator: '_'
            sources:
              - type: tag
                name: CELL1CONVERTED
              - type: tag
                name: CELL2CONVERTED
              - type: tag
                name: CELL3CONVERTED

"split-seq-3gex":
  inheritFrom: generic-single-cell-gex-with-umi
  mixins:
    - type: SetTagPattern
      tagPattern: ^(R1:*)\^(UMI:N{10})(CELL3:N{8})gtggccgatgN{20}(CELL2:N{8})atccacgtgcN{20}(CELL1:N{8})
  align:
    inheritFrom: align-single-cell
    overrides:
      tagTransformationSteps:
        - type: mapTags
          name: "Round1"
          matchTags:
            - CELL1
          newTags:
            - CELL1CONVERTED
          allowOneMismatch: true
          rules:
            - from: AACGTGAT
              to: '01'
            - from: AAACATCG
              to: '02'
            - from: ATGCCTAA
              to: '03'
            - from: AGTGGTCA
              to: '04'
            - from: ACCACTGT
              to: '05'
            - from: ACATTGGC
              to: '06'
            - from: CAGATCTG
              to: '07'
            - from: CATCAAGT
              to: '08'
            - from: CGCTGATC
              to: '09'
            - from: ACAAGCTA
              to: '10'
            - from: CTGTAGCC
              to: '11'
            - from: AGTACAAG
              to: '12'
            - from: AACAACCA
              to: '13'
            - from: AACCGAGA
              to: '14'
            - from: AACGCTTA
              to: '15'
            - from: AAGACGGA
              to: '16'
            - from: AAGGTACA
              to: '17'
            - from: ACACAGAA
              to: '18'
            - from: ACAGCAGA
              to: '19'
            - from: ACCTCCAA
              to: '20'
            - from: ACGCTCGA
              to: '21'
            - from: ACGTATCA
              to: '22'
            - from: ACTATGCA
              to: '23'
            - from: AGAGTCAA
              to: '24'
            - from: AGATCGCA
              to: '25'
            - from: AGCAGGAA
              to: '26'
            - from: AGTCACTA
              to: '27'
            - from: ATCCTGTA
              to: '28'
            - from: ATTGAGGA
              to: '29'
            - from: CAACCACA
              to: '30'
            - from: GACTAGTA
              to: '31'
            - from: CAATGGAA
              to: '32'
            - from: CACTTCGA
              to: '33'
            - from: CAGCGTTA
              to: '34'
            - from: CATACCAA
              to: '35'
            - from: CCAGTTCA
              to: '36'
            - from: CCGAAGTA
              to: '37'
            - from: CCGTGAGA
              to: '38'
            - from: CCTCCTGA
              to: '39'
            - from: CGAACTTA
              to: '40'
            - from: CGACTGGA
              to: '41'
            - from: CGCATACA
              to: '42'
            - from: CTCAATGA
              to: '43'
            - from: CTGAGCCA
              to: '44'
            - from: CTGGCATA
              to: '45'
            - from: GAATCTGA
              to: '46'
            - from: CAAGACTA
              to: '47'
            - from: GAGCTGAA
              to: '48'
            - from: GATAGACA
              to: '01'
            - from: GCCACATA
              to: '02'
            - from: GCGAGTAA
              to: '03'
            - from: GCTAACGA
              to: '04'
            - from: GCTCGGTA
              to: '05'
            - from: GGAGAACA
              to: '06'
            - from: GGTGCGAA
              to: '07'
            - from: GTACGCAA
              to: '08'
            - from: GTCGTAGA
              to: '09'
            - from: GTCTGTCA
              to: '10'
            - from: GTGTTCTA
              to: '11'
            - from: TAGGATGA
              to: '12'
            - from: TATCAGCA
              to: '13'
            - from: TCCGTCTA
              to: '14'
            - from: TCTTCACA
              to: '15'
            - from: TGAAGAGA
              to: '16'
            - from: TGGAACAA
              to: '17'
            - from: TGGCTTCA
              to: '18'
            - from: TGGTGGTA
              to: '19'
            - from: TTCACGCA
              to: '20'
            - from: AACTCACC
              to: '21'
            - from: AAGAGATC
              to: '22'
            - from: AAGGACAC
              to: '23'
            - from: AATCCGTC
              to: '24'
            - from: AATGTTGC
              to: '25'
            - from: ACACGACC
              to: '26'
            - from: ACAGATTC
              to: '27'
            - from: AGATGTAC
              to: '28'
            - from: AGCACCTC
              to: '29'
            - from: AGCCATGC
              to: '30'
            - from: AGGCTAAC
              to: '31'
            - from: ATAGCGAC
              to: '32'
            - from: ATCATTCC
              to: '33'
            - from: ATTGGCTC
              to: '34'
            - from: CAAGGAGC
              to: '35'
            - from: CACCTTAC
              to: '36'
            - from: CCATCCTC
              to: '37'
            - from: CCGACAAC
              to: '38'
            - from: CCTAATCC
              to: '39'
            - from: CCTCTATC
              to: '40'
            - from: CGACACAC
              to: '41'
            - from: CGGATTGC
              to: '42'
            - from: CTAAGGTC
              to: '43'
            - from: GAACAGGC
              to: '44'
            - from: GACAGTGC
              to: '45'
            - from: GAGTTAGC
              to: '46'
            - from: GATGAATC
              to: '47'
            - from: GCCAAGAC
              to: '48'
          reportingLevel: VerboseReport
        - type: mapTags
          name: "Round2"
          matchTags:
            - CELL2
          newTags:
            - CELL2CONVERTED
          allowOneMismatch: true
          rules:
            - from: AAACATCG
              to: '02'
            - from: ATGCCTAA
              to: '03'
            - from: AGTGGTCA
              to: '04'
            - from: ACCACTGT
              to: '05'
            - from: ACATTGGC
              to: '06'
            - from: CAGATCTG
              to: '07'
            - from: CATCAAGT
              to: '08'
            - from: CGCTGATC
              to: '09'
            - from: ACAAGCTA
              to: '10'
            - from: CTGTAGCC
              to: '11'
            - from: AGTACAAG
              to: '12'
            - from: AACAACCA
              to: '13'
            - from: AACCGAGA
              to: '14'
            - from: AACGCTTA
              to: '15'
            - from: AAGACGGA
              to: '16'
            - from: AAGGTACA
              to: '17'
            - from: ACACAGAA
              to: '18'
            - from: ACAGCAGA
              to: '19'
            - from: ACCTCCAA
              to: '20'
            - from: ACGCTCGA
              to: '21'
            - from: ACGTATCA
              to: '22'
            - from: ACTATGCA
              to: '23'
            - from: AGAGTCAA
              to: '24'
            - from: AGATCGCA
              to: '25'
            - from: AGCAGGAA
              to: '26'
            - from: AGTCACTA
              to: '27'
            - from: ATCCTGTA
              to: '28'
            - from: ATTGAGGA
              to: '29'
            - from: CAACCACA
              to: '30'
            - from: GACTAGTA
              to: '31'
            - from: CAATGGAA
              to: '32'
            - from: CACTTCGA
              to: '33'
            - from: CAGCGTTA
              to: '34'
            - from: CATACCAA
              to: '35'
            - from: CCAGTTCA
              to: '36'
            - from: CCGAAGTA
              to: '37'
            - from: CCGTGAGA
              to: '38'
            - from: CCTCCTGA
              to: '39'
            - from: CGAACTTA
              to: '40'
            - from: CGACTGGA
              to: '41'
            - from: CGCATACA
              to: '42'
            - from: CTCAATGA
              to: '43'
            - from: CTGAGCCA
              to: '44'
            - from: CTGGCATA
              to: '45'
            - from: GAATCTGA
              to: '46'
            - from: CAAGACTA
              to: '47'
            - from: GAGCTGAA
              to: '48'
            - from: GATAGACA
              to: '49'
            - from: GCCACATA
              to: '50'
            - from: GCGAGTAA
              to: '51'
            - from: GCTAACGA
              to: '52'
            - from: GCTCGGTA
              to: '53'
            - from: GGAGAACA
              to: '54'
            - from: GGTGCGAA
              to: '55'
            - from: GTACGCAA
              to: '56'
            - from: GTCGTAGA
              to: '57'
            - from: GTCTGTCA
              to: '58'
            - from: GTGTTCTA
              to: '59'
            - from: TAGGATGA
              to: '60'
            - from: TATCAGCA
              to: '61'
            - from: TCCGTCTA
              to: '62'
            - from: TCTTCACA
              to: '63'
            - from: TGAAGAGA
              to: '64'
            - from: TGGAACAA
              to: '65'
            - from: TGGCTTCA
              to: '66'
            - from: TGGTGGTA
              to: '67'
            - from: TTCACGCA
              to: '68'
            - from: AACTCACC
              to: '69'
            - from: AAGAGATC
              to: '70'
            - from: AAGGACAC
              to: '71'
            - from: AATCCGTC
              to: '72'
            - from: AATGTTGC
              to: '73'
            - from: ACACGACC
              to: '74'
            - from: ACAGATTC
              to: '75'
            - from: AGATGTAC
              to: '76'
            - from: AGCACCTC
              to: '77'
            - from: AGCCATGC
              to: '78'
            - from: AGGCTAAC
              to: '79'
            - from: ATAGCGAC
              to: '80'
            - from: ATCATTCC
              to: '81'
            - from: ATTGGCTC
              to: '82'
            - from: CAAGGAGC
              to: '83'
            - from: CACCTTAC
              to: '84'
            - from: CCATCCTC
              to: '85'
            - from: CCGACAAC
              to: '86'
            - from: CCTAATCC
              to: '87'
            - from: CCTCTATC
              to: '88'
            - from: CGACACAC
              to: '89'
            - from: CGGATTGC
              to: '90'
            - from: CTAAGGTC
              to: '91'
            - from: GAACAGGC
              to: '92'
            - from: GACAGTGC
              to: '93'
            - from: GAGTTAGC
              to: '94'
            - from: GATGAATC
              to: '95'
            - from: GCCAAGAC
              to: '96'
          reportingLevel: VerboseReport
        - type: mapTags
          name: "Round3"
          matchTags:
            - CELL3
          newTags:
            - CELL3CONVERTED
          allowOneMismatch: true
          rules:
            - from: AACGTGAT
              to: '01'
            - from: AAACATCG
              to: '02'
            - from: ATGCCTAA
              to: '03'
            - from: AGTGGTCA
              to: '04'
            - from: ACCACTGT
              to: '05'
            - from: ACATTGGC
              to: '06'
            - from: CAGATCTG
              to: '07'
            - from: CATCAAGT
              to: '08'
            - from: CGCTGATC
              to: '09'
            - from: ACAAGCTA
              to: '10'
            - from: CTGTAGCC
              to: '11'
            - from: AGTACAAG
              to: '12'
            - from: AACAACCA
              to: '13'
            - from: AACCGAGA
              to: '14'
            - from: AACGCTTA
              to: '15'
            - from: AAGACGGA
              to: '16'
            - from: AAGGTACA
              to: '17'
            - from: ACACAGAA
              to: '18'
            - from: ACAGCAGA
              to: '19'
            - from: ACCTCCAA
              to: '20'
            - from: ACGCTCGA
              to: '21'
            - from: ACGTATCA
              to: '22'
            - from: ACTATGCA
              to: '23'
            - from: AGAGTCAA
              to: '24'
            - from: AGATCGCA
              to: '25'
            - from: AGCAGGAA
              to: '26'
            - from: AGTCACTA
              to: '27'
            - from: ATCCTGTA
              to: '28'
            - from: ATTGAGGA
              to: '29'
            - from: CAACCACA
              to: '30'
            - from: GACTAGTA
              to: '31'
            - from: CAATGGAA
              to: '32'
            - from: CACTTCGA
              to: '33'
            - from: CAGCGTTA
              to: '34'
            - from: CATACCAA
              to: '35'
            - from: CCAGTTCA
              to: '36'
            - from: CCGAAGTA
              to: '37'
            - from: CCGTGAGA
              to: '38'
            - from: CCTCCTGA
              to: '39'
            - from: CGAACTTA
              to: '40'
            - from: CGACTGGA
              to: '41'
            - from: CGCATACA
              to: '42'
            - from: CTCAATGA
              to: '43'
            - from: CTGAGCCA
              to: '44'
            - from: CTGGCATA
              to: '45'
            - from: GAATCTGA
              to: '46'
            - from: CAAGACTA
              to: '47'
            - from: GAGCTGAA
              to: '48'
            - from: GATAGACA
              to: '49'
            - from: GCCACATA
              to: '50'
            - from: GCGAGTAA
              to: '51'
            - from: GCTAACGA
              to: '52'
            - from: GCTCGGTA
              to: '53'
            - from: GGAGAACA
              to: '54'
            - from: GGTGCGAA
              to: '55'
            - from: GTACGCAA
              to: '56'
            - from: GTCGTAGA
              to: '57'
            - from: GTCTGTCA
              to: '58'
            - from: GTGTTCTA
              to: '59'
            - from: TAGGATGA
              to: '60'
            - from: TATCAGCA
              to: '61'
            - from: TCCGTCTA
              to: '62'
            - from: TCTTCACA
              to: '63'
            - from: TGAAGAGA
              to: '64'
            - from: TGGAACAA
              to: '65'
            - from: TGGCTTCA
              to: '66'
            - from: TGGTGGTA
              to: '67'
            - from: TTCACGCA
              to: '68'
            - from: AACTCACC
              to: '69'
            - from: AAGAGATC
              to: '70'
            - from: AAGGACAC
              to: '71'
            - from: AATCCGTC
              to: '72'
            - from: AATGTTGC
              to: '73'
            - from: ACACGACC
              to: '74'
            - from: ACAGATTC
              to: '75'
            - from: AGATGTAC
              to: '76'
            - from: AGCACCTC
              to: '77'
            - from: AGCCATGC
              to: '78'
            - from: AGGCTAAC
              to: '79'
            - from: ATAGCGAC
              to: '80'
            - from: ATCATTCC
              to: '81'
            - from: ATTGGCTC
              to: '82'
            - from: CAAGGAGC
              to: '83'
            - from: CACCTTAC
              to: '84'
            - from: CCATCCTC
              to: '85'
            - from: CCGACAAC
              to: '86'
            - from: CCTAATCC
              to: '87'
            - from: CCTCTATC
              to: '88'
            - from: CGACACAC
              to: '89'
            - from: CGGATTGC
              to: '90'
            - from: CTAAGGTC
              to: '91'
            - from: GAACAGGC
              to: '92'
            - from: GACAGTGC
              to: '93'
            - from: GAGTTAGC
              to: '94'
            - from: GATGAATC
              to: '95'
            - from: GCCAAGAC
              to: '96'
          reportingLevel: VerboseReport
        - type: generic
          name: ""
          destinationTag: CELL
          transformation:
            type: concatenate
            separator: '_'
            sources:
              - type: tag
                name: CELL1CONVERTED
              - type: tag
                name: CELL2CONVERTED
              - type: tag
                name: CELL3CONVERTED<|MERGE_RESOLUTION|>--- conflicted
+++ resolved
@@ -1,10 +1,5 @@
-<<<<<<< HEAD
 "parse-bio-3gex-wt-mega":
-  inheritFrom: generic-ht-single-cell-fragmented-with-umi
-=======
-"parse-bio-3gex":
   inheritFrom: generic-single-cell-gex-with-umi
->>>>>>> 10dd80d2
   mixins:
     - type: SetTagPattern
       tagPattern: ^(R1:*)\^(UMI:N{10})(CELL3:N{8})gtggccgatgN{20}(CELL2:N{8})atccacgtgcN{12}(CELL1:N{8})
@@ -823,7 +818,7 @@
 
 
 "parse-bio-3gex-wt":
-  inheritFrom: generic-ht-single-cell-fragmented-with-umi
+  inheritFrom: generic-single-cell-gex-with-umi
   mixins:
     - type: SetTagPattern
       tagPattern: ^(R1:*)\^(UMI:N{10})(CELL3:N{8})gtggccgatgN{20}(CELL2:N{8})atccacgtgcN{12}(CELL1:N{8})
@@ -1449,7 +1444,7 @@
                 name: CELL3CONVERTED
 
 "parse-bio-3gex-wt-mini":
-  inheritFrom: generic-ht-single-cell-fragmented-with-umi
+  inheritFrom: generic-single-cell-gex-with-umi
   mixins:
     - type: SetTagPattern
       tagPattern: ^(R1:*)\^(UMI:N{10})(CELL3:N{8})gtggccgatgN{20}(CELL2:N{8})atccacgtgcN{12}(CELL1:N{8})
