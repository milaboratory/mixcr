--- conflicted
+++ resolved
@@ -212,49 +212,6 @@
 # UMI
 #
 
-<<<<<<< HEAD
-=======
-"takara-smarter-human-bcr":
-  inheritFrom: _universal
-  pipeline:
-    - align
-    - refineTagsAndSort
-    - assemble
-    - exportClones
-  mixins:
-    - type: SetSpecies
-      species: hs
-    - type: KeepNonCDR3Alignments
-    - type: SetClonotypeAssemblingFeatures
-      features: [ "VDJRegion" ]
-    - type: AddExportClonesField
-      insertIndex: 2
-      field: -uniqueTagCount
-      args: [ "UMI" ]
-  align:
-    inheritFrom: align_kaligner2_4.0
-    overrides:
-      tagPattern: ^N{7}(R1:*) \ ^(UMI:N{12})N{4}(R2:*)
-  refineTagsAndSort:
-    inheritFrom: refineTagsAndSort_universal
-    overrides:
-      parameters:
-        postFilter:
-          type: "filter_groups"
-          groupingKeys:
-            - "UMI"
-          predicates:
-            - metrics:
-                - type: "group_metric_sum_weight"
-                  reportHist:
-                    log: true
-                    binNumber: 0 # don't limit number of bins, use only minBinWidth
-                    minBinWidth: 0.2 # in respect to log10 of the value
-              operator:
-                type: "group_operator_otsu1"
-                logX: true
-
->>>>>>> 20d95247
 "mikelov-et-al-2021":
   inheritFrom: _universal
   pipeline:
