--- conflicted
+++ resolved
@@ -12,23 +12,5 @@
 package com.milaboratory.mixcr
 
 import com.fasterxml.jackson.annotation.JsonValue
-<<<<<<< HEAD
 
-// data class MiXCRPipelineElement(
-//     @JsonProperty("command") val command: MiXCRCommand<*>,
-//     @JsonProperty("outputSuffix") val outputSuffix: String,
-//     @JsonProperty("reportSuffix") val reportSuffix: String?,
-//     @JsonProperty("jsonReportSuffix") val jsonReportSuffix: String?,
-// )
-
-// typealias MiXCRPipeline = List<MiXCRCommand<*>>
-
-data class MiXCRPipeline(@JsonValue val steps: List<MiXCRCommand<*>>)
-
-// data class MiXCRPipeline(
-//     @JsonValue val pipeline: List<MiXCRPipelineElement>
-// )
-=======
-
-data class MiXCRPipeline(@JsonValue val steps: List<AnyMiXCRCommand>)
->>>>>>> 20d95247
+data class MiXCRPipeline(@JsonValue val steps: List<AnyMiXCRCommand>)