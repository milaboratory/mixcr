/*
 * Copyright (c) 2014-2022, MiLaboratories Inc. All Rights Reserved
 *
 * Before downloading or accessing the software, please read carefully the
 * License Agreement available at:
 * https://github.com/milaboratory/mixcr/blob/develop/LICENSE
 *
 * By downloading or accessing the software, you accept and agree to be bound
 * by the terms of the License Agreement. If you do not want to agree to the terms
 * of the Licensing Agreement, you must not download or access the software.
 */
package com.milaboratory.mixcr

import com.fasterxml.jackson.annotation.JsonIgnore
import com.fasterxml.jackson.annotation.JsonInclude
import com.fasterxml.jackson.annotation.JsonInclude.Include.NON_EMPTY
import com.fasterxml.jackson.annotation.JsonProperty
import com.fasterxml.jackson.annotation.JsonTypeInfo
import com.fasterxml.jackson.annotation.JsonTypeName
import com.milaboratory.cli.Mixin
import com.milaboratory.cli.POverride
import com.milaboratory.cli.POverridesBuilderDsl
import com.milaboratory.cli.POverridesBuilderOps
import com.milaboratory.cli.POverridesBuilderOpsAbstract
import com.milaboratory.mixcr.assembler.CloneAssemblerParameters
<<<<<<< HEAD
import com.milaboratory.mixcr.assembler.fullseq.PostFiltering
import com.milaboratory.mixcr.basictypes.GeneFeatures
import com.milaboratory.mixcr.cli.CommandAlign
import com.milaboratory.mixcr.cli.CommandAssemble
import com.milaboratory.mixcr.cli.CommandAssembleContigs
import com.milaboratory.mixcr.cli.CommandExportAlignments
import com.milaboratory.mixcr.cli.CommandExportClones
=======
import com.milaboratory.mixcr.assembler.fullseq.FullSeqAssemblerParameters
import com.milaboratory.mixcr.assembler.fullseq.PostFiltering
import com.milaboratory.mixcr.basictypes.GeneFeatures
import com.milaboratory.mixcr.cli.*
>>>>>>> 06f47195
import com.milaboratory.mixcr.export.CloneFieldsExtractorsFactory
import com.milaboratory.mixcr.export.ExportFieldDescription
import com.milaboratory.mixcr.export.FieldExtractorsFactoryNew
import com.milaboratory.mixcr.export.VDJCAlignmentsFieldsExtractorsFactory
import com.milaboratory.mixcr.vdjaligners.KGeneAlignmentParameters
import com.milaboratory.mixcr.vdjaligners.VDJCAlignerParameters
import io.repseq.core.GeneFeature
import io.repseq.core.GeneType
import io.repseq.core.GeneType.Constant
import io.repseq.core.GeneType.Joining
import io.repseq.core.GeneType.Variable
import io.repseq.core.ReferencePoint

@JsonTypeInfo(use = JsonTypeInfo.Id.NAME, property = "type")
sealed interface MiXCRMixin : Mixin<MiXCRParamsBundle>, Comparable<MiXCRMixin> {
    /** Returns command line arguments for this mixin */
    val cmdArgs: List<String>

    /** Mixins with higher importance are executed later in the modification chain */
    override fun compareTo(other: MiXCRMixin) = importance.compareTo(other.importance)
}

@POverridesBuilderDsl
interface MixinBuilderOps : POverridesBuilderOps<MiXCRParamsBundle> {
    fun dropFlag(flagName: String) = MiXCRParamsBundle::flags.updateBy { it - flagName }
}

//
// Generic helper methods
//

private fun MixinBuilderOps.modifyAlignmentParams(action: VDJCAlignerParameters.() -> Unit) =
    MiXCRParamsBundle::align.update {
        CommandAlign.Params::parameters.applyAfterClone(VDJCAlignerParameters::clone) {
            action()
        }
    }

private fun MixinBuilderOps.modifyGeneAlignmentParams(gt: GeneType, action: KGeneAlignmentParameters.() -> Unit) =
    modifyAlignmentParams {
        val p = getVJCGeneAlignerParameters(gt)
        p.action()
    }

sealed class MiXCRMixinBase(
    @JsonIgnore final override val importance: Int,
    @JsonIgnore private val flags: List<String>
) : MiXCRMixin {
    constructor(priority: Int, vararg flags: String) : this(priority, flags.asList())

    abstract fun MixinBuilderOps.action()

    override fun apply(target: MiXCRParamsBundle): MiXCRParamsBundle {
        val overrides = mutableListOf<POverride<MiXCRParamsBundle>>()
        val builderTarget = object : POverridesBuilderOpsAbstract<MiXCRParamsBundle>(), MixinBuilderOps {
            override fun addOverride(override: POverride<MiXCRParamsBundle>) {
                overrides += override
            }
        }
        builderTarget.apply {
            flags.forEach { dropFlag(it) }
            action()
        }
        return overrides.fold(target) { acc, o -> o.apply(acc) }
    }
}

// ==========================
//           Mixins
// ==========================

@JsonTypeName("GenericMixin")
data class GenericMixin(
    @JsonProperty("fieldAddress") val fieldAddress: String,
    @JsonProperty("newValue") val newValue: String,
) : MiXCRMixinBase(100) {
    override val cmdArgs get() = listOf(CMD_OPTION, "${fieldAddress}=${newValue}")

    override fun MixinBuilderOps.action() {
        jsonOverrideWith(mapOf(fieldAddress to newValue))
    }

    companion object {
        const val CMD_OPTION = "+M"
    }
}

object AlignMixins {
    @JsonTypeName("SetSpecies")
    data class SetSpecies(
        @JsonProperty("species") val species: String
    ) : MiXCRMixinBase(50) {
        override fun MixinBuilderOps.action() {
            MiXCRParamsBundle::align.update {
                CommandAlign.Params::species setTo species
            }
        }

        override val cmdArgs get() = listOf(CMD_OPTION, species)

        companion object {
            const val CMD_OPTION = "+species"
        }
    }

    @JsonTypeName("SetLibrary")
    data class SetLibrary(
        @JsonProperty("library") val library: String
    ) : MiXCRMixinBase(50) {
        override fun MixinBuilderOps.action() {
            MiXCRParamsBundle::align.update {
                CommandAlign.Params::library setTo library
            }
        }

        override val cmdArgs get() = listOf(CMD_OPTION, library)

        companion object {
            const val CMD_OPTION = "+library"
        }
    }

    @JsonTypeName("MaterialTypeDNA")
    object MaterialTypeDNA : MiXCRMixinBase(20, Flags.MaterialType) {
        override fun MixinBuilderOps.action() =
            modifyAlignmentParams {
                // Aligning V gene with intron sequence
                vAlignerParameters.geneFeatureToAlign = GeneFeature.VGeneWithP

                // TODO consider adding genomic sequences downstream J ( or add another mix-in for that ? )

                // C gene is too far from CDR3 in DNA data,
                // there is no need in spending time searching for it
                // NOTE: If such behaviour is still needed, other parameters should also be considered and changed,
                // to achieve expected results
                setGeneAlignerParameters(Constant, null)
            }

        override val cmdArgs get() = listOf(CMD_OPTION)

        const val CMD_OPTION = "+dna"
    }

    @JsonTypeName("MaterialTypeRNA")
    object MaterialTypeRNA : MiXCRMixinBase(20, Flags.MaterialType) {
        override fun MixinBuilderOps.action() =
            modifyGeneAlignmentParams(Variable) {
                // V gene without intron sequence, including 5'UTR sequence
                geneFeatureToAlign = GeneFeature.VTranscriptWithP
            }

        override val cmdArgs get() = listOf(CMD_OPTION)

        const val CMD_OPTION = "+rna"
    }

    @JsonTypeName("LimitInput")
    data class LimitInput(
        @JsonProperty("number") val number: Long
    ) : MiXCRMixinBase(10) {
        override val cmdArgs: List<String>
            get() = listOf(CMD_OPTION, number.toString())

        override fun MixinBuilderOps.action() {
            MiXCRParamsBundle::align.update {
                CommandAlign.Params::limit setTo number
            }
        }

        companion object {
            const val CMD_OPTION = "+limitInput"
        }
    }

    object AlignmentBoundaryConstants {
        const val LEFT_FLOATING_CMD_OPTION = "+floatingLeftAlignmentBoundary"
        const val LEFT_RIGID_CMD_OPTION = "+rigidLeftAlignmentBoundary"
        const val RIGHT_FLOATING_CMD_OPTION = "+floatingRightAlignmentBoundary"
        const val RIGHT_RIGID_CMD_OPTION = "+rigidRightAlignmentBoundary"
    }

    //
    // Left Boundary
    //

    @JsonTypeName("LeftAlignmentBoundaryNoPoint")
    data class LeftAlignmentBoundaryNoPoint(
        @JsonProperty("floating") val floating: Boolean
    ) :
        MiXCRMixinBase(10, Flags.LeftAlignmentMode) {
        override fun MixinBuilderOps.action() =
            modifyGeneAlignmentParams(Variable) {
                parameters.isFloatingLeftBound = floating
            }

        override val cmdArgs
            get() = listOf(
                if (floating)
                    AlignmentBoundaryConstants.LEFT_FLOATING_CMD_OPTION
                else
                    AlignmentBoundaryConstants.LEFT_RIGID_CMD_OPTION
            )
    }

    @JsonTypeName("LeftAlignmentBoundaryWithPoint")
    data class LeftAlignmentBoundaryWithPoint(
        @JsonProperty("floating") val floating: Boolean,
        @JsonProperty("anchorPoint") val anchorPoint: ReferencePoint
    ) :
        MiXCRMixinBase(10, Flags.LeftAlignmentMode) {
        init {
            // Checking parameters
            if (anchorPoint.geneType != Variable)
                throw RuntimeException("$anchorPoint is not inside the V gene")
        }

        override fun MixinBuilderOps.action() =
            modifyGeneAlignmentParams(Variable) {
                if (!geneFeatureToAlign.contains(anchorPoint))
                    throw RuntimeException("Can't apply mixin because $geneFeatureToAlign does not contain $anchorPoint")
                geneFeatureToAlign = geneFeatureToAlign.splitBy(anchorPoint).right
                parameters.isFloatingLeftBound = floating
            }

        override val cmdArgs
            get() = listOf(
                if (floating)
                    AlignmentBoundaryConstants.LEFT_FLOATING_CMD_OPTION
                else
                    AlignmentBoundaryConstants.LEFT_RIGID_CMD_OPTION,
                anchorPoint.toString()
            )
    }

    //
    // Right Boundary
    //

    @JsonTypeName("RightAlignmentBoundaryNoPoint")
    data class RightAlignmentBoundaryNoPoint(
        @JsonProperty("floating") val floating: Boolean,
        @JsonProperty("geneType") val geneType: GeneType?
    ) :
        MiXCRMixinBase(10, Flags.RightAlignmentMode) {
        override fun MixinBuilderOps.action() =
            when (geneType) {
                null -> {
                    if (floating)
                        throw IllegalArgumentException() // must be checked in the options
                    modifyAlignmentParams {
                        jAlignerParameters.parameters.isFloatingRightBound = false
                        cAlignerParameters.parameters.isFloatingRightBound = false
                    }
                }

                Joining ->
                    modifyAlignmentParams {
                        // Setting alignment mode
                        jAlignerParameters.parameters.isFloatingRightBound = floating
                        // And turn off C gene alignment as alignment should terminate somewhere in J gene
                        setGeneAlignerParameters(Constant, null)
                    }

                Constant ->
                    modifyAlignmentParams {
                        // Checking mixin assumptions
                        if (jAlignerParameters.geneFeatureToAlign.lastPoint != ReferencePoint.FR4End)
                            throw RuntimeException(
                                "Incompatible J gene right alignment feature boundary for the mix-in: " +
                                        "${jAlignerParameters.geneFeatureToAlign.lastPoint}"
                            )

                        // And setting strict alignment mode for the J gene
                        jAlignerParameters.parameters.isFloatingRightBound = false
                        // Setting alignment mode
                        cAlignerParameters.parameters.isFloatingRightBound = floating
                    }

                else -> throw IllegalArgumentException()
            }

        override val cmdArgs
            get() = listOf(
                if (floating)
                    AlignmentBoundaryConstants.RIGHT_FLOATING_CMD_OPTION
                else
                    AlignmentBoundaryConstants.RIGHT_RIGID_CMD_OPTION,
            ) + if (geneType != null)
                listOf(geneType.letter.toString())
            else
                emptyList()
    }

    @JsonTypeName("RightAlignmentBoundaryWithPoint")
    data class RightAlignmentBoundaryWithPoint(
        @JsonProperty("floating") val floating: Boolean,
        @JsonProperty("anchorPoint") val anchorPoint: ReferencePoint
    ) :
        MiXCRMixinBase(10, Flags.RightAlignmentMode) {
        override fun MixinBuilderOps.action() =
            when (anchorPoint.geneType) {
                Joining ->
                    modifyAlignmentParams {
                        // Checking mixin assumptions
                        if (jAlignerParameters.geneFeatureToAlign.lastPoint != ReferencePoint.FR4End &&
                            !jAlignerParameters.geneFeatureToAlign.contains(anchorPoint)
                        )
                            throw RuntimeException(
                                "Incompatible J gene alignment feature for the mix-in: " +
                                        "${jAlignerParameters.geneFeatureToAlign}"
                            )

                        // Adjusting feature to align
                        jAlignerParameters.geneFeatureToAlign =
                            jAlignerParameters.geneFeatureToAlign.setLastPoint(anchorPoint)
                        // Setting alignment mode
                        jAlignerParameters.parameters.isFloatingRightBound = floating
                        // And turn off C gene alignment as alignment should terminate somewhere in J gene
                        setGeneAlignerParameters(Constant, null)
                    }

                Constant ->
                    modifyAlignmentParams {
                        // Checking mixin assumptions
                        if (cAlignerParameters.geneFeatureToAlign.lastPoint != ReferencePoint.CExon1End &&
                            !cAlignerParameters.geneFeatureToAlign.contains(anchorPoint)
                        )
                            throw RuntimeException(
                                "Incompatible C gene alignment feature for the mix-in: " +
                                        "${cAlignerParameters.geneFeatureToAlign}"
                            )
                        if (jAlignerParameters.geneFeatureToAlign.lastPoint != ReferencePoint.FR4End)
                            throw RuntimeException(
                                "Incompatible J gene right alignment feature boundary for the mix-in: " +
                                        "${jAlignerParameters.geneFeatureToAlign.lastPoint}"
                            )

                        // And setting strict alignment mode for the J gene
                        jAlignerParameters.parameters.isFloatingRightBound = false

                        // Adjusting feature to align
                        cAlignerParameters.geneFeatureToAlign =
                            cAlignerParameters.geneFeatureToAlign.setLastPoint(anchorPoint)
                        // Setting alignment mode
                        cAlignerParameters.parameters.isFloatingRightBound = floating
                    }

                else -> throw RuntimeException("$anchorPoint is not inside the J or C gene")
            }

        override val cmdArgs
            get() = listOf(
                if (floating)
                    AlignmentBoundaryConstants.RIGHT_FLOATING_CMD_OPTION
                else
                    AlignmentBoundaryConstants.RIGHT_RIGID_CMD_OPTION,
                anchorPoint.toString()
            )
    }

    @JsonTypeName("SetTagPattern")
    data class SetTagPattern(
        @JsonProperty("tagPattern") val tagPattern: String
    ) : MiXCRMixinBase(50, Flags.TagPattern) {
        override fun MixinBuilderOps.action() {
            MiXCRParamsBundle::align.update {
                CommandAlign.Params::tagPattern setTo tagPattern
            }
        }

        override val cmdArgs get() = listOf(CMD_OPTION, tagPattern)

<<<<<<< HEAD
        companion object {
            const val CMD_OPTION = "+tagPattern"
=======
            GeneType.Constant ->
                modifyAlignmentParams {
                    // Checking mixin assumptions
                    if (jAlignerParameters.geneFeatureToAlign.lastPoint != ReferencePoint.FR4End)
                        throw RuntimeException(
                            "Incompatible J gene right alignment feature boundary for the mix-in: " +
                                    "${jAlignerParameters.geneFeatureToAlign.lastPoint}"
                        )
                    if (cAlignerParameters == null)
                        throw RuntimeException(
                            "Wrong application of mixin \"${cmdArgs.joinToString(" ")}\", " +
                                    "underlying parameter set has no alignment parameters for C gene"
                        )

                    // And setting strict alignment mode for the J gene
                    jAlignerParameters.parameters.isFloatingRightBound = false
                    // Setting alignment mode
                    cAlignerParameters.parameters.isFloatingRightBound = floating
                }

            else -> throw IllegalArgumentException()
>>>>>>> 06f47195
        }
    }

}

object AssembleMixins {
    @JsonTypeName("KeepNonCDR3Alignments")
    object KeepNonCDR3Alignments : MiXCRMixinBase(10) {
        override val cmdArgs get() = listOf(CMD_OPTION)

        override fun MixinBuilderOps.action() {
            modifyAlignmentParams {
                allowPartialAlignments = true
                allowNoCDR3PartAlignments = true
            }
        }

        const val CMD_OPTION = "+keepNonCDR3Alignments"
    }

    @JsonTypeName("DropNonCDR3Alignments")
    object DropNonCDR3Alignments : MiXCRMixinBase(10) {
        override val cmdArgs get() = listOf(CMD_OPTION)

        override fun MixinBuilderOps.action() {
            modifyAlignmentParams {
                allowPartialAlignments = false
                allowNoCDR3PartAlignments = false
            }
        }

        const val CMD_OPTION = "+dropNonCDR3Alignments"
    }

    @JsonTypeName("SetClonotypeAssemblingFeatures")
    data class SetClonotypeAssemblingFeatures(
        @JsonProperty("features") val features: GeneFeatures
    ) : MiXCRMixinBase(50) {
        override fun MixinBuilderOps.action() {
            MiXCRParamsBundle::assemble.update {
                CommandAssemble.Params::cloneAssemblerParameters.applyAfterClone(CloneAssemblerParameters::clone) {
                    assemblingFeatures = features.features
                }
            }
        }

        override val cmdArgs get() = listOf(CMD_OPTION, features.encode())

        companion object {
            const val CMD_OPTION = "+assembleClonotypesBy"
        }
    }

    @JsonTypeName("SetSplitClonesBy")
    data class SetSplitClonesBy(
        @JsonProperty("geneType") val geneType: GeneType,
        @JsonProperty("value") val value: Boolean
    ) : MiXCRMixinBase(10) {
        init {
            if (geneType !in arrayOf(Variable, Joining, Constant))
                throw IllegalArgumentException("Clone splitting supported only for V, J and C genes.")
        }

<<<<<<< HEAD
        override fun MixinBuilderOps.action() {
            MiXCRParamsBundle::assemble.update {
                CommandAssemble.Params::cloneAssemblerParameters
                    .applyAfterClone(CloneAssemblerParameters::clone) {
                        setSeparateBy(geneType, value)
                    }
=======
@JsonTypeName("SetClonotypeAssemblingFeatures")
data class SetClonotypeAssemblingFeatures(
    @JsonProperty("features") val features: GeneFeatures
) : MiXCRMixinBase(50) {
    override fun MixinBuilderOps.action() {
        MiXCRParamsBundle::assemble.update {
            CommandAssemble.Params::cloneAssemblerParameters.applyAfterClone(CloneAssemblerParameters::clone) {
                assemblingFeatures = features.features.toTypedArray()
>>>>>>> 06f47195
            }
        }

        override val cmdArgs
            get() = listOf(
                if (value) CMD_OPTION_TRUE else CMD_OPTION_FALSE,
                geneType.letter.toString()
            )

        companion object {
            const val CMD_OPTION_TRUE = "+splitClonesBy"
            const val CMD_OPTION_FALSE = "+dontSplitClonesBy"
        }
    }
}

object AssembleContigsMixins {
    @JsonTypeName("SetCutByFeature")
    data class SetCutByFeature(
        @JsonProperty("cutBy") val cutByFeature: GeneFeatures
    ) : MiXCRMixinBase(50) {
        override fun MixinBuilderOps.action() {
            MiXCRParamsBundle::assembleContigs.update {
                CommandAssembleContigs.Params::parameters.updateBy { p ->
                    p.copy(
                        subCloningRegions = cutByFeature,
                        assemblingRegions = cutByFeature,
                        postFiltering = PostFiltering.OnlyFullyDefined
                    )
                }
            }
        }

        override val cmdArgs
            get() = listOf(
                CMD_OPTION,
                cutByFeature.encode()
            )

        companion object {
            const val CMD_OPTION = "+cutBy"
        }
    }
}

<<<<<<< HEAD
object PipelineMixins {
    @JsonTypeName("AddPipelineStep")
    data class AddPipelineStep(
        @JsonProperty("step") val step: String
    ) : MiXCRMixinBase(10) {
        @JsonIgnore
        private val command = MiXCRCommand.fromString(step)
        override fun MixinBuilderOps.action() {
            MiXCRParamsBundle::pipeline.updateBy {
                (it + command).sorted()
            }

            if (command == MiXCRCommand.assembleContigs)
                MiXCRParamsBundle::assemble.update {
                    CommandAssemble.Params::clnaOutput setTo true
                }
=======
//
// Assemble contigs
//

@JsonTypeName("SetContigAssemblingFeatures")
data class SetContigAssemblingFeatures(
    @JsonProperty("features") val features: GeneFeatures
) : MiXCRMixinBase(50) {
    override fun MixinBuilderOps.action() {
        MiXCRParamsBundle::assembleContigs.update {
            CommandAssembleContigs.Params::parameters.update {
                FullSeqAssemblerParameters::assemblingRegions.setTo(features)
                FullSeqAssemblerParameters::subCloningRegions.setTo(features)
                FullSeqAssemblerParameters::isAlignedRegionsOnly.setTo(true)
                FullSeqAssemblerParameters::postFiltering.setTo(PostFiltering.OnlyFullyDefined)
            }
        }
    }

    override val cmdArgs get() = listOf(CMD_OPTION, features.encode())

    companion object {
        const val CMD_OPTION = "+assembleContigsBy"
    }
}

//
// Tags
//

@JsonTypeName("AddPipelineStep")
data class AddPipelineStep(
    @JsonProperty("step") val step: String
) : MiXCRMixinBase(10) {
    @JsonIgnore
    private val command = MiXCRCommand.fromString(step)
    override fun MixinBuilderOps.action() {
        MiXCRParamsBundle::pipeline.updateBy {
            val newValue = ArrayList(it.steps)
            newValue += command
            newValue.sort()
            MiXCRPipeline(newValue)
>>>>>>> 06f47195
        }

        override val cmdArgs get() = listOf(CMD_OPTION, step)

        companion object {
            const val CMD_OPTION = "+addStep"
        }
    }

<<<<<<< HEAD
    @JsonTypeName("RemovePipelineStep")
    data class RemovePipelineStep(
        @JsonProperty("step") val step: String
    ) : MiXCRMixinBase(10) {
        @JsonIgnore
        private val command = MiXCRCommand.fromString(step)
        override fun MixinBuilderOps.action() {
            MiXCRParamsBundle::pipeline.updateBy {
                it - command
=======
@JsonTypeName("RemovePipelineStep")
data class RemovePipelineStep(
    @JsonProperty("step") val step: String
) : MiXCRMixinBase(10) {
    @JsonIgnore
    private val command = MiXCRCommand.fromString(step)
    override fun MixinBuilderOps.action() {
        MiXCRParamsBundle::pipeline.updateBy {
            val idx = it.steps.indexOf(command)
            if (idx == -1)
                it
            else {
                val newValue = ArrayList(it.steps)
                newValue.removeAt(idx)
                MiXCRPipeline(newValue)
>>>>>>> 06f47195
            }

            if (command == MiXCRCommand.assembleContigs)
                MiXCRParamsBundle::assemble.update {
                    CommandAssemble.Params::clnaOutput setTo false
                }
        }

        override val cmdArgs get() = listOf(CMD_OPTION, step)

        companion object {
            const val CMD_OPTION = "+removeStep"
        }
    }
}

object ExportMixins {
    private fun imputeFieldTransform(field: String) =
        when (field) {
            "-nFeature" -> "-nFeatureImputed"
            "-aaFeature" -> "-aaFeatureImputed"
            else -> field
        }

    private fun dontImputeFieldTransform(field: String) =
        when (field) {
            "-nFeatureImputed" -> "-nFeature"
            "-aaFeatureImputed" -> "-aaFeature"
            else -> field
        }

    sealed class MiXCRExportMixinBase(
        importance: Int,
        @JsonIgnore private val applyToAlignments: Boolean,
        @JsonIgnore private val applyToClones: Boolean,
    ) : MiXCRMixinBase(importance) {
        protected abstract fun modifyFields(fields: List<ExportFieldDescription>): List<ExportFieldDescription>
        override fun MixinBuilderOps.action() {
            MiXCRParamsBundle::exportAlignments.update { CommandExportAlignments.Params::fields.updateBy(::modifyFields) }
            MiXCRParamsBundle::exportClones.update { CommandExportClones.Params::fields.updateBy(::modifyFields) }
        }

    }

    @JsonTypeName("ImputeGermlineOnExport")
    object ImputeGermlineOnExport : MiXCRExportMixinBase(10, true, true) {
        override val cmdArgs get() = listOf(CMD_OPTION)

        override fun modifyFields(fields: List<ExportFieldDescription>) =
            fields.map { fd -> fd.copy(field = imputeFieldTransform(fd.field)) }

        const val CMD_OPTION = "+imputeGermlineOnExport"
    }

    @JsonTypeName("DontImputeGermlineOnExport")
    object DontImputeGermlineOnExport : MiXCRExportMixinBase(10, true, true) {
        override val cmdArgs get() = listOf(CMD_OPTION)

        override fun modifyFields(fields: List<ExportFieldDescription>) =
            fields.map { fd -> fd.copy(field = dontImputeFieldTransform(fd.field)) }

        const val CMD_OPTION = "+dontImputeGermlineOnExport"
    }

    sealed class AddExportField(
        clones: Boolean,
        @JsonIgnore private val insertIndex: Int,
        @JsonIgnore private val field: String,
        @JsonIgnore private val args: List<String>
    ) : MiXCRExportMixinBase(10, !clones, clones) {
        @get:JsonIgnore
        val fieldDescr get() = ExportFieldDescription(field, args)

        private fun checkFor(exf: FieldExtractorsFactoryNew<*>) {
            val nArgsExpected = exf.getNArgsForField(field)
            check(args.size == nArgsExpected) {
                "Unexpected number of arguments for field $field. Expected $nArgsExpected but found ${args.size} " +
                        "(${args.joinToString(", ")})"
            }
        }

        init {
            if (clones)
                checkFor(CloneFieldsExtractorsFactory)
            else
                checkFor(VDJCAlignmentsFieldsExtractorsFactory)
        }

        override fun modifyFields(fields: List<ExportFieldDescription>) = run {
            val idx = if (insertIndex >= 0)
                insertIndex
            else
                fields.size + insertIndex + 1
            fields.take(idx) + listOf(fieldDescr) + fields.drop(idx)
        }
    }

    @JsonTypeName("AddExportAlignmentsField")
    data class AddExportAlignmentsField(
        @JsonProperty("insertIndex") val insertIndex: Int,
        @JsonProperty("field") val field: String,
        @JsonProperty("args") @JsonInclude(NON_EMPTY) val args: List<String> = emptyList(),
    ) : AddExportField(false, insertIndex, field, args) {
        override val cmdArgs
            get() =
                listOf(
                    (when (insertIndex) {
                        0 -> CMD_OPTION_PREPEND_PREFIX
                        -1 -> CMD_OPTION_APPEND_PREFIX
                        else -> throw IllegalArgumentException()
                    }) + args.size,
                    field
                ) + args

        companion object {
            const val CMD_OPTION_PREPEND_PREFIX = "+prependExportAlignmentsField"
            const val CMD_OPTION_APPEND_PREFIX = "+appendExportAlignmentsField"
        }
    }

    @JsonTypeName("AddExportClonesField")
    data class AddExportClonesField(
        @JsonProperty("insertIndex") val insertIndex: Int,
        @JsonProperty("field") val field: String,
        @JsonProperty("args") @JsonInclude(NON_EMPTY) val args: List<String> = emptyList(),
    ) : AddExportField(true, insertIndex, field, args) {
        override val cmdArgs
            get() =
                listOf(
                    (when (insertIndex) {
                        0 -> CMD_OPTION_PREPEND_PREFIX
                        -1 -> CMD_OPTION_APPEND_PREFIX
                        else -> throw IllegalArgumentException()
                    }) + args.size,
                    field
                ) + args

        companion object {
            const val CMD_OPTION_PREPEND_PREFIX = "+prependExportClonesField"
            const val CMD_OPTION_APPEND_PREFIX = "+appendExportClonesField"
        }
    }
}<|MERGE_RESOLUTION|>--- conflicted
+++ resolved
@@ -23,7 +23,7 @@
 import com.milaboratory.cli.POverridesBuilderOps
 import com.milaboratory.cli.POverridesBuilderOpsAbstract
 import com.milaboratory.mixcr.assembler.CloneAssemblerParameters
-<<<<<<< HEAD
+import com.milaboratory.mixcr.assembler.fullseq.FullSeqAssemblerParameters
 import com.milaboratory.mixcr.assembler.fullseq.PostFiltering
 import com.milaboratory.mixcr.basictypes.GeneFeatures
 import com.milaboratory.mixcr.cli.CommandAlign
@@ -31,12 +31,6 @@
 import com.milaboratory.mixcr.cli.CommandAssembleContigs
 import com.milaboratory.mixcr.cli.CommandExportAlignments
 import com.milaboratory.mixcr.cli.CommandExportClones
-=======
-import com.milaboratory.mixcr.assembler.fullseq.FullSeqAssemblerParameters
-import com.milaboratory.mixcr.assembler.fullseq.PostFiltering
-import com.milaboratory.mixcr.basictypes.GeneFeatures
-import com.milaboratory.mixcr.cli.*
->>>>>>> 06f47195
 import com.milaboratory.mixcr.export.CloneFieldsExtractorsFactory
 import com.milaboratory.mixcr.export.ExportFieldDescription
 import com.milaboratory.mixcr.export.FieldExtractorsFactoryNew
@@ -307,6 +301,11 @@
                             throw RuntimeException(
                                 "Incompatible J gene right alignment feature boundary for the mix-in: " +
                                         "${jAlignerParameters.geneFeatureToAlign.lastPoint}"
+                            )
+                        if (cAlignerParameters == null)
+                            throw RuntimeException(
+                                "Wrong application of mixin \"${cmdArgs.joinToString(" ")}\", " +
+                                        "underlying parameter set has no alignment parameters for C gene"
                             )
 
                         // And setting strict alignment mode for the J gene
@@ -409,32 +408,8 @@
 
         override val cmdArgs get() = listOf(CMD_OPTION, tagPattern)
 
-<<<<<<< HEAD
         companion object {
             const val CMD_OPTION = "+tagPattern"
-=======
-            GeneType.Constant ->
-                modifyAlignmentParams {
-                    // Checking mixin assumptions
-                    if (jAlignerParameters.geneFeatureToAlign.lastPoint != ReferencePoint.FR4End)
-                        throw RuntimeException(
-                            "Incompatible J gene right alignment feature boundary for the mix-in: " +
-                                    "${jAlignerParameters.geneFeatureToAlign.lastPoint}"
-                        )
-                    if (cAlignerParameters == null)
-                        throw RuntimeException(
-                            "Wrong application of mixin \"${cmdArgs.joinToString(" ")}\", " +
-                                    "underlying parameter set has no alignment parameters for C gene"
-                        )
-
-                    // And setting strict alignment mode for the J gene
-                    jAlignerParameters.parameters.isFloatingRightBound = false
-                    // Setting alignment mode
-                    cAlignerParameters.parameters.isFloatingRightBound = floating
-                }
-
-            else -> throw IllegalArgumentException()
->>>>>>> 06f47195
         }
     }
 
@@ -476,7 +451,7 @@
         override fun MixinBuilderOps.action() {
             MiXCRParamsBundle::assemble.update {
                 CommandAssemble.Params::cloneAssemblerParameters.applyAfterClone(CloneAssemblerParameters::clone) {
-                    assemblingFeatures = features.features
+                    assemblingFeatures = features.features.toTypedArray()
                 }
             }
         }
@@ -498,23 +473,12 @@
                 throw IllegalArgumentException("Clone splitting supported only for V, J and C genes.")
         }
 
-<<<<<<< HEAD
         override fun MixinBuilderOps.action() {
             MiXCRParamsBundle::assemble.update {
                 CommandAssemble.Params::cloneAssemblerParameters
                     .applyAfterClone(CloneAssemblerParameters::clone) {
                         setSeparateBy(geneType, value)
                     }
-=======
-@JsonTypeName("SetClonotypeAssemblingFeatures")
-data class SetClonotypeAssemblingFeatures(
-    @JsonProperty("features") val features: GeneFeatures
-) : MiXCRMixinBase(50) {
-    override fun MixinBuilderOps.action() {
-        MiXCRParamsBundle::assemble.update {
-            CommandAssemble.Params::cloneAssemblerParameters.applyAfterClone(CloneAssemblerParameters::clone) {
-                assemblingFeatures = features.features.toTypedArray()
->>>>>>> 06f47195
             }
         }
 
@@ -532,35 +496,29 @@
 }
 
 object AssembleContigsMixins {
-    @JsonTypeName("SetCutByFeature")
-    data class SetCutByFeature(
-        @JsonProperty("cutBy") val cutByFeature: GeneFeatures
+    @JsonTypeName("SetContigAssemblingFeatures")
+    data class SetContigAssemblingFeatures(
+        @JsonProperty("features") val features: GeneFeatures
     ) : MiXCRMixinBase(50) {
         override fun MixinBuilderOps.action() {
             MiXCRParamsBundle::assembleContigs.update {
-                CommandAssembleContigs.Params::parameters.updateBy { p ->
-                    p.copy(
-                        subCloningRegions = cutByFeature,
-                        assemblingRegions = cutByFeature,
-                        postFiltering = PostFiltering.OnlyFullyDefined
-                    )
+                CommandAssembleContigs.Params::parameters.update {
+                    FullSeqAssemblerParameters::assemblingRegions.setTo(features)
+                    FullSeqAssemblerParameters::subCloningRegions.setTo(features)
+                    FullSeqAssemblerParameters::isAlignedRegionsOnly.setTo(true)
+                    FullSeqAssemblerParameters::postFiltering.setTo(PostFiltering.OnlyFullyDefined)
                 }
             }
         }
 
-        override val cmdArgs
-            get() = listOf(
-                CMD_OPTION,
-                cutByFeature.encode()
-            )
-
-        companion object {
-            const val CMD_OPTION = "+cutBy"
-        }
-    }
-}
-
-<<<<<<< HEAD
+        override val cmdArgs get() = listOf(CMD_OPTION, features.encode())
+
+        companion object {
+            const val CMD_OPTION = "+assembleContigsBy"
+        }
+    }
+}
+
 object PipelineMixins {
     @JsonTypeName("AddPipelineStep")
     data class AddPipelineStep(
@@ -570,57 +528,13 @@
         private val command = MiXCRCommand.fromString(step)
         override fun MixinBuilderOps.action() {
             MiXCRParamsBundle::pipeline.updateBy {
-                (it + command).sorted()
+                MiXCRPipeline((it.steps + command).sorted())
             }
 
             if (command == MiXCRCommand.assembleContigs)
                 MiXCRParamsBundle::assemble.update {
                     CommandAssemble.Params::clnaOutput setTo true
                 }
-=======
-//
-// Assemble contigs
-//
-
-@JsonTypeName("SetContigAssemblingFeatures")
-data class SetContigAssemblingFeatures(
-    @JsonProperty("features") val features: GeneFeatures
-) : MiXCRMixinBase(50) {
-    override fun MixinBuilderOps.action() {
-        MiXCRParamsBundle::assembleContigs.update {
-            CommandAssembleContigs.Params::parameters.update {
-                FullSeqAssemblerParameters::assemblingRegions.setTo(features)
-                FullSeqAssemblerParameters::subCloningRegions.setTo(features)
-                FullSeqAssemblerParameters::isAlignedRegionsOnly.setTo(true)
-                FullSeqAssemblerParameters::postFiltering.setTo(PostFiltering.OnlyFullyDefined)
-            }
-        }
-    }
-
-    override val cmdArgs get() = listOf(CMD_OPTION, features.encode())
-
-    companion object {
-        const val CMD_OPTION = "+assembleContigsBy"
-    }
-}
-
-//
-// Tags
-//
-
-@JsonTypeName("AddPipelineStep")
-data class AddPipelineStep(
-    @JsonProperty("step") val step: String
-) : MiXCRMixinBase(10) {
-    @JsonIgnore
-    private val command = MiXCRCommand.fromString(step)
-    override fun MixinBuilderOps.action() {
-        MiXCRParamsBundle::pipeline.updateBy {
-            val newValue = ArrayList(it.steps)
-            newValue += command
-            newValue.sort()
-            MiXCRPipeline(newValue)
->>>>>>> 06f47195
         }
 
         override val cmdArgs get() = listOf(CMD_OPTION, step)
@@ -630,7 +544,6 @@
         }
     }
 
-<<<<<<< HEAD
     @JsonTypeName("RemovePipelineStep")
     data class RemovePipelineStep(
         @JsonProperty("step") val step: String
@@ -639,24 +552,7 @@
         private val command = MiXCRCommand.fromString(step)
         override fun MixinBuilderOps.action() {
             MiXCRParamsBundle::pipeline.updateBy {
-                it - command
-=======
-@JsonTypeName("RemovePipelineStep")
-data class RemovePipelineStep(
-    @JsonProperty("step") val step: String
-) : MiXCRMixinBase(10) {
-    @JsonIgnore
-    private val command = MiXCRCommand.fromString(step)
-    override fun MixinBuilderOps.action() {
-        MiXCRParamsBundle::pipeline.updateBy {
-            val idx = it.steps.indexOf(command)
-            if (idx == -1)
-                it
-            else {
-                val newValue = ArrayList(it.steps)
-                newValue.removeAt(idx)
-                MiXCRPipeline(newValue)
->>>>>>> 06f47195
+                MiXCRPipeline(it.steps - command)
             }
 
             if (command == MiXCRCommand.assembleContigs)
