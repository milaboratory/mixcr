--- conflicted
+++ resolved
@@ -18,27 +18,14 @@
 import com.milaboratory.mixcr.basictypes.tag.TagsInfo
 
 class RowMetaForExport(
-<<<<<<< HEAD
-    val tagsInfo: TagsInfo
-) {
-    companion object {
-        val empty = RowMetaForExport(TagsInfo.NO_TAGS)
-    }
-}
-
-class MetaForExport(
-    private val allTagsInfo: List<TagsInfo>,
-    val allFullyCoveredBy: GeneFeatures?,
-    val allReports: MiXCRStepReports
-=======
     val tagsInfo: TagsInfo,
     val header: HeaderForExport
 )
 
-class HeaderForExport(
+class MetaForExport(
     val allTagsInfo: List<TagsInfo>,
-    val allFullyCoveredBy: GeneFeatures?
->>>>>>> 0a5d8857
+    val allFullyCoveredBy: GeneFeatures?,
+    val allReports: MiXCRStepReports
 ) {
     constructor(origin: MiXCRHeader) : this(listOf(origin.tagsInfo), origin.allFullyCoveredBy)
 
