/*
 * Copyright (c) 2014-2024, MiLaboratories Inc. All Rights Reserved
 *
 * Before downloading or accessing the software, please read carefully the
 * License Agreement available at:
 * https://github.com/milaboratory/mixcr/blob/develop/LICENSE
 *
 * By downloading or accessing the software, you accept and agree to be bound
 * by the terms of the License Agreement. If you do not want to agree to the terms
 * of the Licensing Agreement, you must not download or access the software.
 */
@file:Suppress("LocalVariableName")

package com.milaboratory.mixcr.cli

import cc.redberry.pipe.OutputPortFactory
import cc.redberry.pipe.util.filter
import cc.redberry.pipe.util.flatten
import cc.redberry.pipe.util.forEach
import cc.redberry.pipe.util.map
import cc.redberry.pipe.util.mapInParallelOrdered
import com.milaboratory.app.InputFileType
import com.milaboratory.app.ValidationException
import com.milaboratory.cli.POverridesBuilderOps
import com.milaboratory.mixcr.assembler.CloneFactory
import com.milaboratory.mixcr.assembler.CloneFactoryParameters
import com.milaboratory.mixcr.assembler.fullseq.CoverageAccumulator
import com.milaboratory.mixcr.assembler.fullseq.FullSeqAssembler
import com.milaboratory.mixcr.assembler.fullseq.FullSeqAssemblerParameters
import com.milaboratory.mixcr.assembler.fullseq.FullSeqAssemblerReportBuilder
import com.milaboratory.mixcr.assembler.fullseq.PostFiltering
import com.milaboratory.mixcr.basictypes.ClnAReader
import com.milaboratory.mixcr.basictypes.ClnAReader.CloneAlignments
import com.milaboratory.mixcr.basictypes.ClnsWriter
import com.milaboratory.mixcr.basictypes.Clone
import com.milaboratory.mixcr.basictypes.CloneSet
import com.milaboratory.mixcr.basictypes.HasFeatureToAlign
import com.milaboratory.mixcr.basictypes.IOUtil
import com.milaboratory.mixcr.basictypes.MiXCRFooter
import com.milaboratory.mixcr.basictypes.MiXCRHeader
import com.milaboratory.mixcr.basictypes.VDJCAlignments
import com.milaboratory.mixcr.basictypes.VDJCSProperties.CloneOrdering
import com.milaboratory.mixcr.basictypes.tag.TagCountAggregator
import com.milaboratory.mixcr.basictypes.tag.TagType
import com.milaboratory.mixcr.basictypes.validateCompositeFeatures
import com.milaboratory.mixcr.cli.CommonDescriptions.DEFAULT_VALUE_FROM_PRESET
import com.milaboratory.mixcr.cli.CommonDescriptions.Labels
import com.milaboratory.mixcr.presets.AnalyzeCommandDescriptor
import com.milaboratory.mixcr.presets.MiXCRParamsBundle
import com.milaboratory.mixcr.presets.MiXCRParamsSpec
import com.milaboratory.mixcr.util.Concurrency
import com.milaboratory.primitivio.PipeDataInputReader
import com.milaboratory.primitivio.PrimitivI
import com.milaboratory.primitivio.PrimitivO
import com.milaboratory.util.ReportUtil
import com.milaboratory.util.SmartProgressReporter
import io.repseq.core.GeneFeature
import io.repseq.core.GeneFeatures
import io.repseq.core.GeneType
import io.repseq.core.GeneType.Joining
import io.repseq.core.GeneType.Variable
import io.repseq.core.VDJCGene
import io.repseq.core.VDJCLibraryRegistry
import picocli.CommandLine.Command
import picocli.CommandLine.Mixin
import picocli.CommandLine.Option
import picocli.CommandLine.Parameters
import java.io.BufferedInputStream
import java.io.BufferedOutputStream
import java.io.BufferedWriter
import java.io.FileInputStream
import java.io.FileOutputStream
import java.io.OutputStreamWriter
import java.nio.file.Path
import java.util.*
import kotlin.math.max

object CommandAssembleContigs {
    const val COMMAND_NAME = AnalyzeCommandDescriptor.assembleContigs.name

    abstract class CmdBase : MiXCRCommandWithOutputs(), MiXCRPresetAwareCommand<CommandAssembleContigsParams> {
        @Option(
            description = [
                "Ignore tags (UMIs, cell-barcodes).",
                DEFAULT_VALUE_FROM_PRESET
            ],
            names = ["--ignore-tags"],
            order = OptionsOrder.main + 10_100
        )
        private var ignoreTags = false

        @Option(
            names = ["-O"],
            description = ["Overrides for the assembler parameters."],
            paramLabel = Labels.OVERRIDES,
            order = OptionsOrder.overrides
        )
        private var overrides: Map<String, String> = mutableMapOf()

        @Mixin
        private var mixins: AssembleContigsMiXCRMixins? = null

        protected val mixinsToAdd get() = mixins?.mixins ?: emptyList()

        override val paramsResolver =
            object : MiXCRParamsResolver<CommandAssembleContigsParams>(MiXCRParamsBundle::assembleContigs) {
                override fun POverridesBuilderOps<CommandAssembleContigsParams>.paramsOverrides() {
                    CommandAssembleContigsParams::ignoreTags setIfTrue ignoreTags
                    CommandAssembleContigsParams::parameters jsonOverrideWith overrides
                }

                override fun validateParams(params: CommandAssembleContigsParams) {
                    if (params.parameters.postFiltering != PostFiltering.NoFiltering) {
                        if (params.parameters.assemblingRegions == null) {
                            throw ValidationException("assemblingRegion must be set if postFiltering is not NoFiltering")
                        }
                    }
                }
            }
    }

    @Command(
        description = ["Assemble full sequences."]
    )
    class Cmd : CmdBase() {
        @Parameters(
            description = ["Path to input clna file"],
            paramLabel = "clones.clna",
            index = "0"
        )
        lateinit var inputFile: Path

        @Parameters(
            description = ["Path where to write assembled clones."],
            paramLabel = "clones.clns",
            index = "1"
        )
        lateinit var outputFile: Path

        @Mixin
        lateinit var threadsOption: ThreadsOption

        @Mixin
        lateinit var reportOptions: ReportOptions

        @Option(description = ["Report file."], names = ["--debug-report"], hidden = true)
        var debugReportFile: Path? = null

        @Mixin
        lateinit var resetPreset: ResetPresetOptions

        @Mixin
        lateinit var dontSavePresetOption: DontSavePresetOption

        override val inputFiles get() = listOf(inputFile)

        override val outputFiles get() = listOf(outputFile)

        override fun validate() {
            ValidationException.requireFileType(inputFile, InputFileType.CLNA)
            ValidationException.requireFileType(outputFile, InputFileType.CLNS)
        }

        override fun run1() {
            val beginTimestamp = System.currentTimeMillis()

            val cmdParams: CommandAssembleContigsParams
            val paramsSpec: MiXCRParamsSpec
            val assemblingRegions: GeneFeatures?

            val reportBuilder = FullSeqAssemblerReportBuilder()
            var totalClonesCount = 0
            val genes: List<VDJCGene>
            val header: MiXCRHeader
            val cloneFactoryParameters: CloneFactoryParameters
            val ordering: CloneOrdering
            val footer: MiXCRFooter

            ClnAReader(inputFile, VDJCLibraryRegistry.getDefault(), Concurrency.noMoreThan(4)).use { reader ->
                paramsSpec = resetPreset.overridePreset(reader.header.paramsSpec).addMixins(mixinsToAdd)
                cmdParams = paramsResolver.resolve(paramsSpec).second
                assemblingRegions = cmdParams.parameters.assemblingRegions

                validateParams(cmdParams, reader.header)

                ValidationException.require(reader.assemblingFeatures.size == 1) {
                    "Supports only singular assemblingFeature."
                }
                val assemblingFeature = reader.assemblingFeatures.first()
                ValidationException.require(!assemblingFeature.isComposite) {
                    "Supports only non-composite gene features as an assemblingFeature."
                }

                if (assemblingRegions != null) {
                    val fullyIncluded = assemblingRegions.features.any { assemblingRegion ->
                        GeneFeature.intersection(assemblingRegion, assemblingFeature) == assemblingFeature
                    }
                    ValidationException.require(fullyIncluded) {
                        "AssemblingFeature of input must be included fully in assemblingRegions"
                    }
                }

                footer = reader.footer
                ordering = reader.ordering
                header = reader.header
                genes = reader.usedGenes
                cloneFactoryParameters = cmdParams.cloneFactoryParameters?.let { cloneFactoryParameters ->
                    // if cloneFactoryParameters is overriden for this command
                    cloneFactoryParameters.clone().also {
                        // set defaults from align params
                        it.update(header.alignerParameters)
                    }
                } ?: reader.cloneFactoryParameters // for old versions use params from assemble as is

                PrimitivO(BufferedOutputStream(FileOutputStream(outputFile.toFile()))).use { tmpOut ->
                    debugReportFile?.let { BufferedWriter(OutputStreamWriter(FileOutputStream(it.toFile()))) }
                        .use { debugReport ->

                            IOUtil.registerGeneReferences(tmpOut, genes, header)
                            val cloneAlignmentsPort = reader.clonesAndAlignments()
                            SmartProgressReporter.startProgressReport("Assembling contigs", cloneAlignmentsPort)

                            val assembler = Assembler(
                                reader,
                                reportBuilder,
                                cmdParams.parameters,
                                debugReport,
                                debugReportFile,
                                cloneFactoryParameters
                            )

                            val parallelProcessor = cloneAlignmentsPort.mapInParallelOrdered(
                                threadsOption.value,
                                bufferSize = 1024
                            ) { cloneAlignments: CloneAlignments ->
                                val clone = when {
                                    cmdParams.ignoreTags -> cloneAlignments.clone.removeInfoAboutTags()
                                    else -> cloneAlignments.clone
                                }
                                try {
<<<<<<< HEAD
                                    assembler.assembleContigs(clone, OutputPortFactory { cloneAlignments.alignments() })
=======
                                    // Collecting statistics
                                    var coverages = clone.hitsMap
                                        .filterValues { value -> value != null && value.isNotEmpty() }
                                        .mapValuesTo(EnumMap(GeneType::class.java)) { (_, value) ->
                                            value.filter { hit ->
                                                hit.geneType !in GeneType.VJ_REFERENCE ||
                                                        FullSeqAssembler.checkGeneCompatibility(
                                                            hit, reader.assemblingFeatures
                                                        )
                                            }.associate { hit -> hit.gene.id to CoverageAccumulator(hit) }
                                        }

                                    // Filtering empty maps
                                    coverages = coverages
                                        .filterValues { it.isNotEmpty() }
                                        .toMap(EnumMap(GeneType::class.java))
                                    if (Variable !in coverages || Joining !in coverages) {
                                        // Something went really wrong
                                        reportBuilder.onAssemblyCanceled(clone)
                                        return@mapInParallelOrdered arrayOf(clone)
                                    }
                                    var maxShiftForVGene = 0
                                    cloneAlignments.alignments().forEach { alignments ->
                                        for ((geneType, hits) in alignments.hitsMap) {
                                            for (hit in hits) {
                                                coverages[geneType]?.let { it[hit.gene.id]?.accumulate(hit) }
                                            }
                                        }
                                        alignments.getHits(Variable).forEach { hit ->
                                            val shift = (0 until alignments.numberOfTargets()).maxOf { i ->
                                                hit.getAlignment(i)?.sequence2Range?.from ?: Int.MIN_VALUE
                                            }
                                            check(shift != Int.MIN_VALUE)
                                            maxShiftForVGene = max(shift, maxShiftForVGene)
                                        }
                                    }

                                    // Selecting best hits for clonal sequence assembly based in the coverage information
                                    val bestGenes =
                                        coverages.mapValuesTo(EnumMap(GeneType::class.java)) { (_, value) ->
                                            value.values.maxByOrNull { it.getNumberOfCoveredPoints(1) }?.hit
                                        }

                                    // Performing contig assembly
                                    val fullSeqAssembler = FullSeqAssembler(
                                        cloneFactory, cmdParams.parameters,
                                        header.assemblerParameters!!.assemblingFeatures,
                                        clone, header.alignerParameters,
                                        bestGenes[Variable], bestGenes[Joining],
                                        maxShiftForVGene
                                    )
                                    fullSeqAssembler.report = reportBuilder
                                    val rawVariantsData =
                                        fullSeqAssembler.calculateRawData { cloneAlignments.alignments() }
                                    if (debugReport != null) {
                                        synchronized(debugReport) {
                                            FileOutputStream(debugReportFile?.toString() + "." + clone.id).use { fos ->
                                                val content = rawVariantsData.toCsv(10.toByte())
                                                fos.write(content.toByteArray())
                                            }
                                            debugReport.write("Clone: " + clone.id)
                                            debugReport.newLine()
                                            debugReport.write(rawVariantsData.toString())
                                            debugReport.newLine()
                                            debugReport.newLine()
                                            debugReport.write("==========================================")
                                            debugReport.newLine()
                                            debugReport.newLine()
                                        }
                                    }

                                    return@mapInParallelOrdered fullSeqAssembler.callVariants(rawVariantsData)
>>>>>>> c57e4434
                                } catch (re: Throwable) {
                                    throw RuntimeException("While processing clone #" + clone.id, re)
                                }
                            }
                            parallelProcessor.forEach { clones ->
                                totalClonesCount += clones.size
                                for (cl in clones) {
                                    tmpOut.writeObject(cl)
                                }
                            }
                            // in the case of cells, initial clones will be split by cell barcodes.
                            // assert(reportBuilder.initialCloneCount == reader.numberOfClones())
                        }
                }
            }
            assert(reportBuilder.finalCloneCount == totalClonesCount)
            // assert(
            //     cmdParams.parameters.postFiltering == PostFiltering.OnlyFullyDefined ||
            //             cmdParams.parameters.postFiltering == PostFiltering.OnlyFullyAssembled ||
            //             reportBuilder.finalCloneCount >= reportBuilder.initialCloneCount
            // )
            val clones: MutableList<Clone> = ArrayList(totalClonesCount)
            PrimitivI(BufferedInputStream(FileInputStream(outputFile.toFile()))).use { tmpIn ->
                IOUtil.registerGeneReferences(tmpIn, genes, header)
                var cloneId = 0
                PipeDataInputReader(Clone::class.java, tmpIn, totalClonesCount.toLong()).forEach { clone ->
                    clones += clone.withId(cloneId++)
                }
            }
            val allFullyCoveredBy = cmdParams.parameters.allClonesWillBeCoveredByFeature()
            val resultHeader = header
                .copy(
                    allFullyCoveredBy = if (allFullyCoveredBy) assemblingRegions else null,
                    paramsSpec = dontSavePresetOption.presetToSave(paramsSpec),
                    _cloneFactoryParameters = cloneFactoryParameters
                )
                .addStepParams(AnalyzeCommandDescriptor.assembleContigs, cmdParams)

            val cloneSet = CloneSet.Builder(clones, genes, resultHeader)
                .sort(ordering)
                .recalculateRanks()
                .calculateTotalCounts()
                .build()
            ClnsWriter(outputFile).use { writer ->
                writer.writeCloneSet(cloneSet)
                reportBuilder.setStartMillis(beginTimestamp)
                reportBuilder.setInputFiles(inputFile)
                reportBuilder.setOutputFiles(outputFile)
                reportBuilder.commandLine = commandLineArguments
                reportBuilder.setFinishMillis(System.currentTimeMillis())
                val report = reportBuilder.buildReport()
                // Writing report to stout
                ReportUtil.writeReportToStdout(report)
                reportOptions.appendToFiles(report)
                writer.setFooter(footer.addStepReport(AnalyzeCommandDescriptor.assembleContigs, report))
            }
        }
    }

    fun validateParams(
        cmdParams: CommandAssembleContigsParams,
        featuresToAlign: HasFeatureToAlign
    ) {
        @Suppress("DEPRECATION")
        listOfNotNull(
            cmdParams.parameters.subCloningRegions,
            cmdParams.parameters.assemblingRegions,
            when (val postFiltering = cmdParams.parameters.postFiltering) {
                is PostFiltering.MinimalContigLength -> null
                PostFiltering.NoFiltering -> null
                is PostFiltering.OnlyCovering -> postFiltering.geneFeatures
                PostFiltering.OnlyFullyAssembled -> null
                PostFiltering.OnlyFullyDefined -> null
                is PostFiltering.OnlyUnambiguouslyCovering -> postFiltering.geneFeatures
            }
        ).forEach { featuresToAlign.validateCompositeFeatures(it) }
    }
}

private class Assembler(
    private val reader: ClnAReader,
    private val reportBuilder: FullSeqAssemblerReportBuilder,
    private val parameters: FullSeqAssemblerParameters,
    private val debugReport: BufferedWriter?,
    private val debugReportFile: Path?,
    cloneFactoryParameters: CloneFactoryParameters
) {

    private val cloneFactory = CloneFactory(
        cloneFactoryParameters,
        reader.assemblingFeatures,
        reader.usedGenes,
        reader.header.featuresToAlignMap
    )

    private val header get() = reader.header

    fun assembleContigs(originalClone: Clone, alignmentsPort: OutputPortFactory<VDJCAlignments>): Array<Clone> =
        if (reader.header.tagsInfo.hasTagsWithType(TagType.Cell)) {
            val cellTageLevel = reader.header.tagsInfo.getDepthFor(TagType.Cell)
            // process every cell barcode separately
            originalClone.tagCount.splitBy(cellTageLevel)
                .flatMap { tagsFromCell ->
                    val cellBarcode = tagsFromCell.reduceToLevel(cellTageLevel).singletonTuple
                    assembleContigs0(
                        originalClone.withTagCount(tagsFromCell),
                        OutputPortFactory {
                            // use alignments only from this cell barcode
                            alignmentsPort.createPort()
                                .filter { alignments ->
                                    alignments.tagCount.allTagsHasPrefix(cellBarcode)
                                }
                                .map { alignments ->
                                    alignments.tagCount.splitBy(cellTageLevel).map { tags ->
                                        alignments.withTagCount(tags)
                                    }
                                }
                                .flatten()
                        }
                    ).toList()
                }
                .groupBy { clone ->
                    // in the case of the same clones from different cells, we should combine clones back by target+isotype
                    val key = mutableListOf<Any?>()
                    for (i in 0 until clone.numberOfTargets()) {
                        key += clone.getTarget(i).sequence
                    }
                    key += clone.isotypeSubclass ?: clone.isotype
                    key
                }
                .values.map { clones ->
                    if (clones.size == 1) return@map clones.first()
                    reportBuilder.onClonesCombination(clones)
                    val allTags = clones
                        .fold(TagCountAggregator()) { agg, clone -> agg.add(clone.tagCount) }
                        .createAndDestroy()
                    clones.first().withTagCount(allTags)
                }
                .toTypedArray()
        } else {
            assembleContigs0(originalClone, alignmentsPort)
        }

    private fun assembleContigs0(
        originalClone: Clone,
        alignmentsPort: OutputPortFactory<VDJCAlignments>
    ): Array<Clone> {
        // Collecting statistics
        val coverages = originalClone.hitsMap
            .filterValues { value -> value != null && value.isNotEmpty() }
            .mapValues { (_, value) ->
                value
                    .filter { hit ->
                        hit.geneType !in GeneType.VJ_REFERENCE ||
                                FullSeqAssembler.checkGeneCompatibility(hit, reader.assemblingFeatures)
                    }
                    .associate { hit -> hit.gene.id to CoverageAccumulator(hit) }
            }
            // Filtering empty maps
            .filterValues { it.isNotEmpty() }
            .toMap(EnumMap(GeneType::class.java))
        if (Variable !in coverages || Joining !in coverages) {
            // Something went really wrong
            reportBuilder.onAssemblyCanceled(originalClone)
            return arrayOf(originalClone)
        }
        alignmentsPort.createPort().forEach { alignments ->
            for ((key, value) in alignments.hitsMap) {
                for (hit in value) {
                    coverages[key]?.let { it[hit.gene.id]?.accumulate(hit) }
                }
            }
        }

        // Selecting best hits for clonal sequence assembly based in the coverage information
        val bestGenes = coverages.mapValuesTo(EnumMap(GeneType::class.java)) { (_, value) ->
            value.values.maxByOrNull { it.getNumberOfCoveredPoints(1) }?.hit
        }

        // Performing contig assembly
        val fullSeqAssembler = FullSeqAssembler(
            cloneFactory, parameters,
            header.assemblingFeatures,
            originalClone, header.alignerParameters,
            bestGenes[Variable], bestGenes[Joining]
        )
        fullSeqAssembler.report = reportBuilder
        val rawVariantsData = fullSeqAssembler.calculateRawData { alignmentsPort.createPort() }

        if (debugReport != null) {
            synchronized(debugReport) {
                FileOutputStream(debugReportFile!!.toString() + "." + originalClone.id).use { fos ->
                    val content = rawVariantsData.toCsv(10.toByte())
                    fos.write(content.toByteArray())
                }
                debugReport.write("Clone: " + originalClone.id)
                debugReport.newLine()
                debugReport.write(rawVariantsData.toString())
                debugReport.newLine()
                debugReport.newLine()
                debugReport.write("==========================================")
                debugReport.newLine()
                debugReport.newLine()
            }
        }

        return fullSeqAssembler.callVariants(rawVariantsData)
    }
}<|MERGE_RESOLUTION|>--- conflicted
+++ resolved
@@ -238,82 +238,7 @@
                                     else -> cloneAlignments.clone
                                 }
                                 try {
-<<<<<<< HEAD
                                     assembler.assembleContigs(clone, OutputPortFactory { cloneAlignments.alignments() })
-=======
-                                    // Collecting statistics
-                                    var coverages = clone.hitsMap
-                                        .filterValues { value -> value != null && value.isNotEmpty() }
-                                        .mapValuesTo(EnumMap(GeneType::class.java)) { (_, value) ->
-                                            value.filter { hit ->
-                                                hit.geneType !in GeneType.VJ_REFERENCE ||
-                                                        FullSeqAssembler.checkGeneCompatibility(
-                                                            hit, reader.assemblingFeatures
-                                                        )
-                                            }.associate { hit -> hit.gene.id to CoverageAccumulator(hit) }
-                                        }
-
-                                    // Filtering empty maps
-                                    coverages = coverages
-                                        .filterValues { it.isNotEmpty() }
-                                        .toMap(EnumMap(GeneType::class.java))
-                                    if (Variable !in coverages || Joining !in coverages) {
-                                        // Something went really wrong
-                                        reportBuilder.onAssemblyCanceled(clone)
-                                        return@mapInParallelOrdered arrayOf(clone)
-                                    }
-                                    var maxShiftForVGene = 0
-                                    cloneAlignments.alignments().forEach { alignments ->
-                                        for ((geneType, hits) in alignments.hitsMap) {
-                                            for (hit in hits) {
-                                                coverages[geneType]?.let { it[hit.gene.id]?.accumulate(hit) }
-                                            }
-                                        }
-                                        alignments.getHits(Variable).forEach { hit ->
-                                            val shift = (0 until alignments.numberOfTargets()).maxOf { i ->
-                                                hit.getAlignment(i)?.sequence2Range?.from ?: Int.MIN_VALUE
-                                            }
-                                            check(shift != Int.MIN_VALUE)
-                                            maxShiftForVGene = max(shift, maxShiftForVGene)
-                                        }
-                                    }
-
-                                    // Selecting best hits for clonal sequence assembly based in the coverage information
-                                    val bestGenes =
-                                        coverages.mapValuesTo(EnumMap(GeneType::class.java)) { (_, value) ->
-                                            value.values.maxByOrNull { it.getNumberOfCoveredPoints(1) }?.hit
-                                        }
-
-                                    // Performing contig assembly
-                                    val fullSeqAssembler = FullSeqAssembler(
-                                        cloneFactory, cmdParams.parameters,
-                                        header.assemblerParameters!!.assemblingFeatures,
-                                        clone, header.alignerParameters,
-                                        bestGenes[Variable], bestGenes[Joining],
-                                        maxShiftForVGene
-                                    )
-                                    fullSeqAssembler.report = reportBuilder
-                                    val rawVariantsData =
-                                        fullSeqAssembler.calculateRawData { cloneAlignments.alignments() }
-                                    if (debugReport != null) {
-                                        synchronized(debugReport) {
-                                            FileOutputStream(debugReportFile?.toString() + "." + clone.id).use { fos ->
-                                                val content = rawVariantsData.toCsv(10.toByte())
-                                                fos.write(content.toByteArray())
-                                            }
-                                            debugReport.write("Clone: " + clone.id)
-                                            debugReport.newLine()
-                                            debugReport.write(rawVariantsData.toString())
-                                            debugReport.newLine()
-                                            debugReport.newLine()
-                                            debugReport.write("==========================================")
-                                            debugReport.newLine()
-                                            debugReport.newLine()
-                                        }
-                                    }
-
-                                    return@mapInParallelOrdered fullSeqAssembler.callVariants(rawVariantsData)
->>>>>>> c57e4434
                                 } catch (re: Throwable) {
                                     throw RuntimeException("While processing clone #" + clone.id, re)
                                 }
@@ -480,14 +405,21 @@
             reportBuilder.onAssemblyCanceled(originalClone)
             return arrayOf(originalClone)
         }
+        var maxShiftForVGene = 0
         alignmentsPort.createPort().forEach { alignments ->
-            for ((key, value) in alignments.hitsMap) {
-                for (hit in value) {
-                    coverages[key]?.let { it[hit.gene.id]?.accumulate(hit) }
-                }
-            }
-        }
-
+            for ((geneType, hits) in alignments.hitsMap) {
+                for (hit in hits) {
+                    coverages[geneType]?.let { it[hit.gene.id]?.accumulate(hit) }
+                }
+            }
+            alignments.getHits(Variable).forEach { hit ->
+                val shift = (0 until alignments.numberOfTargets()).maxOf { i ->
+                    hit.getAlignment(i)?.sequence2Range?.from ?: Int.MIN_VALUE
+                }
+                check(shift != Int.MIN_VALUE)
+                maxShiftForVGene = max(shift, maxShiftForVGene)
+            }
+        }
         // Selecting best hits for clonal sequence assembly based in the coverage information
         val bestGenes = coverages.mapValuesTo(EnumMap(GeneType::class.java)) { (_, value) ->
             value.values.maxByOrNull { it.getNumberOfCoveredPoints(1) }?.hit
@@ -498,7 +430,8 @@
             cloneFactory, parameters,
             header.assemblingFeatures,
             originalClone, header.alignerParameters,
-            bestGenes[Variable], bestGenes[Joining]
+            bestGenes[Variable], bestGenes[Joining],
+            maxShiftForVGene
         )
         fullSeqAssembler.report = reportBuilder
         val rawVariantsData = fullSeqAssembler.calculateRawData { alignmentsPort.createPort() }
