/*
 * Copyright (c) 2014-2022, MiLaboratories Inc. All Rights Reserved
 *
 * Before downloading or accessing the software, please read carefully the
 * License Agreement available at:
 * https://github.com/milaboratory/mixcr/blob/develop/LICENSE
 *
 * By downloading or accessing the software, you accept and agree to be bound
 * by the terms of the License Agreement. If you do not want to agree to the terms
 * of the Licensing Agreement, you must not download or access the software.
 */
package com.milaboratory.mixcr.cli

import cc.redberry.pipe.OutputPort
import cc.redberry.pipe.util.StatusReporter
import com.fasterxml.jackson.annotation.JsonMerge
import com.fasterxml.jackson.annotation.JsonProperty
import com.milaboratory.cli.POverridesBuilderOps
import com.milaboratory.mitool.data.MinGroupsPerGroup
import com.milaboratory.mixcr.MiXCRCommandDescriptor
import com.milaboratory.mixcr.MiXCRParams
import com.milaboratory.mixcr.MiXCRParamsBundle
import com.milaboratory.mixcr.assembler.AlignmentsMappingMerger
import com.milaboratory.mixcr.assembler.CloneAssembler
import com.milaboratory.mixcr.assembler.CloneAssemblerParameters
import com.milaboratory.mixcr.assembler.CloneAssemblerRunner
import com.milaboratory.mixcr.assembler.ReadToCloneMapping.DROPPED_WITH_CLONE_MASK
import com.milaboratory.mixcr.assembler.preclone.PreCloneAssemblerParameters
import com.milaboratory.mixcr.assembler.preclone.PreCloneAssemblerRunner
import com.milaboratory.mixcr.assembler.preclone.PreCloneReader
import com.milaboratory.mixcr.basictypes.ClnAWriter
import com.milaboratory.mixcr.basictypes.ClnsWriter
import com.milaboratory.mixcr.basictypes.CloneSet
import com.milaboratory.mixcr.basictypes.VDJCAlignments
import com.milaboratory.mixcr.basictypes.VDJCAlignmentsReader
import com.milaboratory.mixcr.basictypes.VDJCSProperties
import com.milaboratory.mixcr.basictypes.tag.TagCount
import com.milaboratory.mixcr.basictypes.tag.TagType
<<<<<<< HEAD
=======
import com.milaboratory.mixcr.cli.CommonDescriptions.DEFAULT_VALUE_FROM_PRESET
>>>>>>> ab62774f
import com.milaboratory.mixcr.cli.CommonDescriptions.Labels
import com.milaboratory.primitivio.map
import com.milaboratory.util.ArraysUtils
import com.milaboratory.util.ReportUtil
import com.milaboratory.util.SmartProgressReporter
import com.milaboratory.util.TempFileManager
import gnu.trove.map.hash.TIntObjectHashMap
import io.repseq.core.GeneFeature.CDR3
import io.repseq.core.GeneType.Joining
import io.repseq.core.GeneType.Variable
import picocli.CommandLine.*
import java.nio.file.Path
import kotlin.io.path.extension

object CommandAssemble {
    const val COMMAND_NAME = "assemble"

    data class Params(
        @JsonProperty("sortBySequence") val sortBySequence: Boolean,
        @JsonProperty("clnaOutput") val clnaOutput: Boolean,
        @JsonProperty("cellLevel") val cellLevel: Boolean,
        @JsonProperty("consensusAssemblerParameters") @JsonMerge val consensusAssemblerParameters: PreCloneAssemblerParameters?,
        @JsonProperty("cloneAssemblerParameters") @JsonMerge val cloneAssemblerParameters: CloneAssemblerParameters,
        /** Try automatically infer threshold value for the minimal number of records per consensus from the
         * filtering metadata of tag-refinement step. Applied only if corresponding threshold equals to 0. */
        @JsonProperty("inferMinRecordsPerConsensus") val inferMinRecordsPerConsensus: Boolean,
    ) : MiXCRParams {
        override val command = MiXCRCommandDescriptor.assemble
    }

    abstract class CmdBase : MiXCRCommandWithOutputs(), MiXCRPresetAwareCommand<Params> {
        @Option(
            description = ["If this option is specified, output file will be written in \"Clones & " +
                    "Alignments\" format (*.clna), containing clones and all corresponding alignments. " +
                    "This file then can be used to build wider contigs for clonal sequence or extract original " +
                    "reads for each clone (if -OsaveOriginalReads=true was use on 'align' stage).",
                DEFAULT_VALUE_FROM_PRESET],
            names = ["-a", "--write-alignments"]
        )
        private var isClnaOutput = false

        @Option(
            description = [
                "If tags are present, do assemble pre-clones on the cell level rather than on the molecule level.",
                "If there are no molecular tags in the data, but cell tags are present, this option will be used by default.",
                "This option has no effect on the data without tags.",
                DEFAULT_VALUE_FROM_PRESET
            ],
            names = ["--cell-level"]
        )
        private var cellLevel = false

        @Option(
            description = [
                "Sort by sequence. Clones in the output file will be sorted by clonal sequence," +
                        "which allows to build overlaps between clonesets.",
                DEFAULT_VALUE_FROM_PRESET
            ],
            names = ["-s", "--sort-by-sequence"]
        )
        private var sortBySequence = false

        @Option(
            names = ["-O"],
            description = ["Overrides default parameter values."],
            paramLabel = Labels.OVERRIDES
        )
        private val cloneAssemblerOverrides: Map<String, String> = mutableMapOf()

        @Option(
            names = ["-P"],
            description = ["Overrides default pre-clone assembler parameter values."],
            paramLabel = Labels.OVERRIDES
        )
        private val consensusAssemblerOverrides: Map<String, String> = mutableMapOf()

        @Option(
            description = [
                "Turns off automatic inference of minRecordsPerConsensus parameter.",
                DEFAULT_VALUE_FROM_PRESET
            ],
            names = ["--dont-infer-threshold"]
        )
        private var dontInferThreshold = false

        @Mixin
        private var mixins: AssembleMiXCRMixins? = null

        protected val mixinsToAdd get() = mixins?.mixins ?: emptyList()

        override val paramsResolver = object : MiXCRParamsResolver<Params>(MiXCRParamsBundle::assemble) {
            override fun POverridesBuilderOps<Params>.paramsOverrides() {
                Params::clnaOutput setIfTrue isClnaOutput
                Params::cellLevel setIfTrue cellLevel
                Params::sortBySequence setIfTrue sortBySequence
                Params::cloneAssemblerParameters jsonOverrideWith cloneAssemblerOverrides
                Params::consensusAssemblerParameters jsonOverrideWith consensusAssemblerOverrides
                Params::inferMinRecordsPerConsensus resetIfTrue dontInferThreshold
            }
        }
    }

    @Command(
        name = COMMAND_NAME,
        description = ["Assemble clones."]
    )
    class Cmd : CmdBase() {
        @Parameters(
            description = ["Path to input file with alignments."],
            paramLabel = "alignments.vdjca",
            index = "0"
        )
        lateinit var inputFile: Path

        @Parameters(
            description = ["Path where to write assembled clones."],
            paramLabel = "clones.[clns|clna]",
            index = "1"
        )
        lateinit var outputFile: Path

        @Suppress("unused", "UNUSED_PARAMETER")
        @Option(
            description = ["Use system temp folder for temporary files."],
            names = ["--use-system-temp"],
            hidden = true
        )
        fun useSystemTemp(value: Boolean) {
            logger.warn(
                "--use-system-temp is deprecated, it is now enabled by default, use --use-local-temp to invert the " +
                        "behaviour and place temporary files in the same folder as the output file."
            )
        }

        @Option(
            description = ["Store temp files in the same folder as output file."],
            names = ["--use-local-temp"],
            order = 1_000_000 - 5
        )
        var useLocalTemp = false

        private val tempDest by lazy {
            TempFileManager.smartTempDestination(outputFile, "", !useLocalTemp)
        }

        @Option(
            description = ["Use higher compression for output file."],
            names = ["--high-compression"]
        )
        var highCompression = false

        @Mixin
        lateinit var reportOptions: ReportOptions

        @Option(
            description = ["Show buffer statistics."],
            names = ["--buffers"],
            hidden = true
        )
        var reportBuffers = false

        override val inputFiles
            get() = listOf(inputFile)

        override val outputFiles
            get() = listOf(outputFile)

        /**
         * Assemble report
         */
        private val reportBuilder = CloneAssemblerReportBuilder()

        override fun run0() {
            // Saving initial timestamp
            val beginTimestamp = System.currentTimeMillis()

            val numberOfAlignments: Long

            val cmdParam: Params
            VDJCAlignmentsReader(inputFile).use { alignmentsReader ->
                val inputHeader = alignmentsReader.header
                val inputFooter = alignmentsReader.footer
                numberOfAlignments = alignmentsReader.numberOfAlignments

<<<<<<< HEAD
                cmdParam = paramsResolver.resolve(inputHeader.paramsSpec) { cp ->
                    if (!cp.inferMinRecordsPerConsensus || cp.consensusAssemblerParameters == null)
=======
                cmdParam = paramsResolver.resolve(inputHeader.paramsSpec.addMixins(mixinsToAdd)) { cp ->
                    if (!cp.inferMinRecordsPerConsensus)
>>>>>>> ab62774f
                        return@resolve cp

                    if (cp.consensusAssemblerParameters.assembler.minRecordsPerConsensus != 0) {
                        println(
                            "WARNING: minRecordsPerConsensus has non default value (not equal to 0), the automatic " +
                                    "inference of this parameter was canceled."
                        )
                        return@resolve cp
                    }

                    val groupingLevel = if (cp.cellLevel) TagType.Cell else TagType.Molecule
                    val groupingTags = (0 until inputHeader.tagsInfo.getDepthFor(groupingLevel))
                        .map { i -> inputHeader.tagsInfo[i].name }

                    val threshold = inputFooter.thresholds[MinGroupsPerGroup(groupingTags, null)]
                    if (threshold == null) {
                        println(
                            "No data to automatically infer minRecordsPerConsensus. Using default value: " +
                                    cp.consensusAssemblerParameters.assembler.minRecordsPerConsensus
                        )
                        cp
                    } else {
                        println("Value for minRecordsPerConsensus was automatically inferred and set to ${threshold.toInt()}")
                        cp.copy(
                            consensusAssemblerParameters = cp.consensusAssemblerParameters
                                .mapAssembler { it.withMinRecordsPerConsensus(threshold.toInt()) }
                        )
                    }
                }.second

                // Checking consistency between actionParameters.doWriteClnA() value and file extension
                if ((outputFile.extension == "clna" && !cmdParam.clnaOutput) ||
                    (outputFile.extension == "clns" && cmdParam.clnaOutput)
                ) logger.warn("Unexpected file extension, use .clns extension for clones-only (normal) output and .clna if -a / --write-alignments options specified.")

                // set aligner parameters
                val cloneAssemblerParameters =
                    cmdParam.cloneAssemblerParameters.updateFrom(inputHeader.alignerParameters)

                // deducing ordering
                val ordering = if (cmdParam.sortBySequence) {
                    val assemblingFeatures = cloneAssemblerParameters.assemblingFeatures

                    // Any CDR3 containing feature will become first
                    for (i in assemblingFeatures.indices) {
                        if (CDR3 in assemblingFeatures[i]) {
                            if (i != 0) ArraysUtils.swap(assemblingFeatures, 0, i)
                            break
                        }
                    }
                    VDJCSProperties.cloneOrderingByNucleotide(assemblingFeatures, Variable, Joining)
                } else {
                    VDJCSProperties.CO_BY_COUNT
                }

                CloneAssembler(
                    inputHeader.tagsInfo,
                    cloneAssemblerParameters,
                    cmdParam.clnaOutput,
                    alignmentsReader.usedGenes,
                    inputHeader.alignerParameters.featuresToAlignMap
                ).use { assembler ->
                    // Creating event listener to collect run statistics
                    reportBuilder.setStartMillis(beginTimestamp)
                    reportBuilder.setInputFiles(inputFile)
                    reportBuilder.setOutputFiles(outputFile)
                    reportBuilder.commandLine = commandLineArguments
                    assembler.setListener(reportBuilder)
                    val preClones: PreCloneReader =
                        if (
                            inputHeader.tagsInfo.hasTagsWithType(TagType.Cell) ||
                            inputHeader.tagsInfo.hasTagsWithType(TagType.Molecule)
                        ) {
                            if(cmdParam.consensusAssemblerParameters == null)
                                throw ValidationException("Current preset has no consensus assembler parameters, " +
                                        "while molecular or cell barcodes are used in the data.")

                            val preClonesFile = tempDest.resolvePath("preclones.pc")

                            val groupingLevel = if (cmdParam.cellLevel) TagType.Cell else TagType.Molecule
                            val assemblerRunner = PreCloneAssemblerRunner(
                                alignmentsReader,
                                groupingLevel,
                                cloneAssemblerParameters.assemblingFeatures,
                                cmdParam.consensusAssemblerParameters, preClonesFile,
                                tempDest.addSuffix("pc.tmp")
                            )
                            assemblerRunner.setExtractionListener(reportBuilder)
                            SmartProgressReporter.startProgressReport(assemblerRunner)

                            // Pre-clone assembly happens here (file with pre-clones and alignments written as a result)
                            assemblerRunner.run()

                            // Setting report into a big report object
                            reportBuilder.setPreCloneAssemblerReportBuilder(assemblerRunner.report)
                            assemblerRunner.createReader()
                        } else  // If there are no tags in the data, alignments are just wrapped into pre-clones
                            PreCloneReader.fromAlignments(
                                alignmentsReader,
                                cloneAssemblerParameters.assemblingFeatures,
                                reportBuilder
                            )

                    // Running assembler
                    val assemblerRunner = CloneAssemblerRunner(
                        preClones,
                        assembler
                    )
                    SmartProgressReporter.startProgressReport(assemblerRunner)
                    if (reportBuffers) {
                        val reporter = StatusReporter()
                        reporter.addCustomProviderFromLambda {
                            StatusReporter.Status(
                                "Reader buffer: FIXME " /*+ assemblerRunner.getQueueSize()*/,
                                assemblerRunner.isFinished
                            )
                        }
                        reporter.start()
                    }
                    assemblerRunner.run()

                    // Getting results
                    val cloneSet = CloneSet.reorder(
                        assemblerRunner.getCloneSet(
                            inputHeader
                                .withAssemblerParameters(cloneAssemblerParameters)
                                .addStepParams(MiXCRCommandDescriptor.assemble, cmdParam),
                            inputFooter
                        ),
                        ordering
                    )

                    // Passing final cloneset to assemble last pieces of statistics for report
                    reportBuilder.onClonesetFinished(cloneSet)
                    assert(cloneSet.clones.size == reportBuilder.cloneCount)
                    reportBuilder.setTotalReads(alignmentsReader.numberOfReads)

                    // Writing results
                    var report: CloneAssemblerReport
                    if (cmdParam.clnaOutput) {
                        ClnAWriter(outputFile, tempDest, highCompression).use { writer ->
                            // writer will supply current stage and completion percent to the progress reporter
                            SmartProgressReporter.startProgressReport(writer)
                            // Writing clone block
                            writer.writeClones(cloneSet)

                            // Preparing a cloneId -> tag count map for filtering
                            // (read below)
                            val cloneTagCounts = TIntObjectHashMap<TagCount>(cloneSet.size())
                            for (clone in cloneSet)
                                if (cloneTagCounts.put(clone.id, clone.tagCount) != null)
                                    throw IllegalStateException("Repeated clone id.")

                            AlignmentsMappingMerger(preClones.readAlignments(), assembler.assembledReadsPort)
                                .use { merged ->
                                    // Because clone's tag counts may be additionally filtered in post filtering,
                                    // it is important to take this into account here, to drop those alignments
                                    // with dropped tags / tag prefixes
                                    val filteredByTags: OutputPort<VDJCAlignments> = merged.map {
                                        if (it.cloneIndex == -1L)
                                            return@map it
                                        val cloneTagCount = cloneTagCounts.get(it.cloneIndex.toInt())!!
                                        val prefixes = it.tagCount.reduceToLevel(cloneTagCount.depth())
                                        if (!cloneTagCount.containsAll(prefixes.tuples())) {
                                            reportBuilder.onAlignmentFilteredByPrefix(it)
                                            // Dropped with clone semantically fits the case the most
                                            return@map it.withCloneIndexAndMappingType(-1, DROPPED_WITH_CLONE_MASK)
                                        }
                                        it
                                    }
                                    writer.collateAlignments(filteredByTags, numberOfAlignments)
                                }
                            reportBuilder.setFinishMillis(System.currentTimeMillis())
                            report = reportBuilder.buildReport()
                            writer.setFooter(
                                alignmentsReader.footer.addStepReport(
                                    MiXCRCommandDescriptor.assemble,
                                    report
                                )
                            )
                            writer.writeAlignmentsAndIndex()
                        }
                    } else {
                        ClnsWriter(outputFile).use { writer ->
                            writer.writeCloneSet(cloneSet)
                            reportBuilder.setFinishMillis(System.currentTimeMillis())
                            report = reportBuilder.buildReport()
                            writer.setFooter(
                                alignmentsReader.footer.addStepReport(
                                    MiXCRCommandDescriptor.assemble,
                                    report
                                )
                            )
                        }
                    }

                    // Writing report to stout
                    ReportUtil.writeReportToStdout(report)
                    reportOptions.appendToFiles(report)
                }
            }
        }
    }
}
<|MERGE_RESOLUTION|>--- conflicted
+++ resolved
@@ -28,18 +28,10 @@
 import com.milaboratory.mixcr.assembler.preclone.PreCloneAssemblerParameters
 import com.milaboratory.mixcr.assembler.preclone.PreCloneAssemblerRunner
 import com.milaboratory.mixcr.assembler.preclone.PreCloneReader
-import com.milaboratory.mixcr.basictypes.ClnAWriter
-import com.milaboratory.mixcr.basictypes.ClnsWriter
-import com.milaboratory.mixcr.basictypes.CloneSet
-import com.milaboratory.mixcr.basictypes.VDJCAlignments
-import com.milaboratory.mixcr.basictypes.VDJCAlignmentsReader
-import com.milaboratory.mixcr.basictypes.VDJCSProperties
+import com.milaboratory.mixcr.basictypes.*
 import com.milaboratory.mixcr.basictypes.tag.TagCount
 import com.milaboratory.mixcr.basictypes.tag.TagType
-<<<<<<< HEAD
-=======
 import com.milaboratory.mixcr.cli.CommonDescriptions.DEFAULT_VALUE_FROM_PRESET
->>>>>>> ab62774f
 import com.milaboratory.mixcr.cli.CommonDescriptions.Labels
 import com.milaboratory.primitivio.map
 import com.milaboratory.util.ArraysUtils
@@ -224,13 +216,8 @@
                 val inputFooter = alignmentsReader.footer
                 numberOfAlignments = alignmentsReader.numberOfAlignments
 
-<<<<<<< HEAD
-                cmdParam = paramsResolver.resolve(inputHeader.paramsSpec) { cp ->
+                cmdParam = paramsResolver.resolve(inputHeader.paramsSpec.addMixins(mixinsToAdd)) { cp ->
                     if (!cp.inferMinRecordsPerConsensus || cp.consensusAssemblerParameters == null)
-=======
-                cmdParam = paramsResolver.resolve(inputHeader.paramsSpec.addMixins(mixinsToAdd)) { cp ->
-                    if (!cp.inferMinRecordsPerConsensus)
->>>>>>> ab62774f
                         return@resolve cp
 
                     if (cp.consensusAssemblerParameters.assembler.minRecordsPerConsensus != 0) {
@@ -304,9 +291,11 @@
                             inputHeader.tagsInfo.hasTagsWithType(TagType.Cell) ||
                             inputHeader.tagsInfo.hasTagsWithType(TagType.Molecule)
                         ) {
-                            if(cmdParam.consensusAssemblerParameters == null)
-                                throw ValidationException("Current preset has no consensus assembler parameters, " +
-                                        "while molecular or cell barcodes are used in the data.")
+                            if (cmdParam.consensusAssemblerParameters == null)
+                                throw ValidationException(
+                                    "Current preset has no consensus assembler parameters, " +
+                                            "while molecular or cell barcodes are used in the data."
+                                )
 
                             val preClonesFile = tempDest.resolvePath("preclones.pc")
 
