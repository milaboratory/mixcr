--- conflicted
+++ resolved
@@ -14,25 +14,18 @@
 import com.milaboratory.mixcr.cli.AbstractMiXCRCommand
 import com.milaboratory.mixcr.qc.SizeParameters
 import picocli.CommandLine
-import picocli.CommandLine.Command
-import picocli.CommandLine.Option
 
-<<<<<<< HEAD
-abstract class CommandExportQc : MiXCRCommand() {
-    @Option(names = ["--width"], description = ["Plot width"])
-=======
 abstract class CommandExportQc : AbstractMiXCRCommand() {
     @CommandLine.Option(names = ["--width"], description = ["Plot width"])
->>>>>>> 2228ca2b
     var width = -1
 
-    @Option(names = ["--height"], description = ["Plot height"])
+    @CommandLine.Option(names = ["--height"], description = ["Plot height"])
     var height = -1
 
     val sizeParameters: SizeParameters?
         get() = if (width != -1 && height != -1) SizeParameters(width, height) else null
 
-    @Command(
+    @CommandLine.Command(
         name = "qc",
         separator = " ",
         description = ["Export QC plots."],
