/*
 * Copyright (c) 2014-2023, MiLaboratories Inc. All Rights Reserved
 *
 * Before downloading or accessing the software, please read carefully the
 * License Agreement available at:
 * https://github.com/milaboratory/mixcr/blob/develop/LICENSE
 *
 * By downloading or accessing the software, you accept and agree to be bound
 * by the terms of the License Agreement. If you do not want to agree to the terms
 * of the Licensing Agreement, you must not download or access the software.
 */
package com.milaboratory.mixcr.cli

import com.milaboratory.app.ApplicationException
import com.milaboratory.app.ValidationException
import com.milaboratory.app.logger
import com.milaboratory.core.sequence.AminoAcidSequence
import com.milaboratory.core.sequence.NucleotideSequence
import com.milaboratory.milm.MiXCRMain
import com.milaboratory.miplots.StandardPlots
import com.milaboratory.mitool.pattern.SequenceSetCollection
import com.milaboratory.mixcr.cli.MiXCRCommand.OptionsOrder
import com.milaboratory.mixcr.cli.postanalysis.CommandDownsample
import com.milaboratory.mixcr.cli.postanalysis.CommandOverlapScatter
import com.milaboratory.mixcr.cli.postanalysis.CommandPa.CommandPostanalysisMain
import com.milaboratory.mixcr.cli.postanalysis.CommandPaExportPlots.CommandExportPlotsMain
import com.milaboratory.mixcr.cli.postanalysis.CommandPaExportPlotsBasicStatistics
import com.milaboratory.mixcr.cli.postanalysis.CommandPaExportPlotsGeneUsage
import com.milaboratory.mixcr.cli.postanalysis.CommandPaExportPlotsOverlap
import com.milaboratory.mixcr.cli.postanalysis.CommandPaExportPlotsVJUsage
import com.milaboratory.mixcr.cli.postanalysis.CommandPaExportTablesBase
import com.milaboratory.mixcr.cli.postanalysis.CommandPaIndividual
import com.milaboratory.mixcr.cli.postanalysis.CommandPaListMetrics
import com.milaboratory.mixcr.cli.postanalysis.CommandPaOverlap
import com.milaboratory.mixcr.cli.qc.CommandExportQc.CommandExportQcMain
import com.milaboratory.mixcr.cli.qc.CommandExportQcAlign
import com.milaboratory.mixcr.cli.qc.CommandExportQcChainUsage
import com.milaboratory.mixcr.cli.qc.CommandExportQcCoverage
import com.milaboratory.mixcr.cli.qc.CommandExportQcTags
import com.milaboratory.mixcr.presets.Presets
import com.milaboratory.mixcr.util.MiXCRVersionInfo
import com.milaboratory.util.TempFileManager
import com.milaboratory.util.VersionInfo
import com.sun.management.OperatingSystemMXBean
import io.repseq.core.Chains
import io.repseq.core.GeneFamilyName
import io.repseq.core.GeneFeature
import io.repseq.core.GeneFeatures
import io.repseq.core.GeneName
import io.repseq.core.GeneType
import io.repseq.core.GeneVariantName
import io.repseq.core.ReferencePoint
import io.repseq.core.VDJCLibraryRegistry
import io.repseq.seqbase.SequenceResolvers
import org.apache.commons.io.FileUtils
import picocli.AutoComplete.GenerateCompletion
import picocli.CommandLine
import picocli.CommandLine.IHelpSectionRenderer
import picocli.CommandLine.Model.CommandSpec
import picocli.CommandLine.Model.OptionSpec
import picocli.CommandLine.Model.UsageMessageSpec.SECTION_KEY_COMMAND_LIST
import picocli.CommandLine.Model.UsageMessageSpec.SECTION_KEY_COMMAND_LIST_HEADING
import picocli.CommandLine.Model.UsageMessageSpec.SECTION_KEY_SYNOPSIS
import java.lang.management.ManagementFactory
import java.nio.file.Files
import java.nio.file.Paths
import kotlin.io.path.Path
import kotlin.system.exitProcess

object Main {
    private var initialized = false

    @JvmStatic
    fun main(vararg args: String) {
        initializeSystem()
        if ("-v" in args) {
            CommandMain.VersionProvider().version.forEach { println(it) }
            exitProcess(0)
        }
        val versionInfo = VersionInfo.getVersionInfoForArtifact("mixcr")
        System.setProperty("application", "mixcr.${versionInfo.version}.${versionInfo.revision}")
        MiXCRMain.mixcrArtefactName = "mixcr." +
                versionInfo.version + "." +
                versionInfo.branch + "." +
                versionInfo.revision + "." + versionInfo.timestamp.toInstant().epochSecond
        MiXCRMain.clazz = Main::class.java
        MiXCRMain.main(*args)
        MiXCRMain.lm.reportFeature("app", "mixcr")
        MiXCRMain.lm.reportFeature("mixcr.version", versionInfo.version)
        val actualArgs = args.toList() - "-h"
        if (actualArgs.isNotEmpty()) MiXCRMain.lm.reportFeature("mixcr.subcommand1", actualArgs[0])
        if (actualArgs.size >= 2) MiXCRMain.lm.reportFeature("mixcr.subcommand2", actualArgs[1])
        // GlobalObjectMappers.addModifier { om: ObjectMapper -> om.registerModule(kotlinModule {}) }
        // GlobalObjectMappers.addModifier { om: ObjectMapper -> om.enable(DeserializationFeature.READ_UNKNOWN_ENUM_VALUES_USING_DEFAULT_VALUE) }
        SequenceSetCollection.addSearchPath(Path(System.getProperty("user.home"), ".mixcr", "presets"))
        val commandLine = mkCmd(args)
        try {
            exitProcess(commandLine.execute(*args))
        } catch (e: OutOfMemoryError) {
            if (logger.verbose) {
                e.printStackTrace()
            }
            val memoryInOSMessage = memoryInOS()?.let { "${it / FileUtils.ONE_MB} Mb" }
            System.err.println("Not enough memory for run command, try to increase -Xmx. Available memory: ${memoryInOSMessage ?: "unknown"}")
            System.err.println("Example: `mixcr -Xmx40g ${args.joinToString(" ")}`")
            val mb = Runtime.getRuntime().maxMemory() / FileUtils.ONE_MB
            System.err.println("This run used approximately ${mb}m of memory")
            exitProcess(2)
        }
    }

    private fun assertionsDisabled(): Boolean = System.getProperty("noAssertions") != null

    fun mkCmd(cmdArgs: Array<out String>? = null): CommandLine {
        System.setProperty("picocli.usage.width", "100")

        val groups: MutableList<Pair<String, Set<String>>> = mutableListOf()

        fun CommandLine.commandsGroup(group: CommandsGroup): CommandLine {
            group.commands.forEach { (name, command) ->
                addSubcommand(name, command)
            }
            groups += group.name to group.commands.map { it.first }.toSet()
            return this
        }

        // Getting command string if executed from script
        val command = System.getProperty("mixcr.command", "java -jar mixcr.jar")

        val cmd = CommandLine(CommandMain::class.java)
            .setCommandName(command)
            .addSubcommand(CommandSpec.forAnnotatedObject(GenerateCompletion()).also {
                it.usageMessage().hidden(true)
                it.remove(it.findOption("-h"))
            })
            .addSubcommand(CommandAnalyze.COMMAND_NAME, CommandAnalyze.mkCommandSpec())
            .addSubcommand(CommandAlign.COMMAND_NAME, CommandAlign.mkCommandSpec())
            .addSubcommand(CommandRefineTagsAndSort.COMMAND_NAME, CommandRefineTagsAndSort.Cmd::class.java)
            .addSubcommand(CommandAssemblePartial.COMMAND_NAME, CommandAssemblePartial.Cmd::class.java)
            .addSubcommand(CommandExtend.COMMAND_NAME, CommandExtend.Cmd::class.java)
            .addSubcommand(CommandAssemble.COMMAND_NAME, CommandAssemble.Cmd::class.java)
            .addSubcommand(CommandAssembleContigs.COMMAND_NAME, CommandAssembleContigs.Cmd::class.java)
            .addSubcommand(CommandGroupClones.COMMAND_NAME, CommandGroupClones.Cmd::class.java)
            .addSubcommand(CommandFindAlleles.COMMAND_NAME, CommandFindAlleles::class.java)
            .addSubcommand(CommandFindShmTrees.COMMAND_NAME, CommandFindShmTrees.mkCommandSpec())
            .addSubcommand("downsample", CommandDownsample::class.java)
            .addSubcommand(CommandQcChecks.COMMAND_NAME, CommandQcChecks.Cmd::class.java)
            .commandsGroup(
                CommandsGroup("Postanalysis commands")
                    .addSubcommand(
                        "postanalysis",
                        CommandLine(CommandPostanalysisMain::class.java)
                            .addSubcommand("individual", CommandPaIndividual.mkCommandSpec())
                            .addSubcommand("overlap", CommandPaOverlap.mkCommandSpec())
                            .addSubcommand("help", DeprecatedHelp::class.java)
                    )
            )
            .commandsGroup(
                CommandsGroup("Export commands")
                    .addSubcommand("exportTables", CommandPaExportTablesBase.Tables::class.java)
                    .addSubcommand("exportPreprocTables", CommandPaExportTablesBase.PreprocSummary::class.java)
                    .addSubcommand(
                        "exportPlots",
                        CommandLine(CommandExportPlotsMain::class.java)
                            .addSubcommand("listMetrics", CommandPaListMetrics::class.java)
                            .addSubcommand(
                                "cdr3metrics",
                                CommandPaExportPlotsBasicStatistics.ExportCDR3Metrics::class.java
                            )
                            .addSubcommand("diversity", CommandPaExportPlotsBasicStatistics.ExportDiversity::class.java)
                            .addSubcommand("vUsage", CommandPaExportPlotsGeneUsage.VUsage::class.java)
                            .addSubcommand("jUsage", CommandPaExportPlotsGeneUsage.JUsage::class.java)
                            .addSubcommand("isotypeUsage", CommandPaExportPlotsGeneUsage.IsotypeUsage::class.java)
                            .addSubcommand("vjUsage", CommandPaExportPlotsVJUsage::class.java)
                            .addSubcommand("overlap", CommandPaExportPlotsOverlap::class.java)
                            .addSubcommand("shmTrees", CommandExportShmTreesPlots::class.java)
                            .addSubcommand("help", DeprecatedHelp::class.java)
                    )
                    .addSubcommand("overlapScatterPlot", CommandOverlapScatter::class.java)
                    .addSubcommand(CommandExportAlignments.COMMAND_NAME, CommandExportAlignments.mkSpec())
                    .addSubcommand("exportAlignmentsPretty", CommandExportAlignmentsPretty::class.java)
                    .addSubcommand(CommandExportClones.COMMAND_NAME, CommandExportClones.mkSpec())
                    .addSubcommand(CommandExportCloneGroups.COMMAND_NAME, CommandExportCloneGroups.mkSpec())
                    .addSubcommand("exportClonesPretty", CommandExportClonesPretty::class.java)
                    .addSubcommand("exportShmTreesWithNodes", CommandExportShmTreesTableWithNodes.mkCommandSpec())
                    .addSubcommand("exportShmTrees", CommandExportShmTreesTable.mkCommandSpec())
                    .addSubcommand("exportShmTreesNewick", CommandExportShmTreesNewick::class.java)
                    .addSubcommand("exportReports", CommandExportReports::class.java)
                    .addSubcommand(
                        CommandExportReportsAsTable.COMMAND_NAME,
                        CommandExportReportsAsTable.mkCommandSpec()
                    )
                    .addSubcommand(
                        "exportQc",
                        CommandLine(CommandExportQcMain::class.java)
                            .addSubcommand("align", CommandExportQcAlign.mkCommandSpec())
                            .addSubcommand("chainUsage", CommandExportQcChainUsage.mkCommandSpec())
                            .addSubcommand("tags", CommandExportQcTags.mkCommandSpec())
                            .addSubcommand("coverage", CommandExportQcCoverage.mkCommandSpec())
                            .addSubcommand("help", DeprecatedHelp::class.java)
                    )
                    .addSubcommand("exportClonesOverlap", CommandExportOverlap.mkSpec())
                    .addSubcommand("exportAirr", CommandExportAirr::class.java)
            )
            .commandsGroup(
                CommandsGroup("Util commands")
                    .addSubcommand("exportReadsForClones", CommandExportReadsForClones::class.java)
                    .addSubcommand("exportAlignmentsForClones", CommandExportAlignmentsForClones::class.java)
                    .addSubcommand("exportReads", CommandExportReads::class.java)
                    .addSubcommand("mergeAlignments", CommandMergeAlignments.mkCommandSpec())
                    .addSubcommand("filterAlignments", CommandFilterAlignments::class.java)
                    .addSubcommand("sortAlignments", CommandSortAlignments::class.java)
                    .addSubcommand("sortClones", CommandSortClones::class.java)
                    .addSubcommand("alignmentsDiff", CommandAlignmentsDiff::class.java)
                    .addSubcommand("clonesDiff", CommandClonesDiff::class.java)
                    .addSubcommand("versionInfo", CommandVersionInfo::class.java)
                    .addSubcommand("slice", CommandSlice::class.java)
                    .addSubcommand("exportPreset", CommandExportPreset::class.java)
                    .addSubcommand("buildLibrary", CommandBuildLibrary::class.java)
                    .addSubcommand("mergeLibrary", CommandMergeLibrary::class.java)
                    .addSubcommand("debugLibrary", CommandDebugLibrary::class.java)
                    .addSubcommand(Presets.LIST_PRESETS_COMMAND_NAME, CommandListPresets::class.java)
            )

            // hidden
            .addSubcommand("alignmentsStat", CommandAlignmentsStats::class.java)
            .addSubcommand("bam2fastq", CommandBAM2fastq::class.java)
            .addSubcommand("itestAssemblePreClones", ITestCommandAssemblePreClones::class.java)
            .addSubcommand("listLibraries", CommandListLibraries::class.java)
            .addSubcommand("help", DeprecatedHelp::class.java)
            .addSubcommand("exportHelp", CommandExportHelp::class.java)
            .addSubcommand("exportAllPresets", CommandExportAllPresets::class.java)
            .addSubcommand("exportSchemas", CommandExportSchemas::class.java)

        cmd.helpSectionMap.remove(SECTION_KEY_COMMAND_LIST_HEADING)
        cmd.helpSectionMap[SECTION_KEY_COMMAND_LIST] = IHelpSectionRenderer { help ->
            var result = help.createHeading("Base commands:\n")
            val groupedCommands = groups.map { it.second }.flatten().toSet()
            result += help.commandList(help.subcommands().filterKeys { it !in groupedCommands })
            help.subcommands()
                .forEach { (_, helpForCommand) ->
                    if (helpForCommand.subcommands().isNotEmpty()) {
                        val editedDescription = helpForCommand.commandSpec().usageMessage().description()
                        editedDescription[editedDescription.size - 1] =
                            editedDescription[editedDescription.size - 1] + " This command has subcommands, use -h to see more"
                        helpForCommand.commandSpec().usageMessage().description(*editedDescription)
                    }
                }
            groups.forEach { (groupHeader, commands) ->
                result += help.createHeading("$groupHeader:\n")
                result += help.commandList(help.subcommands().filterKeys { it in commands })
            }
            result
        }

        return cmd
            .registerLogger()
            .overrideSynopsysHelp()
            .registerConvertors()
            .registerExceptionHandlers(cmdArgs)
    }

    fun initializeSystem() {
        if (!initialized) {
            // Checking whether we are running a test version
            if (!assertionsDisabled() && !VersionInfo.getVersionInfoForArtifact("mixcr").isProductionBuild) // If so, enable asserts
                ClassLoader.getSystemClassLoader().setDefaultAssertionStatus(true)
            TempFileManager.setPrefix("mixcr_")
            var cachePath = Paths.get(System.getProperty("user.home"), ".mixcr", "cache")
            val repseqioCacheEnv = System.getenv("REPSEQIO_CACHE")
            if (repseqioCacheEnv != null) {
                cachePath = Paths.get(repseqioCacheEnv)
            }
            // if (System.getProperty("allow.http") != null || System.getenv("MIXCR_ALLOW_HTTP") != null)
            // TODO add mechanism to deny http requests
            SequenceResolvers.initDefaultResolver(cachePath)
            val libraries = Paths.get(System.getProperty("user.home"), ".mixcr", "libraries")
            VDJCLibraryRegistry.getDefault().addPathResolverWithPartialSearch(".")
            if (System.getProperty("mixcr.path") != null) {
                val bin = Paths.get(System.getProperty("mixcr.path"))
                val searchPath = bin.resolve("libraries")
                if (Files.exists(searchPath)) VDJCLibraryRegistry.getDefault()
                    .addPathResolverWithPartialSearch(searchPath)
            }
            if (System.getProperty("library.path") != null) VDJCLibraryRegistry.getDefault()
                .addPathResolverWithPartialSearch(
                    System.getProperty("library.path")
                )
            if (System.getenv("MIXCR_LIBRARY_PATH") != null) VDJCLibraryRegistry.getDefault()
                .addPathResolverWithPartialSearch(
                    System.getenv("MIXCR_LIBRARY_PATH")
                )
            if (Files.exists(libraries)) VDJCLibraryRegistry.getDefault().addPathResolverWithPartialSearch(libraries)
            initialized = true
        }
    }

    private fun CommandLine.registerExceptionHandlers(cmdArgs: Array<out String>?): CommandLine {
        val defaultParameterExceptionHandler = parameterExceptionHandler
        setParameterExceptionHandler { ex, args ->
            err.println("App version: " + MiXCRVersionInfo.get().shortestVersionString)
            when (val cause = ex.cause) {
                is ValidationException -> ex.commandLine.handleValidationException(cause)
                else -> defaultParameterExceptionHandler.handleParseException(ex, args)
            }
        }
        setExecutionExceptionHandler { ex, commandLine, _ ->
<<<<<<< HEAD
            err.println("Please copy the following information along with the stacktrace:")
            err.println("   Version: " + MiXCRVersionInfo.get().shortestVersionString)
            err.println("        OS: " + System.getProperty("os.name"))
            err.println("      Java: " + System.getProperty("java.version"))
            if (cmdArgs != null) {
                err.println("  Cmd args: " + cmdArgs.joinToString(" "))
            }
=======
>>>>>>> a52f6233
            when (ex) {
                is ValidationException -> {
                    err.println("App version: " + MiXCRVersionInfo.get().shortestVersionString)
                    commandLine.handleValidationException(ex)
                }

                is ApplicationException -> {
                    err.println("App version: " + MiXCRVersionInfo.get().shortestVersionString)
                    commandLine.printErrorMessage(ex.message)
                    if (ex.printHelp) {
                        commandLine.printHelp()
                    }
                    if (logger.verbose) {
                        ex.printStackTrace()
                    }
                    commandLine.commandSpec.exitCodeOnExecutionException()
                }

                else -> {
                    err.println("Please copy the following information along with the stacktrace:")
                    err.println("   Version: " + MiXCRVersionInfo.get().shortestVersionString)
                    err.println("        OS: " + System.getProperty("os.name"))
                    err.println("      Java: " + System.getProperty("java.version"))
                    if (cmdArgs != null) {
                        err.println("  Cmd args: " + cmdArgs.joinToString(" "))
                    }
                    ex.rethrowOOM()
                    throw CommandLine.ExecutionException(
                        commandLine,
                        "Error while running command ${commandLine.commandName} $ex", ex
                    )
                }
            }
        }
        return this
    }

    private fun Throwable.rethrowOOM() {
        if (this is OutOfMemoryError) throw this
        suppressed.forEach { it.rethrowOOM() }
        cause?.rethrowOOM()
    }

    private fun CommandLine.registerConvertors(): CommandLine {
        registerConverter { ReferencePoint.parse(it) }
        registerConverter { GeneFeatures.parse(it) }
        registerConverter { GeneFeature.parse(it) }
        registerConverter { GeneType.parse(it) }
        registerConverter { Chains.parse(it) }
        registerConverter { NucleotideSequence(it) }
        registerConverter { AminoAcidSequence(it) }
        registerConverter { GeneVariantName(it) }
        registerConverter { GeneName(it) }
        registerConverter { GeneFamilyName(it) }
        registerConverter { arg ->
            StandardPlots.PlotType.values().find { it.cliName == arg.lowercase() }
                ?: throw ValidationException("unknown plot type: $arg")
        }
        isCaseInsensitiveEnumValuesAllowed = true
        return this
    }

    private fun CommandLine.overrideSynopsysHelp(): CommandLine {
        setHelpSectionRenderRecursively(SECTION_KEY_SYNOPSIS) { help ->
            val commandSpec = help.commandSpec()
            when {
                !commandSpec.usageMessage().customSynopsis().isNullOrEmpty() -> help.customSynopsis()
                commandSpec.usageMessage().abbreviateSynopsis() -> help.abbreviatedSynopsis()
                commandSpec.subcommands().isNotEmpty() -> help.detailedSynopsis(
                    help.synopsisHeadingLength(),
                    Comparator.comparing { option: OptionSpec -> option.required() }.reversed()
                        .thenComparing { option: OptionSpec -> option.order() },
                    false
                )

                else -> {
                    // try to use long names for options. It's too expensive to rewrite picocli code, so temporary remove short aliases from options
                    val optionsToConvert = commandSpec.options().toList()
                        .filter {
                            try {
                                commandSpec.remove(it)
                                true
                            } catch (e: UnsupportedOperationException) {
                                check(e.message == "Cannot remove ArgSpec that is part of an ArgGroup")
                                // can't remove option from argGroup
                                false
                            }
                        }
                    // rebuild options with only longest names
                    val withLongNames = optionsToConvert
                        .map { optionSpec ->
                            OptionSpec.builder(optionSpec)
                                .names(optionSpec.longestName())
                                .build()
                        }
                    withLongNames.forEach { commandSpec.add(it) }
                    val result = help.detailedSynopsis(
                        help.synopsisHeadingLength(),
                        Comparator.comparing { option: OptionSpec -> option.required() }.reversed()
                            .thenComparing { option: OptionSpec -> option.order() },
                        false
                    )
                    // return original options
                    withLongNames.forEach { commandSpec.remove(it) }
                    optionsToConvert.forEach { commandSpec.add(it) }
                    result
                }
            }
        }
        return this
    }

    private fun CommandLine.registerLogger(): CommandLine {
        setExecutionStrategy { parseResult ->
            val setVerbose = parseResult.subcommands().any { it.matchedOption("--verbose")?.getValue() ?: false }
            logger.verbose = logger.verbose || setVerbose
            logger.noWarnings = logger.noWarnings ||
                    parseResult.subcommands().any { it.matchedOption("--no-warnings")?.getValue() ?: false }
            if (setVerbose) {
                logger.debug {
                    val memoryInJVMMessage = "${Runtime.getRuntime().maxMemory() / FileUtils.ONE_MB} Mb"
                    val memoryInOSMessage = memoryInOS()?.let { "${it / FileUtils.ONE_MB} Mb" }

                    val availableProcessors = Runtime.getRuntime().availableProcessors()
                    val usedCPU = parseResult.subcommands()
                        .firstNotNullOfOrNull { it.matchedOption("--treads")?.getValue<Int?>() }
                    "Available CPU: $availableProcessors, used CPU: ${usedCPU ?: "unspecified"}. " +
                            "Available memory: ${memoryInOSMessage ?: "unknown"}, used memory: $memoryInJVMMessage"
                }
            }
            CommandLine.RunLast().execute(parseResult)
        }

        registerLoggerOptions(subcommands.values)
        return this
    }

    private fun memoryInOS(): Long? =
        try {
            (ManagementFactory.getOperatingSystemMXBean() as OperatingSystemMXBean).totalPhysicalMemorySize
        } catch (e: Throwable) {
            null
        }

    private fun registerLoggerOptions(commandLines: Collection<CommandLine>) {
        for (commandLine in commandLines) {
            if (commandLine.subcommands.isEmpty()) {
                commandLine.commandSpec
                    .addOption(
                        OptionSpec
                            .builder("-nw", "--no-warnings")
                            .description("Suppress all warning messages.")
                            .order(OptionsOrder.logger)
                            .build()
                    )
                    .addOption(
                        OptionSpec
                            .builder("--verbose")
                            .description("Verbose messages.")
                            .order(OptionsOrder.logger + 1)
                            .build()
                    )
            } else {
                registerLoggerOptions(commandLine.subcommands.values)
            }
        }
    }


    private fun CommandLine.setHelpSectionRenderRecursively(name: String, renderer: IHelpSectionRenderer) {
        helpSectionMap[name] = renderer
        subcommands.values.forEach { it.setHelpSectionRenderRecursively(name, renderer) }
    }

    private inline fun <reified T : Any> CommandLine.registerConverter(noinline function: (String) -> T): CommandLine {
        registerConverter(T::class.java) { arg ->
            when {
                arg.isNullOrBlank() -> null
                else -> function(arg)
            }
        }
        return this
    }

    private fun CommandLine.handleValidationException(exception: ValidationException): Int {
        printErrorMessage(exception.message)
        if (exception.printHelp) {
            printHelp()
        }
        if (logger.verbose) {
            exception.printStackTrace()
        }
        return commandSpec.exitCodeOnInvalidInput()
    }

    private fun CommandLine.printHelp() {
        usage(err, colorScheme)
    }

    private fun CommandLine.printErrorMessage(message: String) {
        err.println(colorScheme.errorText(message))
    }

    @JvmStatic
    fun parseArgs(vararg args: String): CommandLine {
        @Suppress("UNCHECKED_CAST")
        val resultArgs = when {
            args.isEmpty() -> arrayOf("help")
            else -> args as Array<String>
        }
        val cmd = mkCmd()
        cmd.parseArgs(*resultArgs)
        return cmd
    }

    private class CommandsGroup(
        val name: String
    ) {
        val commands: MutableList<Pair<String, Any>> = mutableListOf()

        fun addSubcommand(name: String, command: Any): CommandsGroup {
            commands += name to command
            return this
        }
    }
}<|MERGE_RESOLUTION|>--- conflicted
+++ resolved
@@ -305,16 +305,6 @@
             }
         }
         setExecutionExceptionHandler { ex, commandLine, _ ->
-<<<<<<< HEAD
-            err.println("Please copy the following information along with the stacktrace:")
-            err.println("   Version: " + MiXCRVersionInfo.get().shortestVersionString)
-            err.println("        OS: " + System.getProperty("os.name"))
-            err.println("      Java: " + System.getProperty("java.version"))
-            if (cmdArgs != null) {
-                err.println("  Cmd args: " + cmdArgs.joinToString(" "))
-            }
-=======
->>>>>>> a52f6233
             when (ex) {
                 is ValidationException -> {
                     err.println("App version: " + MiXCRVersionInfo.get().shortestVersionString)
