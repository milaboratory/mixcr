--- conflicted
+++ resolved
@@ -48,10 +48,7 @@
 import picocli.CommandLine
 import picocli.CommandLine.Option
 import picocli.CommandLine.Parameters
-<<<<<<< HEAD
-=======
 import java.nio.file.Path
->>>>>>> ee2ce949
 import java.nio.file.Paths
 import java.util.*
 import java.util.stream.Stream
@@ -64,11 +61,7 @@
     lateinit var `in`: String
 
     @Parameters(description = ["table.tsv"], index = "1", arity = "0..1")
-<<<<<<< HEAD
-    var out: String? = null
-=======
     var out: Path? = null
->>>>>>> ee2ce949
 
     @Option(
         description = ["Limit export to specific chain (e.g. TRA or IGH) (fractions will be recalculated)"],
@@ -116,24 +109,6 @@
         }
     }
 
-<<<<<<< HEAD
-    override fun run0() {
-        assert(spec != null)
-        run1(fieldExtractorsFactory) { header: VDJCFileHeaderData ->
-            fieldExtractorsFactory.createExtractors(
-                header,
-                spec.commandLine().parseResult
-            )
-        }
-    }
-
-    abstract fun run1(
-        fieldExtractorsFactory: FieldExtractorsFactory<T>,
-        fieldsSupplier: (VDJCFileHeaderData) -> List<FieldExtractor<T>>
-    )
-
-=======
->>>>>>> ee2ce949
     @CommandLine.Command(
         name = "exportAlignments",
         separator = " ",
@@ -141,14 +116,7 @@
         description = ["Export V/D/J/C alignments into tab delimited file."]
     )
     class CommandExportAlignments : CommandExport<VDJCAlignments>(VDJCAlignmentsFieldsExtractorsFactory) {
-<<<<<<< HEAD
-        override fun run1(
-            fieldExtractorsFactory: FieldExtractorsFactory<VDJCAlignments>,
-            fieldsSupplier: (VDJCFileHeaderData) -> List<FieldExtractor<VDJCAlignments>>
-        ) {
-=======
         override fun run0() {
->>>>>>> ee2ce949
             openAlignmentsPort(`in`).use { readerAndHeader ->
                 InfoWriter.create(
                     out,
@@ -206,14 +174,7 @@
 
         override fun mkFilter(): Filter<Clone> = super.mkFilter().and(CFilter(filterOutOfFrames, filterStops))
 
-<<<<<<< HEAD
-        override fun run1(
-            fieldExtractorsFactory: FieldExtractorsFactory<Clone>,
-            fieldsSupplier: (VDJCFileHeaderData) -> List<FieldExtractor<Clone>>
-        ) {
-=======
         override fun run0() {
->>>>>>> ee2ce949
             val initialSet = CloneSetIO.read(`in`, VDJCLibraryRegistry.getDefault())
             InfoWriter.create(out, fieldExtractorsFactory, spec.commandLine().parseResult, initialSet).use { writer ->
                 val set = CloneSet.transform(initialSet, mkFilter())
