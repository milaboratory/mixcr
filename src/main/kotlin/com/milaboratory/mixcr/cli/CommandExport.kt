--- conflicted
+++ resolved
@@ -13,33 +13,13 @@
 
 import cc.redberry.pipe.OutputPortCloseable
 import cc.redberry.primitives.Filter
-<<<<<<< HEAD
+import com.milaboratory.mitool.exhaustive
 import com.milaboratory.mixcr.basictypes.*
 import com.milaboratory.mixcr.basictypes.IOUtil.MiXCRFileType
+import com.milaboratory.mixcr.basictypes.IOUtil.MiXCRFileType.*
 import com.milaboratory.mixcr.basictypes.tag.TagCount
 import com.milaboratory.mixcr.export.*
 import com.milaboratory.mixcr.postanalysis.preproc.ChainsFilter
-=======
-import com.milaboratory.mitool.exhaustive
-import com.milaboratory.mixcr.basictypes.ClnAReader
-import com.milaboratory.mixcr.basictypes.Clone
-import com.milaboratory.mixcr.basictypes.CloneSet
-import com.milaboratory.mixcr.basictypes.CloneSetIO
-import com.milaboratory.mixcr.basictypes.IOUtil
-import com.milaboratory.mixcr.basictypes.IOUtil.MiXCRFileType.CLNA
-import com.milaboratory.mixcr.basictypes.IOUtil.MiXCRFileType.CLNS
-import com.milaboratory.mixcr.basictypes.IOUtil.MiXCRFileType.SHMT
-import com.milaboratory.mixcr.basictypes.IOUtil.MiXCRFileType.VDJCA
-import com.milaboratory.mixcr.basictypes.VDJCAlignments
-import com.milaboratory.mixcr.basictypes.VDJCAlignmentsReader
-import com.milaboratory.mixcr.basictypes.VDJCFileHeaderData
-import com.milaboratory.mixcr.basictypes.VDJCObject
-import com.milaboratory.mixcr.basictypes.tag.TagCount
-import com.milaboratory.mixcr.export.CloneFieldsExtractorsFactory
-import com.milaboratory.mixcr.export.FieldExtractorsFactory
-import com.milaboratory.mixcr.export.InfoWriter
-import com.milaboratory.mixcr.export.VDJCAlignmentsFieldsExtractorsFactory
->>>>>>> 7f1757fd
 import com.milaboratory.mixcr.util.Concurrency
 import com.milaboratory.mixcr.util.and
 import com.milaboratory.primitivio.asFilter
@@ -54,7 +34,6 @@
 import io.repseq.core.VDJCLibraryRegistry
 import picocli.CommandLine
 import picocli.CommandLine.Option
-import picocli.CommandLine.Parameters
 import java.nio.file.Path
 import java.nio.file.Paths
 import java.util.*
@@ -64,32 +43,26 @@
 abstract class CommandExport<T : VDJCObject> private constructor(
     protected val fieldExtractorsFactory: FieldExtractorsFactory<T>
 ) : MiXCRCommand() {
-    @Parameters(description = ["data.[vdjca|clns|clna]"], index = "0")
+    @CommandLine.Parameters(description = ["data.[vdjca|clns|clna]"], index = "0")
     lateinit var `in`: String
 
-    @Parameters(description = ["table.tsv"], index = "1", arity = "0..1")
+    @CommandLine.Parameters(description = ["table.tsv"], index = "1", arity = "0..1")
     var out: Path? = null
 
-<<<<<<< HEAD
     @CommandLine.Option(
         description = ["Limit export to specific chain (e.g. TRA or IGH) (fractions will be recalculated). " +
                 "Possible values (multiple values allowed): TRA, TRD, TRAD (for human), TRG, IGH, IGK, IGL"],
         names = ["-c", "--chains"],
         split = ","
-=======
-    @Option(
-        description = ["Limit export to specific chain (e.g. TRA or IGH) (fractions will be recalculated)"],
-        names = ["-c", "--chains"]
->>>>>>> 7f1757fd
     )
     var chains: Set<String>? = null
 
-    @Option(description = ["List available export fields"], names = ["-lf", "--list-fields"], hidden = true)
+    @CommandLine.Option(description = ["List available export fields"], names = ["-lf", "--list-fields"], hidden = true)
     fun setListFields(@Suppress("UNUSED_PARAMETER") b: Boolean) {
         throwExecutionExceptionKotlin("-lf / --list-fields is removed in version 3.0: use help <exportCommand> for help")
     }
 
-    @Option(
+    @CommandLine.Option(
         description = ["Output short versions of column headers which facilitates analysis with Pandas, R/DataFrames or other data tables processing library."],
         names = ["-s", "--no-spaces"],
         hidden = true
@@ -102,7 +75,7 @@
         )
     }
 
-    @Option(description = ["Output only first N records"], names = ["-n", "--limit"])
+    @CommandLine.Option(description = ["Output only first N records"], names = ["-n", "--limit"])
     var limit = Long.MAX_VALUE
         set(value) {
             if (value <= 0) throwExecutionExceptionKotlin("--limit must be positive")
@@ -120,22 +93,6 @@
         return ChainsFilter.parseFilter<T>(chains).asFilter()
     }
 
-<<<<<<< HEAD
-
-    override fun run0() {
-        assert(spec != null)
-        run1 { header: VDJCFileHeaderData ->
-            fieldExtractorsFactory.createExtractors(
-                header,
-                spec.commandLine().parseResult
-            )
-        }
-    }
-
-    abstract fun run1(fieldsSupplier: (VDJCFileHeaderData) -> List<FieldExtractor<T>>)
-
-=======
->>>>>>> 7f1757fd
     @CommandLine.Command(
         name = "exportAlignments",
         separator = " ",
