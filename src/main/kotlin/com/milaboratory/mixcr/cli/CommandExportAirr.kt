/*
 * Copyright (c) 2014-2023, MiLaboratories Inc. All Rights Reserved
 *
 * Before downloading or accessing the software, please read carefully the
 * License Agreement available at:
 * https://github.com/milaboratory/mixcr/blob/develop/LICENSE
 *
 * By downloading or accessing the software, you accept and agree to be bound
 * by the terms of the License Agreement. If you do not want to agree to the terms
 * of the Licensing Agreement, you must not download or access the software.
 */
package com.milaboratory.mixcr.cli

<<<<<<< HEAD
=======
import cc.redberry.pipe.OutputPort
import cc.redberry.pipe.util.CountingOutputPort
import cc.redberry.pipe.util.asOutputPort
>>>>>>> 9ea111e4
import cc.redberry.pipe.util.forEach
import com.milaboratory.app.InputFileType
import com.milaboratory.app.ValidationException
import com.milaboratory.mixcr.basictypes.ClnAReader
import com.milaboratory.mixcr.basictypes.ClnsReader
import com.milaboratory.mixcr.basictypes.CloneSet.Companion.divideClonesByTags
import com.milaboratory.mixcr.basictypes.IOUtil
import com.milaboratory.mixcr.basictypes.IOUtil.MiXCRFileType
import com.milaboratory.mixcr.basictypes.IOUtil.MiXCRFileType.CLNA
import com.milaboratory.mixcr.basictypes.IOUtil.MiXCRFileType.CLNS
import com.milaboratory.mixcr.basictypes.IOUtil.MiXCRFileType.SHMT
import com.milaboratory.mixcr.basictypes.IOUtil.MiXCRFileType.VDJCA
import com.milaboratory.mixcr.basictypes.MiXCRFileInfo
import com.milaboratory.mixcr.basictypes.VDJCAlignmentsReader
import com.milaboratory.mixcr.basictypes.VDJCObject
import com.milaboratory.mixcr.basictypes.tag.TagType
import com.milaboratory.mixcr.basictypes.tag.TagsInfo
import com.milaboratory.mixcr.export.AirrColumns
import com.milaboratory.mixcr.export.AirrColumns.AirrAlignmentBoundary
import com.milaboratory.mixcr.export.AirrColumns.AlignmentCigar
import com.milaboratory.mixcr.export.AirrColumns.AlignmentId
import com.milaboratory.mixcr.export.AirrColumns.CloneId
import com.milaboratory.mixcr.export.AirrColumns.CompleteVDJ
import com.milaboratory.mixcr.export.AirrColumns.ComplexReferencePoint
import com.milaboratory.mixcr.export.AirrColumns.GermlineAlignment
import com.milaboratory.mixcr.export.AirrColumns.Leftmost
import com.milaboratory.mixcr.export.AirrColumns.NFeature
import com.milaboratory.mixcr.export.AirrColumns.NFeatureFromAlign
import com.milaboratory.mixcr.export.AirrColumns.NFeatureLength
import com.milaboratory.mixcr.export.AirrColumns.Productive
import com.milaboratory.mixcr.export.AirrColumns.RevComp
import com.milaboratory.mixcr.export.AirrColumns.Rightmost
import com.milaboratory.mixcr.export.AirrColumns.SequenceAlignment
import com.milaboratory.mixcr.export.AirrColumns.SequenceAlignmentBoundary
import com.milaboratory.mixcr.export.AirrColumns.VDJCCalls
import com.milaboratory.mixcr.export.AirrVDJCObjectWrapper
import com.milaboratory.mixcr.export.FieldExtractor
import com.milaboratory.mixcr.export.MetaForExport
import com.milaboratory.mixcr.export.RowMetaForExport
import com.milaboratory.util.OutputPortWithProgress
import com.milaboratory.util.exhaustive
import com.milaboratory.util.limit
import com.milaboratory.util.withExpectedSize
import io.repseq.core.GeneFeature
import io.repseq.core.GeneType
import io.repseq.core.GeneType.VDJC_REFERENCE
import io.repseq.core.ReferencePoint
import io.repseq.core.VDJCLibraryRegistry
import picocli.CommandLine.Command
import picocli.CommandLine.Option
import picocli.CommandLine.Parameters
import java.io.PrintStream
import java.nio.file.Path

@Command(
    name = "exportAirr",
    description = ["Exports a clns, clna or vdjca file to Airr formatted tsv file."]
)
class CommandExportAirr : MiXCRCommandWithOutputs() {
    @Option(
        description = ["Index of source sequence that was used to build clone/alignment (use -1 to export from the target containing CDR3)."],
        names = ["-t", "--target"],
        paramLabel = "<n>",
        order = OptionsOrder.main + 10_100
    )
    var targetId = -1

    @Option(
        description = ["If this option is specified, alignment fields will be padded with IMGT-style gaps."],
        names = ["-g", "--imgt-gaps"],
        order = OptionsOrder.main + 10_200
    )
    var withPadding = false

    @Option(
        description = ["Get fields like fwr1, cdr2, etc.. from alignment."],
        names = ["-a", "--from-alignment"],
        order = OptionsOrder.main + 10_300
    )
    var fromAlignment = false

    @Option(
        description = ["Limit number of filtered alignments; no more than N alignments will be outputted"],
        names = ["-n", "--limit"],
        paramLabel = "<n>",
        order = OptionsOrder.main + 10_400
    )
    var limit: Int? = null

    @Parameters(
        description = ["Path to input file"],
        index = "0",
        paramLabel = "input.(vdjca|clna|clns)"
    )
    lateinit var input: Path

    @Parameters(
        description = ["Path where to write export. Will write to output if omitted."],
        index = "1",
        paramLabel = "output.tsv",
        arity = "0..1"
    )
    var out: Path? = null

    override val inputFiles
        get() = listOf(input)

    override val outputFiles
        get() = listOfNotNull(out)

    private val fileType: MiXCRFileType by lazy {
        IOUtil.extractFileType(input)
    }

    private fun nFeature(gf: GeneFeature, header: String): FieldExtractor<AirrVDJCObjectWrapper> {
        require(!gf.isComposite)
        return when {
            fromAlignment -> NFeatureFromAlign(
                targetId, withPadding,
                AirrColumns.Single(gf.firstPoint), AirrColumns.Single(gf.lastPoint),
                header
            )

            else -> NFeature(gf, header)
        }
    }

    private fun commonExtractors(tagsInfo: TagsInfo): List<FieldExtractor<AirrVDJCObjectWrapper>> {
        val vnpEnd: ComplexReferencePoint = Leftmost(ReferencePoint.VEndTrimmed, ReferencePoint.VEnd)
        val dnpBegin: ComplexReferencePoint = Rightmost(ReferencePoint.DBegin, ReferencePoint.DBeginTrimmed)
        val dnpEnd: ComplexReferencePoint = Leftmost(ReferencePoint.DEnd, ReferencePoint.DEndTrimmed)
        val jnpBegin: ComplexReferencePoint = Rightmost(ReferencePoint.JBegin, ReferencePoint.JBeginTrimmed)
        val np1End: ComplexReferencePoint = Leftmost(dnpBegin, jnpBegin)
        val ret = mutableListOf<FieldExtractor<AirrVDJCObjectWrapper>>()
        if (tagsInfo.hasTagsWithType(TagType.Cell)) {
            ret += AirrColumns.CellId()
            ret += AirrColumns.CellIds()
        }
        ret += listOf(
            AirrColumns.Sequence(targetId),
            RevComp(),
            Productive(),
            VDJCCalls(GeneType.Variable),
            VDJCCalls(GeneType.Diversity),
            VDJCCalls(GeneType.Joining),
            VDJCCalls(GeneType.Constant),
            SequenceAlignment(targetId, withPadding),
            GermlineAlignment(targetId, withPadding),
            CompleteVDJ(targetId),
            NFeature(GeneFeature.CDR3, "junction"),
            AirrColumns.AAFeature(GeneFeature.CDR3, "junction_aa"),
            NFeature(targetId, vnpEnd, np1End, "np1"),
            NFeature(targetId, dnpEnd, jnpBegin, "np2"),
            nFeature(GeneFeature.CDR1, "cdr1"),
            AirrColumns.AAFeature(GeneFeature.CDR1, "cdr1_aa"),
            nFeature(GeneFeature.CDR2, "cdr2"),
            AirrColumns.AAFeature(GeneFeature.CDR2, "cdr2_aa"),
            nFeature(GeneFeature.ShortCDR3, "cdr3"),
            AirrColumns.AAFeature(GeneFeature.ShortCDR3, "cdr3_aa"),
            nFeature(GeneFeature.FR1, "fwr1"),
            AirrColumns.AAFeature(GeneFeature.FR1, "fwr1_aa"),
            nFeature(GeneFeature.FR2, "fwr2"),
            AirrColumns.AAFeature(GeneFeature.FR2, "fwr2_aa"),
            nFeature(GeneFeature.FR3, "fwr3"),
            AirrColumns.AAFeature(GeneFeature.FR3, "fwr3_aa"),
            nFeature(GeneFeature.FR4, "fwr4"),
            AirrColumns.AAFeature(GeneFeature.FR4, "fwr4_aa"),
            AirrColumns.AlignmentScoring(targetId, GeneType.Variable),
            AlignmentCigar(targetId, GeneType.Variable),
            AirrColumns.AlignmentScoring(targetId, GeneType.Diversity),
            AlignmentCigar(targetId, GeneType.Diversity),
            AirrColumns.AlignmentScoring(targetId, GeneType.Joining),
            AlignmentCigar(targetId, GeneType.Joining),
            AirrColumns.AlignmentScoring(targetId, GeneType.Constant),
            AlignmentCigar(targetId, GeneType.Constant),
            NFeatureLength(GeneFeature.CDR3, "junction_length"),
            NFeatureLength(targetId, vnpEnd, np1End, "np1_length"),
            NFeatureLength(targetId, dnpEnd, jnpBegin, "np2_length")
        )
        for (gt in VDJC_REFERENCE) {
            for (start in booleanArrayOf(true, false)) {
                for (germline in booleanArrayOf(true, false)) {
                    ret += SequenceAlignmentBoundary(targetId, gt, start, germline)
                }
            }
        }
        for (gt in VDJC_REFERENCE) {
            for (start in booleanArrayOf(true, false)) {
                ret += AirrAlignmentBoundary(targetId, withPadding, gt, start)
            }
        }
        if (tagsInfo.hasTagsWithType(TagType.Molecule)) {
            ret += AirrColumns.UmiCounts()
        }
        return ret
    }

    private fun cloneExtractors(tagsInfo: TagsInfo): List<FieldExtractor<AirrVDJCObjectWrapper>> {
        val ret = mutableListOf<FieldExtractor<AirrVDJCObjectWrapper>>()
        ret += CloneId()
        ret += commonExtractors(tagsInfo)
        ret += AirrColumns.CloneCount()
        if (tagsInfo.hasTagsWithType(TagType.Molecule)) {
            // in case of UMI data AIRR use column name `consensus_count` instead of `duplicate_count`
            ret += AirrColumns.CloneCount(header = "consensus_count")
        }
        return ret
    }

    private fun alignmentsExtractors(tagsInfo: TagsInfo): List<FieldExtractor<AirrVDJCObjectWrapper>> {
        val ret = mutableListOf<FieldExtractor<AirrVDJCObjectWrapper>>()
        ret += AlignmentId()
        ret += commonExtractors(tagsInfo)
        return ret
    }

    override fun validate() {
        inputFiles.forEach { input ->
            ValidationException.requireFileType(input, InputFileType.VDJCA, InputFileType.CLNX)
        }
        ValidationException.requireFileType(out, InputFileType.TSV)
    }

    override fun run1() {
        val extractors: List<FieldExtractor<AirrVDJCObjectWrapper>>
        val closeable: AutoCloseable
        var port: OutputPortWithProgress<out VDJCObject>
        val libraryRegistry = VDJCLibraryRegistry.getDefault()
        val fileInfo: MiXCRFileInfo
        when (fileType) {
            CLNA -> {
                val clnaReader = ClnAReader(input, libraryRegistry, 4)
<<<<<<< HEAD
                port = clnaReader.readClones()
                closeable = clnaReader
                fileInfo = clnaReader
=======
                fileInfo = clnaReader
                extractors = cloneExtractors(fileInfo.header.tagsInfo)
                var set = clnaReader.readCloneSet()
                if (fileInfo.header.tagsInfo.hasTagsWithType(TagType.Cell)) {
                    val tagDivisionDepth = fileInfo.header.tagsInfo.getDepthFor(TagType.Cell)
                    set = set.divideClonesByTags(tagDivisionDepth)
                }

                cPort = set.asOutputPort().withExpectedSize(set.size().toLong())
                port = cPort
                closeable = clnaReader
                progressReporter = SmartProgressReporter.extractProgress(cPort, clnaReader.numberOfClones().toLong())
>>>>>>> 9ea111e4
            }

            CLNS -> {
                val clnsReader = ClnsReader(input, libraryRegistry)
                fileInfo = clnsReader
                extractors = cloneExtractors(fileInfo.header.tagsInfo)

<<<<<<< HEAD
                port = clnsReader.readClones()
                closeable = clnsReader
                fileInfo = clnsReader
=======
                var set = clnsReader.readCloneSet()
                if (fileInfo.header.tagsInfo.hasTagsWithType(TagType.Cell)) {
                    val tagDivisionDepth = fileInfo.header.tagsInfo.getDepthFor(TagType.Cell)
                    set = set.divideClonesByTags(tagDivisionDepth)
                }

                cPort = set.asOutputPort().withExpectedSize(set.size().toLong())
                port = cPort
                closeable = clnsReader
                progressReporter = SmartProgressReporter.extractProgress(cPort, set.size().toLong())
>>>>>>> 9ea111e4
            }

            VDJCA -> {
                val alignmentsReader = VDJCAlignmentsReader(input, libraryRegistry)
                fileInfo = alignmentsReader
                extractors = alignmentsExtractors(fileInfo.header.tagsInfo)
                port = alignmentsReader
                closeable = alignmentsReader
            }

            SHMT -> throw UnsupportedOperationException(".shmt file unsupported")
        }.exhaustive
        if (limit != null) {
            port = port.limit(limit!!.toLong())
        }
<<<<<<< HEAD
=======
        SmartProgressReporter.startProgressReport(
            "Exporting to AIRR format",
            progressReporter,
            if (out != null) System.out else System.err
        )
>>>>>>> 9ea111e4
        val rowMetaForExport = RowMetaForExport(
            fileInfo.header.tagsInfo,
            MetaForExport(fileInfo),
            true
        )
        (out?.let { PrintStream(it.toFile()) } ?: System.out).use { output ->
            closeable.use {
                port
                    .reportProgress("Exporting to AIRR format")
                    .use {
                        var first = true
                        for (extractor in extractors) {
                            if (!first) output.print("\t")
                            first = false
                            output.print(extractor.header)
                        }
                        output.println()
                        port.forEach { obj ->
                            first = true
                            val wrapper = AirrVDJCObjectWrapper(obj)
                            for (extractor in extractors) {
                                if (!first) output.print("\t")
                                first = false
                                output.print(extractor.extractValue(rowMetaForExport, wrapper))
                            }
                            output.println()
                        }
                    }
            }
        }
    }
}<|MERGE_RESOLUTION|>--- conflicted
+++ resolved
@@ -11,12 +11,9 @@
  */
 package com.milaboratory.mixcr.cli
 
-<<<<<<< HEAD
-=======
 import cc.redberry.pipe.OutputPort
 import cc.redberry.pipe.util.CountingOutputPort
 import cc.redberry.pipe.util.asOutputPort
->>>>>>> 9ea111e4
 import cc.redberry.pipe.util.forEach
 import com.milaboratory.app.InputFileType
 import com.milaboratory.app.ValidationException
@@ -249,11 +246,6 @@
         when (fileType) {
             CLNA -> {
                 val clnaReader = ClnAReader(input, libraryRegistry, 4)
-<<<<<<< HEAD
-                port = clnaReader.readClones()
-                closeable = clnaReader
-                fileInfo = clnaReader
-=======
                 fileInfo = clnaReader
                 extractors = cloneExtractors(fileInfo.header.tagsInfo)
                 var set = clnaReader.readCloneSet()
@@ -266,7 +258,6 @@
                 port = cPort
                 closeable = clnaReader
                 progressReporter = SmartProgressReporter.extractProgress(cPort, clnaReader.numberOfClones().toLong())
->>>>>>> 9ea111e4
             }
 
             CLNS -> {
@@ -274,11 +265,6 @@
                 fileInfo = clnsReader
                 extractors = cloneExtractors(fileInfo.header.tagsInfo)
 
-<<<<<<< HEAD
-                port = clnsReader.readClones()
-                closeable = clnsReader
-                fileInfo = clnsReader
-=======
                 var set = clnsReader.readCloneSet()
                 if (fileInfo.header.tagsInfo.hasTagsWithType(TagType.Cell)) {
                     val tagDivisionDepth = fileInfo.header.tagsInfo.getDepthFor(TagType.Cell)
@@ -289,7 +275,6 @@
                 port = cPort
                 closeable = clnsReader
                 progressReporter = SmartProgressReporter.extractProgress(cPort, set.size().toLong())
->>>>>>> 9ea111e4
             }
 
             VDJCA -> {
@@ -305,14 +290,11 @@
         if (limit != null) {
             port = port.limit(limit!!.toLong())
         }
-<<<<<<< HEAD
-=======
         SmartProgressReporter.startProgressReport(
             "Exporting to AIRR format",
             progressReporter,
             if (out != null) System.out else System.err
         )
->>>>>>> 9ea111e4
         val rowMetaForExport = RowMetaForExport(
             fileInfo.header.tagsInfo,
             MetaForExport(fileInfo),
