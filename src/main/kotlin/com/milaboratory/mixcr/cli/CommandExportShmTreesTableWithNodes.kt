/*
 * Copyright (c) 2014-2022, MiLaboratories Inc. All Rights Reserved
 *
 * Before downloading or accessing the software, please read carefully the
 * License Agreement available at:
 * https://github.com/milaboratory/mixcr/blob/develop/LICENSE
 *
 * By downloading or accessing the software, you accept and agree to be bound
 * by the terms of the License Agreement. If you do not want to agree to the terms
 * of the Licensing Agreement, you must not download or access the software.
 */
package com.milaboratory.mixcr.cli

import com.milaboratory.mixcr.basictypes.tag.TagsInfo
import com.milaboratory.mixcr.export.ExportFieldDescription
import com.milaboratory.mixcr.export.HeaderForExport
import com.milaboratory.mixcr.export.InfoWriter
import com.milaboratory.mixcr.export.RowMetaForExport
import com.milaboratory.mixcr.export.SplittedTreeNodeFieldsExtractorsFactory
import com.milaboratory.mixcr.export.SplittedTreeNodeFieldsExtractorsFactory.Wrapper
import com.milaboratory.mixcr.trees.SHMTreesReader
import com.milaboratory.mixcr.trees.forPostanalysis
import com.milaboratory.primitivio.asSequence
import io.repseq.core.VDJCLibraryRegistry
import picocli.CommandLine.Command
import picocli.CommandLine.Model.CommandSpec
import picocli.CommandLine.Option
import picocli.CommandLine.Parameters
import java.nio.file.Path
import kotlin.io.path.createDirectories

@Command(
    description = ["Export SHMTree as a table with a row for every node"]
)
class CommandExportShmTreesTableWithNodes : CommandExportShmTreesAbstract() {
    @set:Parameters(
        index = "1",
        arity = "0..1",
        paramLabel = "trees.tsv",
        description = ["Path where to write output export table. Print in stdout if omitted."]
    )
    var out: Path? = null
        set(value) {
            ValidationException.requireFileType(value, InputFileType.TSV)
            field = value
        }

    @Option(
        description = ["Don't print first header line, print only data"],
        names = ["--no-header"],
        order = OptionsOrder.exportOptions
    )
    var noHeader = false

    val addedFields: MutableList<ExportFieldDescription> = mutableListOf()

    @Option(
        description = ["Exclude nodes that was reconstructed by algorithm"],
<<<<<<< HEAD
        names = ["--onlyObserved"],
        order = OptionsOrder.main + 10_100
=======
        names = ["--only-observed"],
>>>>>>> c7ec81b0
    )
    var onlyObserved: Boolean = false

    @Suppress("unused")
    @Option(
        names = ["--onlyObserved"],
        hidden = true
    )
    fun setOnlyObservedDeprecated(value: Boolean) {
        logger.warn("--onlyObserved is deprecated, use --only-observed instead")
        onlyObserved = value
    }

    override val outputFiles
        get() = listOfNotNull(out)

    override fun run0() {
        out?.toAbsolutePath()?.parent?.createDirectories()
        SHMTreesReader(input, VDJCLibraryRegistry.getDefault()).use { reader ->
            InfoWriter.create(
                out,
                SplittedTreeNodeFieldsExtractorsFactory.createExtractors(
                    addedFields,
                    HeaderForExport(
                        reader.cloneSetInfos.map { it.tagsInfo },
                        reader.header.allFullyCoveredBy
                    )
                ),
                !noHeader,
            ) {
                val datasetId = it.node.clone?.datasetId ?: return@create RowMetaForExport(TagsInfo.NO_TAGS)
                RowMetaForExport(reader.cloneSetInfos[datasetId].tagsInfo)
            }.use { output ->
                reader.readTrees()
                    .asSequence()
                    .filter { treeFilter?.match(it.treeId) != false }
                    .map {
                        it.forPostanalysis(reader.fileNames, reader.libraryRegistry)
                    }
                    .filter { treeFilter?.match(it) != false }
                    .flatMap { shmTreeForPostanalysis ->
                        shmTreeForPostanalysis.tree.allNodes()
                            .asSequence()
                            .filter { !onlyObserved || it.node.isLeaf() }
                            .flatMap { it.node.content.split() }
                            .map { node -> Wrapper(shmTreeForPostanalysis, node) }
                    }
                    .forEach {
                        output.put(it)
                    }
            }
        }
    }

    companion object {
        fun mkCommandSpec(): CommandSpec {
            val command = CommandExportShmTreesTableWithNodes()
            val spec = CommandSpec.forAnnotatedObject(command)
            command.spec = spec // inject spec manually
            SplittedTreeNodeFieldsExtractorsFactory.addOptionsToSpec(command.addedFields, spec)
            return spec
        }
    }
}<|MERGE_RESOLUTION|>--- conflicted
+++ resolved
@@ -56,12 +56,8 @@
 
     @Option(
         description = ["Exclude nodes that was reconstructed by algorithm"],
-<<<<<<< HEAD
-        names = ["--onlyObserved"],
+        names = ["--only-observed"],
         order = OptionsOrder.main + 10_100
-=======
-        names = ["--only-observed"],
->>>>>>> c7ec81b0
     )
     var onlyObserved: Boolean = false
 
