/*
 * Copyright (c) 2014-2022, MiLaboratories Inc. All Rights Reserved
 *
 * Before downloading or accessing the software, please read carefully the
 * License Agreement available at:
 * https://github.com/milaboratory/mixcr/blob/develop/LICENSE
 *
 * By downloading or accessing the software, you accept and agree to be bound
 * by the terms of the License Agreement. If you do not want to agree to the terms
 * of the Licensing Agreement, you must not download or access the software.
 */
@file:Suppress("LocalVariableName", "PropertyName")

package com.milaboratory.mixcr.cli

import cc.redberry.pipe.InputPort
import cc.redberry.pipe.OutputPort
import com.milaboratory.mitool.exhaustive
import com.milaboratory.mixcr.AssembleContigsMixins
import com.milaboratory.mixcr.MiXCRCommandDescriptor
import com.milaboratory.mixcr.MiXCRParams
import com.milaboratory.mixcr.basictypes.ClnsReader
import com.milaboratory.mixcr.basictypes.HasFeatureToAlign
import com.milaboratory.mixcr.basictypes.MiXCRFooterMerger
import com.milaboratory.mixcr.basictypes.MiXCRHeaderMerger
import com.milaboratory.mixcr.basictypes.tag.TagType
import com.milaboratory.mixcr.cli.CommonDescriptions.Labels
import com.milaboratory.mixcr.trees.BuildSHMTreeReport
import com.milaboratory.mixcr.trees.BuildSHMTreeStep.BuildingInitialTrees
import com.milaboratory.mixcr.trees.CloneWithDatasetId
import com.milaboratory.mixcr.trees.MutationsUtils
import com.milaboratory.mixcr.trees.SHMTreeBuilder
import com.milaboratory.mixcr.trees.SHMTreeBuilderOrchestrator
import com.milaboratory.mixcr.trees.SHMTreeBuilderParameters
import com.milaboratory.mixcr.trees.SHMTreeResult
import com.milaboratory.mixcr.trees.SHMTreesWriter
import com.milaboratory.mixcr.trees.SHMTreesWriter.Companion.shmFileExtension
import com.milaboratory.mixcr.trees.ScoringSet
import com.milaboratory.mixcr.trees.TreeWithMetaBuilder
import com.milaboratory.mixcr.util.XSV
import com.milaboratory.primitivio.forEach
import com.milaboratory.util.JsonOverrider
import com.milaboratory.util.ProgressAndStage
import com.milaboratory.util.ReportUtil
import com.milaboratory.util.SmartProgressReporter
import com.milaboratory.util.TempFileDest
import com.milaboratory.util.TempFileManager
import io.repseq.core.GeneType
import io.repseq.core.VDJCLibraryRegistry
import picocli.CommandLine
import picocli.CommandLine.Command
import picocli.CommandLine.Mixin
import picocli.CommandLine.Model.CommandSpec
import picocli.CommandLine.Option
import picocli.CommandLine.Parameters
import java.io.File
import java.nio.file.Path
import kotlin.io.path.createDirectories


@Command(
    description = ["Builds SHM trees."]
)
class CommandFindShmTrees : MiXCRCommandWithOutputs() {
    companion object {
        const val COMMAND_NAME = "findShmTrees"

        private const val inputsLabel = "input_file.clns..."

        private const val outputLabel = "output_file.$shmFileExtension"


        fun mkCommandSpec(): CommandSpec = CommandSpec.forAnnotatedObject(CommandFindShmTrees::class.java)
            .addPositional(
                CommandLine.Model.PositionalParamSpec.builder()
                    .index("0")
                    .required(false)
                    .arity("0..*")
                    .type(Path::class.java)
                    .paramLabel(inputsLabel)
                    .hideParamSyntax(true)
                    .description(
                        "Paths to clns files that was processed by '${CommandFindAlleles.COMMAND_NAME}' command"
                    )
                    .build()
            )
            .addPositional(
                CommandLine.Model.PositionalParamSpec.builder()
                    .index("1")
                    .required(false)
                    .arity("0..*")
                    .type(Path::class.java)
                    .paramLabel(outputLabel)
                    .hideParamSyntax(true)
                    .description("Path where to write output trees")
                    .build()
            )
    }

    data class Params(val dummy: Boolean = true) : MiXCRParams {
        override val command get() = MiXCRCommandDescriptor.findShmTrees
    }

    @Parameters(
        index = "0",
        arity = "2..*",
        paramLabel = "$inputsLabel $outputLabel",
        hideParamSyntax = true,
        //help is covered by mkCommandSpec
        hidden = true
    )
    lateinit var inOut: List<Path>

    @Mixin
    lateinit var threads: ThreadsOption

    public override val inputFiles
        get() = inOut.dropLast(1)

    override val outputFiles
        get() = inOut.takeLast(1)

    private val clnsFileNames: List<Path>
        get() = inOut.dropLast(1)
    private val outputTreesPath: Path
        get() = inOut.last()

    @Option(
        names = ["-O"],
        description = ["Overrides default build SHM parameter values"],
        paramLabel = Labels.OVERRIDES,
        order = 100_000
    )
    var overrides: Map<String, String> = mutableMapOf()

    @Mixin
    lateinit var reportOptions: ReportOptions

    @Option(
        description = ["List of VGene names to filter clones"],
        names = ["--v-gene-names"],
        paramLabel = "<gene_name>"
    )
    var VGenesToFilter: Set<String> = mutableSetOf()

    @Option(
        description = ["List of JGene names to filter clones"],
        names = ["--j-gene-names"],
        paramLabel = "<gene_name>"
    )
    var JGenesToFilter: Set<String> = mutableSetOf()

    @Option(
        description = ["List of CDR3 nucleotide sequence lengths to filter clones"],
        names = ["--cdr3-lengths"],
        paramLabel = "<n>"
    )
    var CDR3LengthToFilter: Set<Int> = mutableSetOf()

    @Option(
        description = ["Filter clones with counts great or equal to that parameter"],
        names = ["--min-count"],
        paramLabel = "<n>"
    )
    var minCountForClone: Int? = null

    @Option(description = ["Path to directory to store debug info"], names = ["--debugDir"], hidden = true)
    var debugDir: Path? = null

    private val debugDirectoryPath: Path by lazy {
        val result = debugDir ?: tempDest.resolvePath("trees_debug")
        result.createDirectories()
        result
    }

    @set:Option(
        description = [
            "If specified, trees will be build from data in the file. Main logic of command will be omitted.",
            "File must be formatted as tsv and have 3 columns: treeId, fileName, cloneId",
            "V and J genes will be chosen by majority of clones in a clonal group. CDR3 length must be the same in all clones.",
            "treeId - uniq id for clonal group,",
            "fileName - file name as was used in command line to search for clone,",
            "cloneId - clone id in the specified file"
        ],
        names = ["-bf", "--build-from"],
        paramLabel = "<path>"
    )
    var buildFrom: Path? = null
        set(value) {
            ValidationException.requireExtension("Require", value, "tsv")
            field = value
        }

    @Option(
        description = ["Put temporary files in the same folder as the output files."],
        names = ["--use-local-temp"],
        order = 1_000_000 - 5
    )
    var useLocalTemp = false

    private val shmTreeBuilderParameters: SHMTreeBuilderParameters by lazy {
        val shmTreeBuilderParametersName = "default"
        var result: SHMTreeBuilderParameters = SHMTreeBuilderParameters.presets.getByName(shmTreeBuilderParametersName)
            ?: throw ValidationException("Unknown parameters: $shmTreeBuilderParametersName")
        if (overrides.isNotEmpty()) {
            result = JsonOverrider.override(result, SHMTreeBuilderParameters::class.java, overrides)
                ?: throw ValidationException("Failed to override some parameter: $overrides")
        }
        result
    }


    override fun initialize() {
        shmTreeBuilderParameters
        debugDirectoryPath
    }

    override fun validate() {
        ValidationException.requireExtension("Output file should have", outputTreesPath, shmFileExtension)
        if (shmTreeBuilderParameters.steps.first() !is BuildingInitialTrees) {
            throw ValidationException("First step must be BuildingInitialTrees")
        }
        if (buildFrom != null) {
            if (VGenesToFilter.isNotEmpty()) {
                throw ValidationException("--v-gene-names must be empty if --build-from is specified")
            }
            if (JGenesToFilter.isNotEmpty()) {
                throw ValidationException("--j-gene-names must be empty if --build-from is specified")
            }
            if (CDR3LengthToFilter.isNotEmpty()) {
                throw ValidationException("--cdr3-lengths must be empty if --build-from is specified")
            }
            if (minCountForClone != null) {
                throw ValidationException("--min-count must be empty if --build-from is specified")
            }
            if (debugDir != null) {
                logger.warn("argument --debugDir will not be used with --build-from")
            }
        }
        inputFiles.forEach { input ->
            ValidationException.requireExtension("Input should have", input, "clns")
        }
    }

    private val tempDest: TempFileDest by lazy {
        if (useLocalTemp) outputTreesPath.toAbsolutePath().parent.createDirectories()
        TempFileManager.smartTempDestination(outputTreesPath, ".build_trees", !useLocalTemp)
    }

    override fun run0() {
        val reportBuilder = BuildSHMTreeReport.Builder()
            .setCommandLine(commandLineArguments)
            .setInputFiles(inputFiles)
            .setOutputFiles(outputFiles)
            .setStartMillis(System.currentTimeMillis())

        val vdjcLibraryRegistry = VDJCLibraryRegistry.getDefault()
        val datasets = clnsFileNames.map { path ->
            ClnsReader(path, vdjcLibraryRegistry)
        }
        ValidationException.require(datasets.isNotEmpty()) { "there is no files to process" }

        ValidationException.requireDistinct(datasets.map { it.alignerParameters.featuresToAlignMap }) {
            "Require the same features to align for all input files"
        }
        val featureToAlign = HasFeatureToAlign(datasets.first().alignerParameters.featuresToAlignMap)

        for (geneType in GeneType.VJ_REFERENCE) {
            val scores = datasets
                .map { it.assemblerParameters.cloneFactoryParameters.getVJCParameters(geneType).scoring }
            ValidationException.requireDistinct(scores) {
                "input files must have the same $geneType scoring"
            }
        }
        val scoringSet = ScoringSet(
            datasets.first().assemblerParameters.cloneFactoryParameters.vParameters.scoring,
            MutationsUtils.NDNScoring(),
            datasets.first().assemblerParameters.cloneFactoryParameters.jParameters.scoring
        )

        ValidationException.require(datasets.all { it.header.foundAlleles != null }) {
            "Input files must be processed by ${CommandFindAlleles.COMMAND_NAME}"
        }
        ValidationException.requireDistinct(datasets.map { it.header.foundAlleles }) {
            "All input files must be assembled with the same alleles"
        }

        ValidationException.require(datasets.all { it.header.allFullyCoveredBy != null }) {
            "Input files must not be processed by ${CommandAssembleContigs.COMMAND_NAME} without ${AssembleContigsMixins.SetContigAssemblingFeatures.CMD_OPTION} option"
        }
        ValidationException.requireDistinct(datasets.map { it.header.allFullyCoveredBy }) {
            "Input files must be cut by the same geneFeature"
        }
        val allFullyCoveredBy = datasets.first().header.allFullyCoveredBy!!

        ValidationException.requireDistinct(datasets.map { it.header.tagsInfo }) {
            "Input files with different tags are not supported yet"
        }
        val shmTreeBuilderOrchestrator = SHMTreeBuilderOrchestrator(
            shmTreeBuilderParameters,
            scoringSet,
            datasets,
            featureToAlign,
            datasets.flatMap { it.usedGenes }.distinct(),
            allFullyCoveredBy,
            tempDest,
            debugDirectoryPath,
            VGenesToFilter,
            JGenesToFilter,
            CDR3LengthToFilter,
            minCountForClone
        )
<<<<<<< HEAD
        val report: BuildSHMTreeReport
        outputTreesPath.toAbsolutePath().parent.createDirectories()
        SHMTreesWriter(outputTreesPath).use { shmTreesWriter ->
            shmTreesWriter.writeHeader(cloneReaders, Params())

            val writer = shmTreesWriter.treesWriter()

            buildFrom?.let { buildFrom ->
                val result =
                    shmTreeBuilderOrchestrator.buildByUserData(readUserInput(buildFrom.toFile()), threads.value)
                writeResults(writer, result, scoringSet, generateGlobalTreeIds = false)
                return
            }
            val allDatasetsHasCellTags = cloneReaders.all { reader -> reader.tagsInfo.any { it.type == TagType.Cell } }
            if (allDatasetsHasCellTags) {
                when (val singleCellParams = shmTreeBuilderParameters.singleCell) {
                    is SHMTreeBuilderParameters.SingleCell.NoOP -> {
//                    warn("Single cell tags will not be used, but it's possible on this data")
=======
        buildFrom?.let { buildFrom ->
            val result = shmTreeBuilderOrchestrator.buildByUserData(readUserInput(buildFrom.toFile()), threads.value)
            writeResults(reportBuilder, result, datasets, scoringSet, generateGlobalTreeIds = false)
            return
        }
        val allDatasetsHasCellTags = datasets.all { reader -> reader.tagsInfo.any { it.type == TagType.Cell } }
        if (allDatasetsHasCellTags) {
            when (val singleCellParams = shmTreeBuilderParameters.singleCell) {
                is SHMTreeBuilderParameters.SingleCell.NoOP -> {
//                    warn("Single cell tags will not be used, but it's possible on this data")
                }
                is SHMTreeBuilderParameters.SingleCell.SimpleClustering -> {
                    shmTreeBuilderOrchestrator.buildTreesByCellTags(singleCellParams, threads.value) {
                        writeResults(reportBuilder, it, datasets, scoringSet, generateGlobalTreeIds = true)
>>>>>>> 0d83dcdd
                    }
                    is SHMTreeBuilderParameters.SingleCell.SimpleClustering -> {
                        shmTreeBuilderOrchestrator.buildTreesByCellTags(singleCellParams, threads.value) {
                            writeResults(writer, it, scoringSet, generateGlobalTreeIds = true)
                        }
                        return
                    }
                }.exhaustive
            }
            val progressAndStage = ProgressAndStage("Search for clones with the same targets", 0.0)
            SmartProgressReporter.startProgressReport(progressAndStage)
            shmTreeBuilderOrchestrator.buildTreesBySteps(progressAndStage, reportBuilder, threads.value) {
                writeResults(writer, it, scoringSet, generateGlobalTreeIds = true)
            }
            progressAndStage.finish()
            reportBuilder.setFinishMillis(System.currentTimeMillis())
            report = reportBuilder.buildReport()
            shmTreesWriter.setFooter(
                cloneReaders.foldIndexed(MiXCRFooterMerger()) { i, m, f ->
                    m.addReportsFromInput(i, clnsFileNames[i].toString(), f.footer)
                }
<<<<<<< HEAD
                    .addStepReport(MiXCRCommandDescriptor.findShmTrees, report)
                    .build()
            )
=======
            }.exhaustive
        }
        val progressAndStage = ProgressAndStage("Search for clones with the same targets", 0.0)
        SmartProgressReporter.startProgressReport(progressAndStage)
        shmTreeBuilderOrchestrator.buildTreesBySteps(progressAndStage, reportBuilder, threads.value) {
            writeResults(reportBuilder, it, datasets, scoringSet, generateGlobalTreeIds = true)
>>>>>>> 0d83dcdd
        }
        ReportUtil.writeReportToStdout(report)
        reportOptions.appendToFiles(report)
    }

    private fun readUserInput(userInputFile: File): Map<CloneWithDatasetId.ID, Int> {
        val fileNameToDatasetId = clnsFileNames.withIndex().associate { it.value.toString() to it.index }
        val rows = XSV.readXSV(userInputFile, listOf("treeId", "fileName", "cloneId"), "\t")
        return rows.associate { row ->
            val datasetId = (fileNameToDatasetId[row["fileName"]!!]
                ?: throw IllegalArgumentException("No such file ${row["fileName"]} in arguments"))
            val datasetIdWithCloneId = CloneWithDatasetId.ID(
                datasetId = datasetId,
                cloneId = row["cloneId"]!!.toInt()
            )
            val treeId = row["treeId"]!!.toInt()
            datasetIdWithCloneId to treeId
        }
    }

    private fun writeResults(
        writer: InputPort<SHMTreeResult>,
        result: OutputPort<TreeWithMetaBuilder>,
        scoringSet: ScoringSet,
        generateGlobalTreeIds: Boolean
    ) {
        var treeIdGenerator = 1
        val shmTreeBuilder = SHMTreeBuilder(shmTreeBuilderParameters.topologyBuilder, scoringSet)

        result.forEach { tree ->
            val rebuildFromMRCA = shmTreeBuilder.rebuildFromMRCA(tree)
            writer.put(
                SHMTreeResult(
                    rebuildFromMRCA.buildResult(),
                    rebuildFromMRCA.rootInfo,
                    if (generateGlobalTreeIds) {
                        treeIdGenerator++
                    } else {
                        rebuildFromMRCA.treeId.id
                    }
                )
            )
        }
        writer.put(null)
    }

    private fun SHMTreesWriter.writeHeader(cloneReaders: List<ClnsReader>, params: Params) {
        val usedGenes = cloneReaders.flatMap { it.usedGenes }.distinct()
        val headers = cloneReaders.map { it.readCloneSet().cloneSetInfo }
        require(headers.map { it.header.alignerParameters }.distinct().size == 1) {
            "alignerParameters must be the same"
        }
        cloneReaders.map { it.readCloneSet() }
        writeHeader(
            headers
                .fold(MiXCRHeaderMerger()) { m, cloneSetInfo -> m.add(cloneSetInfo.header) }.build()
                .addStepParams(MiXCRCommandDescriptor.findShmTrees, params),
            clnsFileNames.map { it.toString() },
            headers,
            usedGenes
        )
    }
}
<|MERGE_RESOLUTION|>--- conflicted
+++ resolved
@@ -310,11 +310,10 @@
             CDR3LengthToFilter,
             minCountForClone
         )
-<<<<<<< HEAD
         val report: BuildSHMTreeReport
         outputTreesPath.toAbsolutePath().parent.createDirectories()
         SHMTreesWriter(outputTreesPath).use { shmTreesWriter ->
-            shmTreesWriter.writeHeader(cloneReaders, Params())
+            shmTreesWriter.writeHeader(datasets, Params())
 
             val writer = shmTreesWriter.treesWriter()
 
@@ -324,27 +323,11 @@
                 writeResults(writer, result, scoringSet, generateGlobalTreeIds = false)
                 return
             }
-            val allDatasetsHasCellTags = cloneReaders.all { reader -> reader.tagsInfo.any { it.type == TagType.Cell } }
+            val allDatasetsHasCellTags = datasets.all { reader -> reader.tagsInfo.any { it.type == TagType.Cell } }
             if (allDatasetsHasCellTags) {
                 when (val singleCellParams = shmTreeBuilderParameters.singleCell) {
                     is SHMTreeBuilderParameters.SingleCell.NoOP -> {
 //                    warn("Single cell tags will not be used, but it's possible on this data")
-=======
-        buildFrom?.let { buildFrom ->
-            val result = shmTreeBuilderOrchestrator.buildByUserData(readUserInput(buildFrom.toFile()), threads.value)
-            writeResults(reportBuilder, result, datasets, scoringSet, generateGlobalTreeIds = false)
-            return
-        }
-        val allDatasetsHasCellTags = datasets.all { reader -> reader.tagsInfo.any { it.type == TagType.Cell } }
-        if (allDatasetsHasCellTags) {
-            when (val singleCellParams = shmTreeBuilderParameters.singleCell) {
-                is SHMTreeBuilderParameters.SingleCell.NoOP -> {
-//                    warn("Single cell tags will not be used, but it's possible on this data")
-                }
-                is SHMTreeBuilderParameters.SingleCell.SimpleClustering -> {
-                    shmTreeBuilderOrchestrator.buildTreesByCellTags(singleCellParams, threads.value) {
-                        writeResults(reportBuilder, it, datasets, scoringSet, generateGlobalTreeIds = true)
->>>>>>> 0d83dcdd
                     }
                     is SHMTreeBuilderParameters.SingleCell.SimpleClustering -> {
                         shmTreeBuilderOrchestrator.buildTreesByCellTags(singleCellParams, threads.value) {
@@ -363,21 +346,12 @@
             reportBuilder.setFinishMillis(System.currentTimeMillis())
             report = reportBuilder.buildReport()
             shmTreesWriter.setFooter(
-                cloneReaders.foldIndexed(MiXCRFooterMerger()) { i, m, f ->
+                datasets.foldIndexed(MiXCRFooterMerger()) { i, m, f ->
                     m.addReportsFromInput(i, clnsFileNames[i].toString(), f.footer)
                 }
-<<<<<<< HEAD
                     .addStepReport(MiXCRCommandDescriptor.findShmTrees, report)
                     .build()
             )
-=======
-            }.exhaustive
-        }
-        val progressAndStage = ProgressAndStage("Search for clones with the same targets", 0.0)
-        SmartProgressReporter.startProgressReport(progressAndStage)
-        shmTreeBuilderOrchestrator.buildTreesBySteps(progressAndStage, reportBuilder, threads.value) {
-            writeResults(reportBuilder, it, datasets, scoringSet, generateGlobalTreeIds = true)
->>>>>>> 0d83dcdd
         }
         ReportUtil.writeReportToStdout(report)
         reportOptions.appendToFiles(report)
