/*
 * Copyright (c) 2014-2022, MiLaboratories Inc. All Rights Reserved
 *
 * Before downloading or accessing the software, please read carefully the
 * License Agreement available at:
 * https://github.com/milaboratory/mixcr/blob/develop/LICENSE
 *
 * By downloading or accessing the software, you accept and agree to be bound
 * by the terms of the License Agreement. If you do not want to agree to the terms
 * of the Licensing Agreement, you must not download or access the software.
 */
@file:Suppress("LocalVariableName", "PropertyName")

package com.milaboratory.mixcr.cli

import cc.redberry.pipe.OutputPort
import com.milaboratory.mitool.exhaustive
import com.milaboratory.mixcr.basictypes.CloneReader
import com.milaboratory.mixcr.basictypes.CloneSetIO
import com.milaboratory.mixcr.basictypes.MiXCRFooterMerger
import com.milaboratory.mixcr.basictypes.MiXCRHeaderMerger
import com.milaboratory.mixcr.basictypes.tag.TagType
<<<<<<< HEAD
import com.milaboratory.mixcr.trees.BuildSHMTreeReport
=======
import com.milaboratory.mixcr.trees.*
>>>>>>> f22adb9c
import com.milaboratory.mixcr.trees.BuildSHMTreeStep.BuildingInitialTrees
import com.milaboratory.mixcr.trees.SHMTreesWriter.Companion.shmFileExtension
import com.milaboratory.mixcr.util.XSV
import com.milaboratory.primitivio.forEach
import com.milaboratory.util.*
import io.repseq.core.GeneType
import io.repseq.core.VDJCLibraryRegistry
import picocli.CommandLine
import picocli.CommandLine.*
import java.io.File
import java.nio.file.Path
import kotlin.io.path.createDirectories
import kotlin.io.path.extension


@Command(
    name = CommandFindShmTrees.COMMAND_NAME,
    sortOptions = false,
    separator = " ",
    description = ["Builds SHM trees."]
)
class CommandFindShmTrees : AbstractMiXCRCommand() {
    @Parameters(
        arity = "2..*",
        description = ["Paths to clns files that was processed by command ${CommandFindAlleles.COMMAND_NAME} and path to output file"],
        paramLabel = "input_file.clns [input_file2.clns ....] output_file.$shmFileExtension",
        hideParamSyntax = true
    )
    lateinit var inOut: List<Path>

    @Option(description = ["Processing threads"], names = ["-t", "--threads"])
    var threads = Runtime.getRuntime().availableProcessors()
        set(value) {
            if (value <= 0) throwValidationExceptionKotlin("-t / --threads must be positive")
            field = value
        }

    public override fun getInputFiles(): List<String> = inOut.dropLast(1).map { it.toString() }

    override fun getOutputFiles(): List<String> = inOut.takeLast(1).map { it.toString() }

    private val clnsFileNames: List<Path>
        get() = inOut.dropLast(1)
    private val outputTreesPath: Path
        get() = inOut.last()

    @Option(names = ["-O"], description = ["Overrides default build SHM parameter values"])
    var overrides: Map<String, String> = mutableMapOf()

    @Option(
        description = ["SHM tree builder parameters preset."],
        names = ["-p", "--preset"],
        defaultValue = "default",
        paramLabel = "preset",
        showDefaultValue = CommandLine.Help.Visibility.ALWAYS
    )
    lateinit var shmTreeBuilderParametersName: String

    @Option(description = [CommonDescriptions.REPORT], names = ["-r", "--report"])
    var reportFile: String? = null

    @Option(description = [CommonDescriptions.JSON_REPORT], names = ["-j", "--json-report"])
    var jsonReport: String? = null

    @Option(description = ["List of VGene names to filter clones"], names = ["--v-gene-names"])
    var VGenesToFilter: Set<String> = mutableSetOf()

    @Option(description = ["List of JGene names to filter clones"], names = ["--j-gene-names"])
    var JGenesToFilter: Set<String> = mutableSetOf()

    @Option(
        description = ["List of CDR3 nucleotide sequence lengths to filter clones"],
        names = ["--cdr3-lengths"]
    )
    var CDR3LengthToFilter: Set<Int> = mutableSetOf()

    @Option(
        description = ["Filter clones with counts great or equal to that parameter"],
        names = ["--min-count"]
    )
    var minCountForClone: Int? = null

    @Option(description = ["Path to directory to store debug info"], names = ["-d", "--debug"])
    var debugDir: Path? = null

    private val debugDirectoryPath: Path by lazy {
        val result = debugDir ?: tempDest.resolvePath("trees_debug")
        result.createDirectories()
        result
    }

    @Option(
        description = [
            "If specified, trees will be build from data in the file. Main logic of command will be omitted.",
            "File must be formatted as tsv and have 3 columns: treeId, fileName, cloneId",
            "V and J genes will be chosen by majority of clones in a clonal group. CDR3 length must be the same in all clones.",
            "treeId - uniq id for clonal group,",
            "fileName - file name as was used in command line to search for clone,",
            "cloneId - clone id in the specified file"
        ],
        names = ["-bf", "--build-from"]
    )
    var buildFrom: Path? = null

    @Option(
        description = ["Put temporary files in the same folder as the output files."],
        names = ["--use-local-temp"]
    )
    var useLocalTemp = false

    private val shmTreeBuilderParameters: SHMTreeBuilderParameters by lazy {
        var result: SHMTreeBuilderParameters = SHMTreeBuilderParameters.presets.getByName(shmTreeBuilderParametersName)
            ?: throwValidationExceptionKotlin("Unknown parameters: $shmTreeBuilderParametersName")
        if (overrides.isNotEmpty()) {
            result = JsonOverrider.override(result, SHMTreeBuilderParameters::class.java, overrides)
                ?: throwValidationExceptionKotlin("Failed to override some parameter: $overrides")
        }
        result
    }

    private fun ensureParametersInitialized() {
        shmTreeBuilderParameters
        debugDirectoryPath
    }

    override fun validate() {
        super.validate()
        if (!outputTreesPath.extension.endsWith(shmFileExtension)) {
            throwValidationExceptionKotlin("Output file should have extension $shmFileExtension. Given $outputTreesPath")
        }
        if (shmTreeBuilderParameters.steps.first() !is BuildingInitialTrees) {
            throwValidationExceptionKotlin("First step must be BuildingInitialTrees")
        }
        if (buildFrom != null) {
            if (!buildFrom!!.endsWith(".tsv")) {
                throwValidationExceptionKotlin("--build-from must be .tsv, got $buildFrom")
            }
            if (VGenesToFilter.isNotEmpty()) {
                throwValidationExceptionKotlin("--v-gene-names must be empty if --build-from is specified")
            }
            if (JGenesToFilter.isNotEmpty()) {
                throwValidationExceptionKotlin("--j-gene-names must be empty if --build-from is specified")
            }
            if (CDR3LengthToFilter.isNotEmpty()) {
                throwValidationExceptionKotlin("--cdr3-lengths must be empty if --build-from is specified")
            }
            if (minCountForClone != null) {
                throwValidationExceptionKotlin("--min-count must be empty if --build-from is specified")
            }
            if (debugDir != null) {
                println("WARN: argument --debug will not be used with --build-from")
            }
        }
    }

    private val tempDest: TempFileDest by lazy {
        if (useLocalTemp) outputTreesPath.toAbsolutePath().parent.createDirectories()
        TempFileManager.smartTempDestination(outputTreesPath, ".build_trees", !useLocalTemp)
    }

    override fun run0() {
        val reportBuilder = BuildSHMTreeReport.Builder()
            .setCommandLine(commandLineArguments)
            .setInputFiles(inputFiles)
            .setOutputFiles(outputFiles)
            .setStartMillis(System.currentTimeMillis())

        ensureParametersInitialized()
        val vdjcLibraryRegistry = VDJCLibraryRegistry.getDefault()
        val cloneReaders = clnsFileNames.map { path ->
            CloneSetIO.mkReader(path, vdjcLibraryRegistry)
        }
        require(cloneReaders.isNotEmpty()) { "there is no files to process" }
        require(cloneReaders.map { it.alignerParameters }.distinct().count() == 1) {
            "input files must have the same aligner parameters"
        }
        for (geneType in GeneType.VJ_REFERENCE) {
            require(cloneReaders
                .map { it.assemblerParameters.cloneFactoryParameters.getVJCParameters(geneType).scoring }
                .distinct().count() == 1) {
                "input files must have the same $geneType scoring"
            }
        }
<<<<<<< HEAD
        require(cloneReaders.all { it.info.foundAlleles != null }) {
            "Input files must be processed by ${CommandFindAlleles.COMMAND_NAME}"
=======
        require(cloneReaders.all { it.header.foundAlleles != null }) {
            "Input files must be processed by ${CommandFindAlleles.FIND_ALLELES_COMMAND_NAME}"
>>>>>>> f22adb9c
        }
        require(cloneReaders.map { it.header.foundAlleles }.distinct().count() == 1) {
            "All input files must be assembled with the same alleles"
        }
        require(cloneReaders.all { it.header.allFullyCoveredBy != null }) {
            "Input files must not be processed by ${CommandAssembleContigs.COMMAND_NAME} without ${CommandAssembleContigs.BY_FEATURE_OPTION_NAME} option"
        }
        require(cloneReaders.map { it.header.allFullyCoveredBy }.distinct().count() == 1) {
            "Input files must be cut by the same geneFeature"
        }
        require(cloneReaders.map { it.header.tagsInfo }.distinct().count() == 1) {
            "Input files with different tags are not supported yet"
        }
        val allFullyCoveredBy = cloneReaders.first().header.allFullyCoveredBy!!
        val scoringSet = ScoringSet(
            cloneReaders.first().assemblerParameters.cloneFactoryParameters.vParameters.scoring,
            MutationsUtils.NDNScoring(),
            cloneReaders.first().assemblerParameters.cloneFactoryParameters.jParameters.scoring
        )
        val shmTreeBuilderOrchestrator = SHMTreeBuilderOrchestrator(
            shmTreeBuilderParameters,
            scoringSet,
            cloneReaders,
            allFullyCoveredBy,
            tempDest,
            debugDirectoryPath,
            VGenesToFilter,
            JGenesToFilter,
            CDR3LengthToFilter,
            minCountForClone
        )
        buildFrom?.let { buildFrom ->
            val result = shmTreeBuilderOrchestrator.buildByUserData(readUserInput(buildFrom.toFile()), threads)
            writeResults(reportBuilder, result, cloneReaders, scoringSet, generateGlobalTreeIds = false)
            return
        }
        val allDatasetsHasCellTags = cloneReaders.all { reader -> reader.tagsInfo.any { it.type == TagType.Cell } }
        if (allDatasetsHasCellTags) {
            when (val singleCellParams = shmTreeBuilderParameters.singleCell) {
                is SHMTreeBuilderParameters.SingleCell.NoOP ->
                    warn("Single cell tags will not be used but it's possible on this data")

                is SHMTreeBuilderParameters.SingleCell.SimpleClustering -> {
                    shmTreeBuilderOrchestrator.buildTreesByCellTags(singleCellParams, threads) {
                        writeResults(reportBuilder, it, cloneReaders, scoringSet, generateGlobalTreeIds = true)
                    }
                    return
                }
            }.exhaustive
        }
        val progressAndStage = ProgressAndStage("Search for clones with the same targets", 0.0)
        SmartProgressReporter.startProgressReport(progressAndStage)
        shmTreeBuilderOrchestrator.buildTreesBySteps(progressAndStage, reportBuilder, threads) {
            writeResults(reportBuilder, it, cloneReaders, scoringSet, generateGlobalTreeIds = true)
        }
        progressAndStage.finish()
        val report = reportBuilder.buildReport()
        ReportUtil.writeReportToStdout(report)
        if (reportFile != null) ReportUtil.appendReport(reportFile, report)
        if (jsonReport != null) ReportUtil.appendJsonReport(jsonReport, report)
    }

    private fun readUserInput(userInputFile: File): Map<CloneWithDatasetId.ID, Int> {
        val fileNameToDatasetId = clnsFileNames.withIndex().associate { it.value.toString() to it.index }
        val rows = XSV.readXSV(userInputFile, listOf("treeId", "fileName", "cloneId"), "\t")
        return rows.associate { row ->
            val datasetId = (fileNameToDatasetId[row["fileName"]!!]
                ?: throw IllegalArgumentException("No such file ${row["fileName"]} in arguments"))
            val datasetIdWithCloneId = CloneWithDatasetId.ID(
                datasetId = datasetId,
                cloneId = row["cloneId"]!!.toInt()
            )
            val treeId = row["treeId"]!!.toInt()
            datasetIdWithCloneId to treeId
        }
    }

    private fun writeResults(
        reportBuilder: BuildSHMTreeReport.Builder,
        result: OutputPort<TreeWithMetaBuilder>,
        cloneReaders: List<CloneReader>,
        scoringSet: ScoringSet,
        generateGlobalTreeIds: Boolean
    ) {
        var treeIdGenerator = 1
        val shmTreeBuilder = SHMTreeBuilder(shmTreeBuilderParameters.topologyBuilder, scoringSet)
        outputTreesPath.toAbsolutePath().parent.createDirectories()
        SHMTreesWriter(outputTreesPath.toString()).use { shmTreesWriter ->
            shmTreesWriter.writeHeader(cloneReaders)

            val writer = shmTreesWriter.treesWriter()
            result.forEach { tree ->
                val rebuildFromMRCA = shmTreeBuilder.rebuildFromMRCA(tree)
                writer.put(
                    SHMTreeResult(
                        rebuildFromMRCA.buildResult(),
                        rebuildFromMRCA.rootInfo,
                        if (generateGlobalTreeIds) {
                            treeIdGenerator++
                        } else {
                            rebuildFromMRCA.treeId.id
                        }
                    )
                )
            }
            writer.put(null)

            reportBuilder.setFinishMillis(System.currentTimeMillis())
            shmTreesWriter.setFooter(
                cloneReaders.foldIndexed(MiXCRFooterMerger()) { i, m, f ->
                    m.addReportsFromInput(i, clnsFileNames[i].toString(), f.footer)
                }
                    .addReport(reportBuilder.buildReport())
                    .build()
            )
        }
    }

    private fun SHMTreesWriter.writeHeader(cloneReaders: List<CloneReader>) {
        val usedGenes = cloneReaders.flatMap { it.usedGenes }.distinct()
        val headers = cloneReaders.map { it.header }
        require(headers.map { it.alignerParameters }.distinct().size == 1) {
            "alignerParameters must be the same"
        }
        writeHeader(
            headers,
            headers.fold(MiXCRHeaderMerger()) { m, h -> m.add(h) }.build(),
            clnsFileNames.map { it.toString() },
            usedGenes
        )
    }

    companion object {
        const val COMMAND_NAME = "findShmTrees"
    }
}
<|MERGE_RESOLUTION|>--- conflicted
+++ resolved
@@ -20,20 +20,32 @@
 import com.milaboratory.mixcr.basictypes.MiXCRFooterMerger
 import com.milaboratory.mixcr.basictypes.MiXCRHeaderMerger
 import com.milaboratory.mixcr.basictypes.tag.TagType
-<<<<<<< HEAD
 import com.milaboratory.mixcr.trees.BuildSHMTreeReport
-=======
-import com.milaboratory.mixcr.trees.*
->>>>>>> f22adb9c
 import com.milaboratory.mixcr.trees.BuildSHMTreeStep.BuildingInitialTrees
+import com.milaboratory.mixcr.trees.CloneWithDatasetId
+import com.milaboratory.mixcr.trees.MutationsUtils
+import com.milaboratory.mixcr.trees.SHMTreeBuilder
+import com.milaboratory.mixcr.trees.SHMTreeBuilderOrchestrator
+import com.milaboratory.mixcr.trees.SHMTreeBuilderParameters
+import com.milaboratory.mixcr.trees.SHMTreeResult
+import com.milaboratory.mixcr.trees.SHMTreesWriter
 import com.milaboratory.mixcr.trees.SHMTreesWriter.Companion.shmFileExtension
+import com.milaboratory.mixcr.trees.ScoringSet
+import com.milaboratory.mixcr.trees.TreeWithMetaBuilder
 import com.milaboratory.mixcr.util.XSV
 import com.milaboratory.primitivio.forEach
-import com.milaboratory.util.*
+import com.milaboratory.util.JsonOverrider
+import com.milaboratory.util.ProgressAndStage
+import com.milaboratory.util.ReportUtil
+import com.milaboratory.util.SmartProgressReporter
+import com.milaboratory.util.TempFileDest
+import com.milaboratory.util.TempFileManager
 import io.repseq.core.GeneType
 import io.repseq.core.VDJCLibraryRegistry
 import picocli.CommandLine
-import picocli.CommandLine.*
+import picocli.CommandLine.Command
+import picocli.CommandLine.Option
+import picocli.CommandLine.Parameters
 import java.io.File
 import java.nio.file.Path
 import kotlin.io.path.createDirectories
@@ -208,13 +220,8 @@
                 "input files must have the same $geneType scoring"
             }
         }
-<<<<<<< HEAD
-        require(cloneReaders.all { it.info.foundAlleles != null }) {
+        require(cloneReaders.all { it.header.foundAlleles != null }) {
             "Input files must be processed by ${CommandFindAlleles.COMMAND_NAME}"
-=======
-        require(cloneReaders.all { it.header.foundAlleles != null }) {
-            "Input files must be processed by ${CommandFindAlleles.FIND_ALLELES_COMMAND_NAME}"
->>>>>>> f22adb9c
         }
         require(cloneReaders.map { it.header.foundAlleles }.distinct().count() == 1) {
             "All input files must be assembled with the same alleles"
