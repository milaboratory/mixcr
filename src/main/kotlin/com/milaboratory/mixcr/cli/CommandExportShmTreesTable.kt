--- conflicted
+++ resolved
@@ -60,13 +60,6 @@
     override fun run0() {
         out?.toAbsolutePath()?.parent?.createDirectories()
         SHMTreesReader(input, VDJCLibraryRegistry.getDefault()).use { reader ->
-<<<<<<< HEAD
-            val fieldExtractors = SHMTreeFieldsExtractorsFactory.createExtractors(
-                addedFields,
-                MetaForExport(emptyList(), reader.header.allFullyCoveredBy, reader.footer.reports)
-            )
-            InfoWriter.create(out, fieldExtractors, !noHeader) { RowMetaForExport.empty }.use { output ->
-=======
             val headerForExport =
                 HeaderForExport(reader.cloneSetInfos.map { it.tagsInfo }, reader.header.allFullyCoveredBy)
             val rowMetaForExport = RowMetaForExport(TagsInfo.NO_TAGS, headerForExport)
@@ -75,7 +68,6 @@
                 SHMTreeFieldsExtractorsFactory.createExtractors(addedFields, headerForExport),
                 !noHeader,
             ) { rowMetaForExport }.use { output ->
->>>>>>> 0a5d8857
                 reader.readTrees()
                     .filter { treeFilter?.match(it.treeId) != false }
                     .map { shmTree ->
