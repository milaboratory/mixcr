/*
 * Copyright (c) 2014-2023, MiLaboratories Inc. All Rights Reserved
 *
 * Before downloading or accessing the software, please read carefully the
 * License Agreement available at:
 * https://github.com/milaboratory/mixcr/blob/develop/LICENSE
 *
 * By downloading or accessing the software, you accept and agree to be bound
 * by the terms of the License Agreement. If you do not want to agree to the terms
 * of the Licensing Agreement, you must not download or access the software.
 */
package com.milaboratory.mixcr.cli


import cc.redberry.pipe.util.buffered
import cc.redberry.pipe.util.chunked
import cc.redberry.pipe.util.forEach
import cc.redberry.pipe.util.mapChunksInParallel
import cc.redberry.pipe.util.mapUnchunked
import cc.redberry.pipe.util.ordered
import cc.redberry.pipe.util.unchunked
import com.milaboratory.app.ApplicationException
import com.milaboratory.app.InputFileType
import com.milaboratory.app.ValidationException
import com.milaboratory.app.logger
import com.milaboratory.app.matches
import com.milaboratory.cli.FastqGroupReader
import com.milaboratory.cli.POverridesBuilderOps
import com.milaboratory.core.io.sequence.SequenceRead
import com.milaboratory.core.io.sequence.SequenceWriter
import com.milaboratory.core.io.sequence.fasta.FastaReader
import com.milaboratory.core.io.sequence.fasta.FastaSequenceReaderWrapper
import com.milaboratory.core.io.sequence.fastq.MultiFastqWriter
import com.milaboratory.core.io.sequence.fastq.PairedFastqWriter
import com.milaboratory.core.io.sequence.fastq.SingleFastqWriter
import com.milaboratory.core.sequence.NucleotideSequence
import com.milaboratory.core.sequence.quality.QualityTrimmerParameters
import com.milaboratory.core.sequence.quality.ReadTrimmerProcessor
import com.milaboratory.milm.MiXCRMain
import com.milaboratory.mixcr.bam.BAMReader
import com.milaboratory.mixcr.basictypes.MiXCRFooter
import com.milaboratory.mixcr.basictypes.MiXCRHeader
import com.milaboratory.mixcr.basictypes.SequenceHistory
import com.milaboratory.mixcr.basictypes.VDJCAlignments
import com.milaboratory.mixcr.basictypes.VDJCAlignmentsWriter
import com.milaboratory.mixcr.basictypes.VDJCHit
import com.milaboratory.mixcr.basictypes.tag.TagCount
import com.milaboratory.mixcr.basictypes.tag.TagTuple
import com.milaboratory.mixcr.cli.CommandAlign.Cmd.InputType.BAM
import com.milaboratory.mixcr.cli.CommandAlign.Cmd.InputType.Fasta
import com.milaboratory.mixcr.cli.CommandAlign.Cmd.InputType.PairedEndFastq
import com.milaboratory.mixcr.cli.CommandAlign.Cmd.InputType.QuadEndFastq
import com.milaboratory.mixcr.cli.CommandAlign.Cmd.InputType.SingleEndFastq
import com.milaboratory.mixcr.cli.CommandAlign.Cmd.InputType.TripleEndFastq
import com.milaboratory.mixcr.cli.CommandAlignPipeline.ProcessingBundle
import com.milaboratory.mixcr.cli.CommandAlignPipeline.ProcessingBundleStatus.Good
import com.milaboratory.mixcr.cli.CommandAlignPipeline.ProcessingBundleStatus.NotAligned
import com.milaboratory.mixcr.cli.CommandAlignPipeline.ProcessingBundleStatus.NotMatched
import com.milaboratory.mixcr.cli.CommandAlignPipeline.ProcessingBundleStatus.NotParsed
import com.milaboratory.mixcr.cli.CommandAlignPipeline.cellSplitGroupLabel
import com.milaboratory.mixcr.cli.CommandAlignPipeline.getTagsExtractor
import com.milaboratory.mixcr.cli.CommandAlignPipeline.listToSampleName
import com.milaboratory.mixcr.cli.CommonDescriptions.DEFAULT_VALUE_FROM_PRESET
import com.milaboratory.mixcr.cli.CommonDescriptions.Labels
import com.milaboratory.mixcr.cli.MiXCRCommand.OptionsOrder
import com.milaboratory.mixcr.presets.AlignMixins.LimitInput
import com.milaboratory.mixcr.presets.MiXCRCommandDescriptor
import com.milaboratory.mixcr.presets.MiXCRCommandDescriptor.Companion.dotIfNotBlank
import com.milaboratory.mixcr.presets.MiXCRParamsBundle
import com.milaboratory.mixcr.presets.MiXCRParamsSpec
import com.milaboratory.mixcr.presets.MiXCRStepParams
import com.milaboratory.mixcr.util.toHexString
import com.milaboratory.mixcr.vdjaligners.VDJCAligner
import com.milaboratory.mixcr.vdjaligners.VDJCAlignerParameters
import com.milaboratory.mixcr.vdjaligners.VDJCAlignmentFailCause
import com.milaboratory.primitivio.blocks.SemaphoreWithInfo
import com.milaboratory.util.FileGroup
import com.milaboratory.util.LightFileDescriptor
import com.milaboratory.util.OutputPortWithProgress
import com.milaboratory.util.PathPatternExpandException
import com.milaboratory.util.ReportHelper
import com.milaboratory.util.ReportUtil
import com.milaboratory.util.SmartProgressReporter
import com.milaboratory.util.limit
import com.milaboratory.util.parseAndRunAndCorrelateFSPattern
import com.milaboratory.util.use
import io.repseq.core.Chains
import io.repseq.core.GeneFeature.VRegion
import io.repseq.core.GeneFeature.VRegionWithP
import io.repseq.core.GeneFeature.encode
import io.repseq.core.GeneType
import io.repseq.core.VDJCGene
import io.repseq.core.VDJCLibrary
import io.repseq.core.VDJCLibraryRegistry
import picocli.CommandLine.ArgGroup
import picocli.CommandLine.Command
import picocli.CommandLine.Mixin
import picocli.CommandLine.Model.CommandSpec
import picocli.CommandLine.Model.PositionalParamSpec
import picocli.CommandLine.Option
import picocli.CommandLine.Parameters
import java.nio.charset.Charset
import java.nio.file.Path
import java.nio.file.Paths
import java.nio.file.StandardOpenOption
import java.util.*
<<<<<<< HEAD
=======
import java.util.concurrent.ConcurrentHashMap
>>>>>>> 99756a07
import java.util.regex.Pattern
import kotlin.collections.component1
import kotlin.collections.set
import kotlin.io.path.bufferedWriter
import kotlin.io.path.readText
import kotlin.math.max

object CommandAlign {
    const val COMMAND_NAME = MiXCRCommandDescriptor.align.name

    const val SAVE_OUTPUT_FILE_NAMES_OPTION = "--save-output-file-names"

    fun List<CommandAlignParams.SampleTable.Row>.bySampleName() = groupBy { it.sample }

    class InputFileGroups(
        val fileGroups: List<FileGroup>
    ) {
        val allFiles: List<Path> = fileGroups.flatMap { it.files }

        /** List of tags (keys) available for each file group (i.e. CELL) */
        val tags: List<String> = fileGroups.first().tags.map { it.first }

        val inputType: Cmd.InputType by lazy {
            val first = fileGroups.first().files
            if (first.size == 1) {
                val f0 = first[0]
                when {
                    f0.matches(InputFileType.FASTQ) -> SingleEndFastq
                    f0.matches(InputFileType.FASTA) -> Fasta
                    f0.matches(InputFileType.BAM) -> BAM
                    else -> throw ValidationException("Unknown file type: $f0")
                }
            } else if (first.size <= 4) {
                first.forEach { f ->
                    if (!f.matches(InputFileType.FASTQ))
                        throw ValidationException("Only fastq supports multiple end inputs, can't recognise: $f")
                }
                when (first.size) {
                    2 -> PairedEndFastq
                    3 -> TripleEndFastq
                    4 -> QuadEndFastq
                    else -> throw ValidationException("Too many inputs")
                }
            } else
                throw ValidationException("Too many inputs")
        }
    }

    class PathsForNotAligned {
        companion object {
            val optionNames
                get() = arrayOf(
                    "--not-aligned-I1",
                    "--not-aligned-I2",
                    "--not-aligned-R1",
                    "--not-aligned-R2",
                    "--not-parsed-I1",
                    "--not-parsed-I2",
                    "--not-parsed-R1",
                    "--not-parsed-R2",
                )
        }

        @set:Option(
            description = ["Pipe not aligned I1 reads into separate file."],
            names = ["--not-aligned-I1"],
            paramLabel = "<path.fastq[.gz]>",
            order = OptionsOrder.notAligned + 101
        )
        var notAlignedReadsI1: Path? = null
            set(value) {
                ValidationException.requireFileType(value, InputFileType.FASTQ)
                field = value
            }

        @set:Option(
            description = ["Pipe not aligned I2 reads into separate file."],
            names = ["--not-aligned-I2"],
            paramLabel = "<path.fastq[.gz]>",
            order = OptionsOrder.notAligned + 102
        )
        var notAlignedReadsI2: Path? = null
            set(value) {
                ValidationException.requireFileType(value, InputFileType.FASTQ)
                field = value
            }

        @set:Option(
            description = ["Pipe not aligned R1 reads into separate file."],
            names = ["--not-aligned-R1"],
            paramLabel = "<path.fastq[.gz]>",
            order = OptionsOrder.notAligned + 103
        )
        var notAlignedReadsR1: Path? = null
            set(value) {
                ValidationException.requireFileType(value, InputFileType.FASTQ)
                field = value
            }

        @set:Option(
            description = ["Pipe not aligned R2 reads into separate file."],
            names = ["--not-aligned-R2"],
            paramLabel = "<path.fastq[.gz]>",
            order = OptionsOrder.notAligned + 104
        )
        var notAlignedReadsR2: Path? = null
            set(value) {
                ValidationException.requireFileType(value, InputFileType.FASTQ)
                field = value
            }

        @set:Option(
            description = ["Pipe not parsed I1 reads into separate file."],
            names = ["--not-parsed-I1"],
            paramLabel = "<path.fastq[.gz]>",
            order = OptionsOrder.notAligned + 201
        )
        var notParsedReadsI1: Path? = null
            set(value) {
                ValidationException.requireFileType(value, InputFileType.FASTQ)
                field = value
            }

        @set:Option(
            description = ["Pipe not parsed I2 reads into separate file."],
            names = ["--not-parsed-I2"],
            paramLabel = "<path.fastq[.gz]>",
            order = OptionsOrder.notAligned + 202
        )
        var notParsedReadsI2: Path? = null
            set(value) {
                ValidationException.requireFileType(value, InputFileType.FASTQ)
                field = value
            }

        @set:Option(
            description = ["Pipe not parsed R1 reads into separate file."],
            names = ["--not-parsed-R1"],
            paramLabel = "<path.fastq[.gz]>",
            order = OptionsOrder.notAligned + 203
        )
        var notParsedReadsR1: Path? = null
            set(value) {
                ValidationException.requireFileType(value, InputFileType.FASTQ)
                field = value
            }

        @set:Option(
            description = ["Pipe not parsed R2 reads into separate file."],
            names = ["--not-parsed-R2"],
            paramLabel = "<path.fastq[.gz]>",
            order = OptionsOrder.notAligned + 204
        )
        var notParsedReadsR2: Path? = null
            set(value) {
                ValidationException.requireFileType(value, InputFileType.FASTQ)
                field = value
            }

        private val allowedStates = listOf(
            "",
            "R1",
            "R1,R2",
            "I1,R1,R2",
            "I1,I2,R1,R2",
        )

        fun fillWithDefaults(inputType: Cmd.InputType, outputDir: Path, prefix: String) {
            fun fill(type: String) {
                when (type) {
                    "R1" -> {
                        notAlignedReadsR1 = outputDir.resolve("${prefix.dotIfNotBlank()}not_aligned.R1.fastq.gz")
                        notParsedReadsR1 = outputDir.resolve("${prefix.dotIfNotBlank()}not_parsed.R1.fastq.gz")
                    }

                    "R2" -> {
                        notAlignedReadsR2 = outputDir.resolve("${prefix.dotIfNotBlank()}not_aligned.R2.fastq.gz")
                        notParsedReadsR2 = outputDir.resolve("${prefix.dotIfNotBlank()}not_parsed.R2.fastq.gz")
                    }

                    "I1" -> {
                        notAlignedReadsI1 = outputDir.resolve("${prefix.dotIfNotBlank()}not_aligned.I1.fastq.gz")
                        notParsedReadsI1 = outputDir.resolve("${prefix.dotIfNotBlank()}not_parsed.I1.fastq.gz")
                    }

                    "I2" -> {
                        notAlignedReadsI2 = outputDir.resolve("${prefix.dotIfNotBlank()}not_aligned.I2.fastq.gz")
                        notParsedReadsI2 = outputDir.resolve("${prefix.dotIfNotBlank()}not_parsed.I2.fastq.gz")
                    }

                    else -> throw IllegalArgumentException()
                }
            }

            when (inputType) {
                SingleEndFastq -> {
                    fill("R1")
                }

                PairedEndFastq -> {
                    fill("R1")
                    fill("R2")
                }

                TripleEndFastq -> {
                    fill("I1")
                    fill("R1")
                    fill("R2")
                }

                QuadEndFastq -> {
                    fill("I1")
                    fill("I2")
                    fill("R1")
                    fill("R2")
                }

                Fasta -> throw ValidationException("Can't write not aligned and not parsed reads for fasta input")
                BAM -> throw ValidationException("Can't write not aligned and not parsed reads for bam input")
            }
        }

        fun argsForAlign(): List<String> = listOf(
            "--not-aligned-I1" to notAlignedReadsI1,
            "--not-aligned-I2" to notAlignedReadsI2,
            "--not-aligned-R1" to notAlignedReadsR1,
            "--not-aligned-R2" to notAlignedReadsR2,
            "--not-parsed-I1" to notParsedReadsI1,
            "--not-parsed-I2" to notParsedReadsI2,
            "--not-parsed-R1" to notParsedReadsR1,
            "--not-parsed-R2" to notParsedReadsR2,
        )
            .filter { it.second != null }
            .flatMap { listOf(it.first, it.second!!.toString()) }

        fun validate(inputType: Cmd.InputType) {
            fun Any?.tl(value: String) = if (this == null) emptyList() else listOf(value)

            fun checkFailedReadsOptions(
                optionPrefix: String,
                i1: Path?, i2: Path?,
                r1: Path?, r2: Path?
            ) {
                val states =
                    (i1.tl("I1") + i2.tl("I2") + r1.tl("R1") + r2.tl("R2"))
                        .joinToString(",")

                if (!allowedStates.contains(states))
                    throw ValidationException(
                        "Unsupported combination of reads in ${optionPrefix}-*: found $states expected one of " +
                                allowedStates.joinToString(" / ")
                    )

                if (r1 != null) {
                    when {
                        r2 == null && inputType == PairedEndFastq -> throw ValidationException(
                            "Option ${optionPrefix}-R2 is not specified but paired-end input data provided."
                        )

                        r2 != null && inputType == SingleEndFastq -> throw ValidationException(
                            "Option ${optionPrefix}-R2 is specified but single-end input data provided."
                        )

                        !inputType.isFastq -> throw ValidationException(
                            "Option ${optionPrefix}-* options are supported for fastq data input only."
                        )
                    }
                }
            }
            checkFailedReadsOptions(
                "--not-aligned",
                notAlignedReadsI1,
                notAlignedReadsI2,
                notAlignedReadsR1,
                notAlignedReadsR2
            )
            checkFailedReadsOptions(
                "--not-parsed",
                notParsedReadsI1,
                notParsedReadsI2,
                notParsedReadsR1,
                notParsedReadsR2
            )
        }
    }

    fun checkInputTemplates(paths: List<Path>) {
        when (paths.size) {
            1 -> ValidationException.requireFileType(
                paths[0],
                InputFileType.FASTQ,
                InputFileType.FASTA,
                InputFileType.BAM
            )

            2 -> {
                ValidationException.requireFileType(paths[0], InputFileType.FASTQ)
                ValidationException.requireFileType(paths[1], InputFileType.FASTQ)
            }

            3 -> {
                ValidationException.requireFileType(paths[0], InputFileType.FASTQ)
                ValidationException.requireFileType(paths[1], InputFileType.FASTQ)
                ValidationException.requireFileType(paths[2], InputFileType.FASTQ)
            }

            4 -> {
                ValidationException.requireFileType(paths[0], InputFileType.FASTQ)
                ValidationException.requireFileType(paths[1], InputFileType.FASTQ)
                ValidationException.requireFileType(paths[2], InputFileType.FASTQ)
                ValidationException.requireFileType(paths[3], InputFileType.FASTQ)
            }

            else -> throw ValidationException("Required 1 or 2 input files, got $paths")
        }
    }

    const val inputsLabel =
        "([file_I1.fastq[.gz] [file_I2.fastq[.gz]]] file_R1.fastq[.gz] [file_R2.fastq[.gz]]|file.(fasta|bam|sam))"

    val inputsDescription = arrayOf(
        "Two fastq files for paired reads or one file for single read data.",
        "Use {{n}} if you want to concatenate files from multiple lanes, like:",
        "my_file_L{{n}}_R1.fastq.gz my_file_L{{n}}_R2.fastq.gz"
    )

    private const val outputLabel = "alignments.vdjca"

    fun mkCommandSpec(): CommandSpec = CommandSpec.forAnnotatedObject(Cmd::class.java)
        .addPositional(
            PositionalParamSpec.builder()
                .index("0")
                .required(false)
                .arity("0..*")
                .type(Path::class.java)
                .paramLabel(inputsLabel)
                .hideParamSyntax(true)
                .description(*inputsDescription)
                .build()
        )
        .addPositional(
            PositionalParamSpec.builder()
                .index("1")
                .required(false)
                .arity("0..*")
                .type(Path::class.java)
                .paramLabel(outputLabel)
                .hideParamSyntax(true)
                .description("Path where to write output alignments")
                .build()
        )

    abstract class CmdBase : MiXCRCommandWithOutputs(), MiXCRPresetAwareCommand<CommandAlignParams> {
        @Option(
            names = ["-O"],
            description = ["Overrides aligner parameters from the selected preset"],
            paramLabel = Labels.OVERRIDES,
            order = OptionsOrder.overrides
        )
        private var overrides: Map<String, String> = mutableMapOf()

        @Option(
            description = [
                "Read pre-processing: trimming quality threshold. Zero value can be used to skip trimming.",
                DEFAULT_VALUE_FROM_PRESET
            ],
            names = ["--trimming-quality-threshold"],
            paramLabel = "<n>",
            order = OptionsOrder.main + 10_000
        )
        private var trimmingQualityThreshold: Byte? = null

        @Option(
            description = [
                "Read pre-processing: trimming window size.",
                DEFAULT_VALUE_FROM_PRESET
            ],
            names = ["--trimming-window-size"],
            paramLabel = "<n>",
            order = OptionsOrder.main + 10_100
        )
        private var trimmingWindowSize: Byte? = null

        @Suppress("unused", "UNUSED_PARAMETER")
        @Option(
            names = ["-c", "--chains"],
            hidden = true
        )
        fun setChains(ignored: String) {
            logger.warn(
                "Don't use --chains option on the alignment step. See --chains parameter in exportAlignments and " +
                        "exportClones actions to limit output to a subset of receptor chains."
            )
        }

        @Option(
            description = [
                "Drop reads from bam file mapped on human chromosomes except with VDJ region (2, 7, 14, 22)",
                DEFAULT_VALUE_FROM_PRESET
            ],
            names = ["--drop-non-vdj"],
            hidden = true
        )
        private var dropNonVDJ = false

        @Option(
            description = [
                "Write alignment results for all input reads (even if alignment failed).",
                DEFAULT_VALUE_FROM_PRESET
            ],
            names = ["--write-all"],
            order = OptionsOrder.main + 10_200
        )
        private var writeAllResults = false

        @set:Option(
            description = [
                "Read tag pattern from a file.",
                DEFAULT_VALUE_FROM_PRESET
            ],
            names = ["--tag-pattern-file"],
            paramLabel = "<path>",
            order = OptionsOrder.main + 10_300
        )
        var tagPatternFile: Path? = null
            set(value) {
                ValidationException.requireFileExists(value)
                field = value
            }

        @Option(
            description = [
                "If paired-end input is used, determines whether to try all combinations of mate-pairs or " +
                        "only match reads to the corresponding pattern sections (i.e. first file to first section etc).",
                DEFAULT_VALUE_FROM_PRESET
            ],
            names = ["--tag-parse-unstranded"],
            order = OptionsOrder.main + 10_400
        )
        private var tagUnstranded = false

        @Option(
            description = [
                "Maximal bit budget controlling mismatches (substitutions) in tag pattern. Higher values allows more substitutions in small letters.",
                DEFAULT_VALUE_FROM_PRESET
            ],
            names = ["--tag-max-budget"],
            paramLabel = "<n>",
            order = OptionsOrder.main + 10_500
        )
        private var tagMaxBudget: Double? = null

        @Option(
            description = [
                "Marks reads, coming from different files, but having the same positions in those files, " +
                        "as reads coming from the same cells. " +
                        "Main use-case is protocols with overlapped alpha-beta, gamma-delta or heavy-light cDNA molecules, " +
                        "where each side was sequenced by separate mate pairs in a paired-end sequencer. " +
                        "Use special expansion group $cellSplitGroupLabel instead of R index " +
                        "(i.e. \"my_file_R{{$cellSplitGroupLabel:n}}.fastq.gz\").",
                DEFAULT_VALUE_FROM_PRESET
            ],
            names = ["--read-id-as-cell-tag"],
            order = OptionsOrder.main + 10_600
        )
        private var readIdAsCellTag = false

        @Option(
            description = [
                "Copy original reads (sequences + qualities + descriptions) to .vdjca file.",
                DEFAULT_VALUE_FROM_PRESET
            ],
            names = ["-g", "--save-reads"],
            hidden = true
        )
        private var saveReads = false

        @Suppress("UNUSED_PARAMETER")
        @set:Option(
            description = [
                "Maximal number of reads to process",
                DEFAULT_VALUE_FROM_PRESET
            ],
            names = ["-n", "--limit"],
            paramLabel = "<n>",
            hidden = true
        )
        private var limit: Long? = null
            set(value) {
                throw ApplicationException("--limit and -n options are deprecated; use ${LimitInput.CMD_OPTION} instead.")
            }

        override val paramsResolver = object : MiXCRParamsResolver<CommandAlignParams>(MiXCRParamsBundle::align) {
            override fun POverridesBuilderOps<CommandAlignParams>.paramsOverrides() {
                if (overrides.isNotEmpty()) {
                    // Printing warning message for some common mistakes in parameter overrides
                    for ((key) in overrides) if ("Parameters.parameters.relativeMinScore" == key.substring(1)) logger.warn(
                        "most probably you want to change \"${key[0]}Parameters.relativeMinScore\" " +
                                "instead of \"${key[0]}Parameters.parameters.relativeMinScore\". " +
                                "The latter should be touched only in a very specific cases."
                    )
                    CommandAlignParams::parameters jsonOverrideWith overrides
                }

                CommandAlignParams::trimmingQualityThreshold setIfNotNull trimmingQualityThreshold
                CommandAlignParams::trimmingWindowSize setIfNotNull trimmingWindowSize
                CommandAlignParams::bamDropNonVDJ setIfTrue dropNonVDJ
                CommandAlignParams::writeFailedAlignments setIfTrue writeAllResults
                CommandAlignParams::tagPattern setIfNotNull tagPatternFile?.readText()
                CommandAlignParams::tagUnstranded setIfTrue tagUnstranded
                CommandAlignParams::tagMaxBudget setIfNotNull tagMaxBudget
                CommandAlignParams::readIdAsCellTag setIfTrue readIdAsCellTag

                if (saveReads)
                    CommandAlignParams::parameters.updateBy {
                        it.setSaveOriginalReads(true)
                    }

                CommandAlignParams::limit setIfNotNull limit
            }

            override fun validateParams(params: CommandAlignParams) {
                if (params.species.isEmpty())
                    throw ValidationException("Species not set, please use -s / --species option to specified it.")
            }
        }
    }

    @Command(
        description = ["Builds alignments with V,D,J and C genes for input sequencing reads."]
    )
    class Cmd : CmdBase() {
        @Option(
            description = ["Analysis preset. Sets key parameters of this and all downstream analysis steps. " +
                    "It is critical to carefully select the most appropriate preset for the data you analyse."],
            names = ["-p", "--preset"],
            paramLabel = Labels.PRESET,
            required = true,
            order = OptionsOrder.main + 1000,
            completionCandidates = PresetsCandidates::class
        )
        lateinit var presetName: String

        @Mixin
        var pipelineMixins: PipelineMiXCRMixinsHidden? = null

        @Mixin
        var alignMixins: AlignMiXCRMixins? = null

        @ArgGroup(
            validate = false,
            heading = RefineTagsAndSortMiXCRMixins.DESCRIPTION,
            multiplicity = "0..*",
            order = OptionsOrder.mixins.refineTagsAndSort
        )
        var refineTagsAndSortMixins: List<RefineTagsAndSortMiXCRMixins> = mutableListOf()

        @ArgGroup(
            validate = false,
            heading = AssembleMiXCRMixins.DESCRIPTION,
            multiplicity = "0..*",
            order = OptionsOrder.mixins.assemble
        )
        var assembleMixins: List<AssembleMiXCRMixins> = mutableListOf()

        @ArgGroup(
            validate = false,
            heading = AssembleContigsMiXCRMixins.DESCRIPTION,
            multiplicity = "0..*",
            order = OptionsOrder.mixins.assembleContigs
        )
        var assembleContigsMixins: List<AssembleContigsMiXCRMixins> = mutableListOf()

        @ArgGroup(
            validate = false,
            heading = ExportMiXCRMixins.DESCRIPTION,
            multiplicity = "0..*",
            order = OptionsOrder.mixins.exports
        )
        var exportMixins: List<ExportMiXCRMixins.All> = mutableListOf()

        @ArgGroup(
            multiplicity = "0..*",
            order = OptionsOrder.mixins.generic
        )
        var genericMixins: List<GenericMiXCRMixins> = mutableListOf()

        private val mixins: MiXCRMixinCollection
            get() = MiXCRMixinCollection.empty + pipelineMixins + alignMixins + refineTagsAndSortMixins +
                    assembleMixins + assembleContigsMixins + exportMixins + genericMixins

        @Parameters(
            index = "0",
            arity = "2..5",
            paramLabel = "$inputsLabel $outputLabel",
            hideParamSyntax = true,
            // help is covered by mkCommandSpec
            hidden = true
        )
        private val inOut: List<Path> = mutableListOf()

        private val outputFile get() = inOut.last()

        private val inputTemplates get() = inOut.dropLast(1)

        /** I.e. list of mate-pair files */
        private val inputFileGroups: InputFileGroups by lazy {
            try {
                InputFileGroups(inputTemplates.parseAndRunAndCorrelateFSPattern())
            } catch (e: PathPatternExpandException) {
                throw ValidationException(e.message!!)
            }
        }

        override val inputFiles get() = inputFileGroups.allFiles

        override val outputFiles get() = listOf(outputFile)

        @Option(
            description = ["Size of buffer for FASTQ readers in bytes. Default: 4Mb"],
            names = ["--read-buffer"],
            paramLabel = "<n>",
            order = OptionsOrder.main + 10_700
        )
        var readBufferSize = 1 shl 22 // 4 Mb

        @Mixin
        lateinit var reportOptions: ReportOptions

        @Mixin
        lateinit var threads: ThreadsOption

        @Mixin
        lateinit var dontSavePresetOption: DontSavePresetOption

        @Option(
            description = ["Use higher compression for output file, 10~25%% slower, minus 30~50%% of file size."],
            names = ["--high-compression"],
            order = OptionsOrder.main + 10_800
        )
        var highCompression = false

        @Mixin
        lateinit var pathsForNotAligned: PathsForNotAligned

        @Option(
            description = [
                "Using this option, the process will create a text file with the list of output *.vdjca files.",
                "Only file names are added, not full paths."
            ],
            names = [SAVE_OUTPUT_FILE_NAMES_OPTION],
            hidden = true
        )
        private var outputFileList: Path? = null

        private val paramsSpec by lazy { MiXCRParamsSpec(presetName, mixins.mixins) }

        /** Output file header will contain packed version of the parameter specs,
        i.e. all external presets and will be packed into the spec object.*/
        private val paramsSpecPacked by lazy { paramsSpec.pack() }

        private val bpPair by lazy { paramsResolver.resolve(paramsSpec, printParameters = logger.verbose) }

        private val cmdParams get() = bpPair.second

        private val allInputFiles
            get() = when (inputFileGroups.inputType) {
                BAM -> inputFileGroups.fileGroups.first().files
                Fasta -> listOf(inputFileGroups.fileGroups.first().files.first())
                else -> inputFileGroups.allFiles
            }

        val alignerParameters: VDJCAlignerParameters by lazy {
            val parameters = cmdParams.parameters
            // Detect if automatic featureToAlign correction is required
            var totalV = 0
            var totalVErrors = 0
            var hasVRegion = 0
            val correctingFeature = when {
                parameters.vAlignerParameters.geneFeatureToAlign.hasReversedRegions() -> VRegionWithP
                else -> VRegion
            }
            for (gene in vdjcLibrary.getPrimaryGenes(Chains.parse(cmdParams.chains))) {
                if (gene.geneType == GeneType.Variable) {
                    totalV++
                    if (!parameters.containsRequiredFeature(gene)) {
                        totalVErrors++
                        if (gene.referencePoints.isAvailable(correctingFeature)) hasVRegion++
                    }
                }
            }

            // Performing V featureToAlign correction if needed
            if (totalVErrors > totalV * 0.9 && hasVRegion > totalVErrors * 0.8) {
                val currentGenFeature = encode(parameters.vAlignerParameters.geneFeatureToAlign)
                logger.warn(
                    "forcing -OvParameters.geneFeatureToAlign=${encode(correctingFeature)} " +
                            "since current gene feature ($currentGenFeature) is absent in " +
                            "${ReportHelper.PERCENT_FORMAT.format(100.0 * totalVErrors / totalV)}% of V genes."
                )
                parameters.vAlignerParameters.geneFeatureToAlign = correctingFeature
            }
            parameters
        }

        private val vdjcLibrary: VDJCLibrary by lazy {
            val libraryName = libraryNameEnding.matcher(cmdParams.library).replaceAll("")
            VDJCLibraryRegistry.getDefault().getLibrary(libraryName, cmdParams.species)
        }

        private val inputHash: String? by lazy {
            LightFileDescriptor.calculateCommutativeLightHash(inputFileGroups.allFiles)
                ?.toHexString()
        }

        /** pairedRecords == null - means input files can't be directly used in analysis */
        enum class InputType(val numberOfReads: Int, val isFastq: Boolean) {
            SingleEndFastq(1, true),
            PairedEndFastq(2, true),
            TripleEndFastq(3, true),
            QuadEndFastq(4, true),
            Fasta(1, false),
            BAM(2, false);

            val pairedRecords: Boolean?
                get() = when (numberOfReads) {
                    1 -> false
                    2 -> true
                    else -> null
                }
        }

        @Suppress("UNCHECKED_CAST")
        private fun createReader(): OutputPortWithProgress<ProcessingBundle> {
            MiXCRMain.lm.reportApplicationInputs(
                true, false,
                allInputFiles,
                paramsSpecPacked.base.consistentHashString(),
                cmdParams.tagPattern.toString(),
                emptyList()
            )

            return when (inputFileGroups.inputType) {
                BAM -> {
                    if (inputFileGroups.fileGroups.size != 1)
                        throw ValidationException("File concatenation supported only for fastq files.")
                    val files = inputFileGroups.fileGroups.first().files
                    BAMReader(files.toTypedArray(), cmdParams.bamDropNonVDJ, cmdParams.replaceWildcards)
                        .map { ProcessingBundle(it) }
                }

                Fasta -> {
                    if (inputFileGroups.fileGroups.size != 1 || inputFileGroups.fileGroups.first().files.size != 1)
                        throw ValidationException("File concatenation supported only for fastq files.")
                    val inputFile = inputFileGroups.fileGroups.first().files.first()
                    FastaSequenceReaderWrapper(
                        FastaReader(inputFile.toFile(), NucleotideSequence.ALPHABET),
                        cmdParams.replaceWildcards
                    )
                        .map { ProcessingBundle(it) }
                }

                else -> { // All fastq file types
                    assert(inputFileGroups.fileGroups[0].files.size == inputFileGroups.inputType.numberOfReads)
                    FastqGroupReader(inputFileGroups.fileGroups, cmdParams.replaceWildcards, readBufferSize)
                        .map { ProcessingBundle(it.read, it.fileTags, it.originalReadId) }
                }
            }
        }

        override fun validate() {
            checkInputTemplates(inputTemplates)
            ValidationException.requireFileType(outputFile, InputFileType.VDJCA)
            pathsForNotAligned.validate(inputFileGroups.inputType)

            if (cmdParams.library.contains("/") || cmdParams.library.contains("\\")) {
                val libraryLocations = Paths.get(
                    System.getProperty("user.home"),
                    ".mixcr",
                    "libraries",
                    "mylibrary.json"
                ).toString()
                throw ValidationException(
                    "Library name can't be a path. Place your library to one of the library search locations " +
                            "(e.g. '$libraryLocations', and put just a library name as -b / --library option value (e.g. '--library mylibrary')."
                )
            }
        }

        /**
         * Alignment report
         */
        private val reportBuilder = AlignerReportBuilder()
        private val qualityTrimmerParameters: QualityTrimmerParameters
            get() = QualityTrimmerParameters(
                cmdParams.trimmingQualityThreshold.toFloat(),
                cmdParams.trimmingWindowSize.toInt()
            )

        override fun run1() {
            // Saving initial timestamp
            val beginTimestamp = System.currentTimeMillis()

            // Printing library level warnings, if specified for the library
            if (!vdjcLibrary.warnings.isEmpty()) {
                logger.warnUnfomatted("Library warnings:")
                for (l in vdjcLibrary.warnings) logger.warnUnfomatted(l)
            }

            // Printing citation notice, if specified for the library
            if (!vdjcLibrary.citations.isEmpty()) {
                logger.warnUnfomatted("Please cite:")
                for (l in vdjcLibrary.citations) logger.warnUnfomatted(l)
            }

            // Tags
            val tagsExtractor = getTagsExtractor(cmdParams, inputFileGroups)

            // true if final NSQTuple will have two reads, false otherwise
            val pairedPayload = tagsExtractor.pairedPatternPayload
                ?: inputFileGroups.inputType.pairedRecords
                ?: throw ValidationException("Triple and quad fastq inputs require tag pattern for parsing.")

            // Creating aligner
            val aligner = VDJCAligner.createAligner(
                alignerParameters,
                pairedPayload,
                cmdParams.overlapPairedReads
            )
            var numberOfExcludedNFGenes = 0
            var numberOfExcludedFGenes = 0
            for (gene in vdjcLibrary.getPrimaryGenes(Chains.parse(cmdParams.chains))) {
                alignerParameters.getFeatureToAlign(gene.geneType) ?: continue

                val featureSequence = alignerParameters.extractFeatureToAlign(gene)

                var exclusionReason: String? = null
                if (featureSequence == null) exclusionReason =
                    "absent " + encode(alignerParameters.getFeatureToAlign(gene.geneType))
                else if (featureSequence.containsWildcards()) exclusionReason =
                    "wildcard symbols in " + encode(alignerParameters.getFeatureToAlign(gene.geneType))

                // exclusionReason is null ==> gene is not excluded
                if (exclusionReason == null)
                    aligner.addGene(gene) // If there are no reasons to exclude the gene, adding it to aligner
                else {
                    if (gene.isFunctional) {
                        ++numberOfExcludedFGenes
                        if (logger.verbose) logger.warn("Functional gene " + gene.name + " excluded due to " + exclusionReason)
                    } else ++numberOfExcludedNFGenes
                }
            }
            if (numberOfExcludedFGenes > 0) logger.warn(
                "$numberOfExcludedFGenes functional genes were excluded, " +
                        "re-run with --verbose option to see the list of excluded genes and exclusion reason."
            )
            if (logger.verbose && numberOfExcludedNFGenes > 0) logger.warn("$numberOfExcludedNFGenes non-functional genes excluded.")
            if (aligner.vGenesToAlign.isEmpty()) throw ApplicationException(
                "No V genes to align. Aborting execution. See warnings for more info " +
                        "(turn on verbose warnings by adding --verbose option)."
            )
            if (aligner.jGenesToAlign.isEmpty()) throw ApplicationException(
                "No J genes to align. Aborting execution. See warnings for more info " +
                        "(turn on verbose warnings by adding --verbose option)."
            )
            reportBuilder.setStartMillis(beginTimestamp)
            reportBuilder.setInputFiles(inputFiles)
            reportBuilder.setOutputFiles(outputFiles)
            reportBuilder.commandLine = commandLineArguments

            // Attaching report to aligner
            aligner.setEventsListener(reportBuilder)

            use(
                createReader(),
                alignedWriter(outputFile),
                failedReadsWriter(
                    pathsForNotAligned.notAlignedReadsI1,
                    pathsForNotAligned.notAlignedReadsI2,
                    pathsForNotAligned.notAlignedReadsR1,
                    pathsForNotAligned.notAlignedReadsR2
                ),
                failedReadsWriter(
                    pathsForNotAligned.notParsedReadsI1,
                    pathsForNotAligned.notParsedReadsI2,
                    pathsForNotAligned.notParsedReadsR1,
                    pathsForNotAligned.notParsedReadsR2
                )
            ) { reader, writers, notAlignedWriter, notParsedWriter ->
                // Pre-create all writers
                // val samples = tagsExtractor.samples
                // if (samples == null || !cmdParams.splitBySample)
                //     writers?.get(emptyList())
                // else
                //     samples.forEach { sample -> writers?.get(sample) }

                writers?.writeHeader(
                    MiXCRHeader(
                        inputHash,
                        dontSavePresetOption.presetToSave(paramsSpecPacked),
                        MiXCRStepParams().add(MiXCRCommandDescriptor.align, cmdParams),
                        tagsExtractor.tagsInfo,
                        aligner.parameters,
                        aligner.parameters.featuresToAlignMap,
                        null,
                        null,
                        null
                    ),
                    aligner.usedGenes
                )
                val sReads = when {
                    cmdParams.limit != null -> reader.limit(cmdParams.limit!!)
                    else -> reader
                }

                // Shifting indels in homopolymers is effective only for alignments build with linear gap scoring,
                // consolidating some gaps, on the contrary, for alignments obtained with affine scoring such procedure
                // may break the alignment (gaps there are already consolidated as much as possible)
                val gtRequiringIndelShifts = alignerParameters.geneTypesWithLinearScoring
                val emptyHits = EnumMap<GeneType, Array<VDJCHit?>>(GeneType::class.java)
                for (gt in GeneType.values()) if (alignerParameters.getGeneAlignerParameters(gt) != null) emptyHits[gt] =
                    arrayOfNulls(0)
                val readsLayout = alignerParameters.readsLayout
                SmartProgressReporter.startProgressReport("Alignment", sReads)
                val mainInputReads = sReads
                    .chunked(64)
                    .buffered(max(16, threads.value))

                val step0 =
                    mainInputReads.mapUnchunked {
                        val parsed = tagsExtractor.parse(it)
                        if (parsed.status == NotParsed)
                            reportBuilder.onFailedAlignment(VDJCAlignmentFailCause.NoBarcode)
                        if (parsed.status == NotMatched)
                            reportBuilder.onFailedAlignment(VDJCAlignmentFailCause.SampleNotMatched)
                        parsed
                    }

                val step1 = if (cmdParams.trimmingQualityThreshold > 0) {
                    val rep = ReadTrimmerReportBuilder()
                    val trimmerProcessor = ReadTrimmerProcessor(qualityTrimmerParameters, rep)
                    reportBuilder.setTrimmingReportBuilder(rep)
                    step0.mapUnchunked {
                        it.mapSequence(trimmerProcessor::process)
                    }
                } else
                    step0

                val step2 = step1.mapChunksInParallel(
                    bufferSize = max(16, threads.value),
                    threads = threads.value
                ) {
                    if (it.ok) {
                        var alignment =
                            aligner.process(it.sequence, it.read)?.setTagCount(TagCount(it.tags))
                        if (cmdParams.parameters.isSaveOriginalReads)
                            alignment = alignment?.setOriginalReads(it.read)
                        alignment = alignment?.shiftIndelsAtHomopolymers(gtRequiringIndelShifts)
                        it.copy(
                            alignment = alignment,
                            status = if (alignment == null) NotAligned else Good
                        )
                    } else
                        it
                }

                step2
                    .unchunked()
                    .ordered { it.read.id }
                    .forEach { bundle ->
                        if (bundle.status == NotParsed || bundle.status == NotMatched)
                            notParsedWriter?.write(bundle.read)
                        if (bundle.status == NotAligned)
                            notAlignedWriter?.write(bundle.read)

                        val alignment = when {
                            bundle.alignment != null -> bundle.alignment

                            cmdParams.writeFailedAlignments && bundle.status == NotAligned -> {
                                // Creating empty alignment object if alignment for current read failed
                                val target = readsLayout.createTargets(bundle.sequence)[0]
                                var a = VDJCAlignments(
                                    emptyHits,
                                    if (bundle.tags == TagTuple.NO_TAGS)
                                        TagCount.NO_TAGS_1 else TagCount(bundle.tags),
                                    target.targets,
                                    SequenceHistory.RawSequence.of(bundle.read.id, target),
                                    if (alignerParameters.isSaveOriginalSequence) arrayOf(bundle.sequence) else null
                                )
                                if (alignerParameters.isSaveOriginalReads)
                                    a = a.setOriginalReads(bundle.read)
                                a
                            }

                            else -> return@forEach
                        }

                        if (alignment.isChimera)
                            reportBuilder.onChimera()

                        writers?.get(if (cmdParams.splitBySample) bundle.sample else emptyList())?.write(alignment)
                    }

                // Stats
                val stats = tagsExtractor.sampleStats.values.sortedBy { -it.reads.get() }
                val cumsum = stats.runningFold(0L) { acc, sampleStat -> acc + sampleStat.reads.get() }
                val cutOff =
                    cumsum.indexOfFirst { it >= cumsum.last() * 95 / 100 }.let { if (it < 0) stats.size else it }
                val cleanStats = stats.take(cutOff)
                MiXCRMain.lm.reportApplicationInputs(
                    false, true,
                    allInputFiles,
                    paramsSpecPacked.base.consistentHashString(),
                    cmdParams.tagPattern.toString(),
                    cleanStats.map { it.hash.get().toString() }
                )

                // If nothing was written, writing empty file with empty key
                if (writers?.keys?.isEmpty() == true)
                    writers[emptyList()]

                writers?.setNumberOfProcessedReads(tagsExtractor.inputReads.get())
                reportBuilder.setFinishMillis(System.currentTimeMillis())
                if (tagsExtractor.reportAgg != null) reportBuilder.setTagReport(tagsExtractor.reportAgg.report)
                reportBuilder.setTransformerReports(tagsExtractor.transformerReports)

                val report = reportBuilder.buildReport()
                writers?.setFooter(MiXCRFooter().addStepReport(MiXCRCommandDescriptor.align, report))

                // Writing report to stout
                ReportUtil.writeReportToStdout(report)
                reportOptions.appendToFiles(report)
            }
        }

        @Suppress("UNCHECKED_CAST")
        private fun failedReadsWriter(i1: Path?, i2: Path?, r1: Path?, r2: Path?): SequenceWriter<SequenceRead>? =
            when (r1) {
                null -> null
                else -> when (inputFileGroups.inputType) {
                    PairedEndFastq -> PairedFastqWriter(r1.toFile(), r2!!.toFile()) as SequenceWriter<SequenceRead>
                    SingleEndFastq -> SingleFastqWriter(r1.toFile()) as SequenceWriter<SequenceRead>
                    TripleEndFastq -> MultiFastqWriter(i1!!, r1, r2!!) as SequenceWriter<SequenceRead>
                    QuadEndFastq -> MultiFastqWriter(i1!!, i2!!, r1, r2!!) as SequenceWriter<SequenceRead>
                    else -> throw ApplicationException(
                        "Export of reads for which alignment / parsing failed allowed only for fastq inputs."
                    ) // must never happen because of parameters validation
                }
            }

        private fun alignedWriter(outputFile: Path): Writers? =
            when (outputFile.toString()) {
                "." -> null
                else -> {
                    object : Writers() {
                        private val lock = Any()
                        private val sampleNameWriter = outputFileList?.bufferedWriter(
                            Charset.defaultCharset(), DEFAULT_BUFFER_SIZE,
                            StandardOpenOption.CREATE, StandardOpenOption.TRUNCATE_EXISTING
                        )

                        override fun writerFactory(sample: List<String>) = run {
                            val sampleName = addSampleToFileName(outputFile.fileName.toString(), sample)
                            synchronized(lock) {
                                sampleNameWriter?.appendLine(sampleName)
                            }
                            VDJCAlignmentsWriter(
                                outputFile.resolveSibling(sampleName),
                                concurrencyLimiter, VDJCAlignmentsWriter.DEFAULT_ALIGNMENTS_IN_BLOCK, highCompression
                            )
                        }

                        override fun close() {
                            try {
                                sampleNameWriter?.close()
                            } finally {
                                super.close()
                            }
                        }
                    }
                }
            }

        abstract inner class Writers : AutoCloseable {
            private var header: MiXCRHeader? = null
            private var genes: List<VDJCGene>? = null
<<<<<<< HEAD
            private val writers = mutableMapOf<List<String>, VDJCAlignmentsWriter>()
            protected val concurrencyLimiter: SemaphoreWithInfo = SemaphoreWithInfo(max(1, threads.value / 8))
=======
            private val writers = ConcurrentHashMap<List<String>, VDJCAlignmentsWriter>()
            protected val concurrencyLimiter = SemaphoreWithInfo(max(1, threads.value / 8))

            val keys: Set<List<String>> get() = writers.keys
>>>>>>> 99756a07

            abstract fun writerFactory(sample: List<String>): VDJCAlignmentsWriter

            fun writeHeader(header: MiXCRHeader, genes: List<VDJCGene>) {
                if (this.header != null)
                    throw IllegalStateException()

                for (writer in writers.values)
                    writer.writeHeader(header, genes)
                this.header = header
                this.genes = genes
            }

            operator fun get(sample: List<String>) =
                // computeIfAbsent also performs synchronization
                writers.computeIfAbsent(sample) { sampleKey ->
                    val writer = writerFactory(sampleKey)
                    if (header != null)
                        writer.writeHeader(header!!, genes!!)
                    writer
                }

            fun setFooter(footer: MiXCRFooter) {
                for (writer in writers.values)
                    writer.setFooter(footer)
            }

            fun setNumberOfProcessedReads(value: Long) {
                for (writer in writers.values)
                    writer.setNumberOfProcessedReads(value)
            }

            override fun close() {
                var re: Exception? = null
                for (w in writers.values)
                    try {
                        w.close()
                    } catch (e: Exception) {
                        if (re == null)
                            re = e
                        else
                            re.addSuppressed(e)
                    }
                if (re != null)
                    throw RuntimeException(re)
            }
        }

        companion object {
            private val libraryNameEnding: Pattern = Pattern.compile("\\.json(?:\\.gz|)$")
        }
    }

    private fun toPrefixAndExtension(seedFileName: String): Pair<String, String> {
        val dotIndex = seedFileName.lastIndexOf('.')
        return seedFileName.substring(0, dotIndex) to seedFileName.substring(dotIndex)
    }

    fun addSampleToFileName(seedFileName: String, sample: List<String>): String {
        val sampleName = listToSampleName(sample)
        val (prefix, extension) = toPrefixAndExtension(seedFileName)
        val insert = if (sampleName == "") "" else ".$sampleName"
        return prefix + insert + extension
    }

    data class FileAndSample(val fileName: String, val sample: String)

    /** Opposite operation to [addSampleToFileName] */
    fun listSamplesForSeedFileName(seedFileName: String, fileNames: List<String>): List<FileAndSample> {
        val (prefix, extension) = toPrefixAndExtension(seedFileName)
        val result = mutableListOf<FileAndSample>()
        var emptySampleDetected = false
        fileNames.map { name ->
            require(name.startsWith(prefix) && name.endsWith(extension))
            if (emptySampleDetected)
                throw IllegalArgumentException("Unexpected file sequence.")
            var sample = name.removePrefix(prefix).removeSuffix(extension)
            if (sample == "")
                emptySampleDetected = true
            else
                sample = sample.removePrefix(".")
            result += FileAndSample(name, sample)
        }
        return result
    }
}<|MERGE_RESOLUTION|>--- conflicted
+++ resolved
@@ -104,10 +104,7 @@
 import java.nio.file.Paths
 import java.nio.file.StandardOpenOption
 import java.util.*
-<<<<<<< HEAD
-=======
 import java.util.concurrent.ConcurrentHashMap
->>>>>>> 99756a07
 import java.util.regex.Pattern
 import kotlin.collections.component1
 import kotlin.collections.set
@@ -1194,15 +1191,10 @@
         abstract inner class Writers : AutoCloseable {
             private var header: MiXCRHeader? = null
             private var genes: List<VDJCGene>? = null
-<<<<<<< HEAD
-            private val writers = mutableMapOf<List<String>, VDJCAlignmentsWriter>()
-            protected val concurrencyLimiter: SemaphoreWithInfo = SemaphoreWithInfo(max(1, threads.value / 8))
-=======
             private val writers = ConcurrentHashMap<List<String>, VDJCAlignmentsWriter>()
             protected val concurrencyLimiter = SemaphoreWithInfo(max(1, threads.value / 8))
 
             val keys: Set<List<String>> get() = writers.keys
->>>>>>> 99756a07
 
             abstract fun writerFactory(sample: List<String>): VDJCAlignmentsWriter
 
