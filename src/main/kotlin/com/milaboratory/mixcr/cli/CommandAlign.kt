/*
 * Copyright (c) 2014-2024, MiLaboratories Inc. All Rights Reserved
 *
 * Before downloading or accessing the software, please read carefully the
 * License Agreement available at:
 * https://github.com/milaboratory/mixcr/blob/develop/LICENSE
 *
 * By downloading or accessing the software, you accept and agree to be bound
 * by the terms of the License Agreement. If you do not want to agree to the terms
 * of the Licensing Agreement, you must not download or access the software.
 */
package com.milaboratory.mixcr.cli


import cc.redberry.pipe.util.buffered
import cc.redberry.pipe.util.chunked
import cc.redberry.pipe.util.forEach
import cc.redberry.pipe.util.mapChunksInParallel
import cc.redberry.pipe.util.mapUnchunked
import cc.redberry.pipe.util.ordered
import cc.redberry.pipe.util.unchunked
import com.milaboratory.app.ApplicationException
import com.milaboratory.app.InputFileType
import com.milaboratory.app.ValidationException
import com.milaboratory.app.logger
import com.milaboratory.app.matches
import com.milaboratory.cli.FastqGroupReader
import com.milaboratory.cli.POverridesBuilderOps
import com.milaboratory.core.io.sequence.PairedRead
import com.milaboratory.core.io.sequence.SequenceRead
import com.milaboratory.core.io.sequence.SequenceWriter
import com.milaboratory.core.io.sequence.SingleRead
import com.milaboratory.core.io.sequence.fasta.FastaReader
import com.milaboratory.core.io.sequence.fasta.FastaSequenceReaderWrapper
import com.milaboratory.core.io.sequence.fastq.MultiFastqWriter
import com.milaboratory.core.io.sequence.fastq.PairedFastqWriter
import com.milaboratory.core.io.sequence.fastq.SingleFastqWriter
import com.milaboratory.core.sequence.NSQTuple
import com.milaboratory.core.sequence.NucleotideSequence
import com.milaboratory.core.sequence.quality.QualityTrimmerParameters
import com.milaboratory.core.sequence.quality.ReadTrimmerProcessor
import com.milaboratory.milm.MiXCRMain
import com.milaboratory.mitool.pattern.search.ReadSearchMode
import com.milaboratory.mitool.pattern.search.ReadSearchPlan
import com.milaboratory.mitool.pattern.search.ReadSearchSettings
import com.milaboratory.mitool.pattern.search.SearchSettings
import com.milaboratory.mitool.report.ReadTrimmerReportBuilder
import com.milaboratory.mixcr.bam.BAMReader
import com.milaboratory.mixcr.basictypes.MiXCRFooter
import com.milaboratory.mixcr.basictypes.MiXCRHeader
import com.milaboratory.mixcr.basictypes.SequenceHistory
import com.milaboratory.mixcr.basictypes.VDJCAlignments
import com.milaboratory.mixcr.basictypes.VDJCAlignmentsWriter
import com.milaboratory.mixcr.basictypes.VDJCHit
import com.milaboratory.mixcr.basictypes.tag.TagCount
import com.milaboratory.mixcr.basictypes.tag.TagTuple
import com.milaboratory.mixcr.basictypes.tag.TechnicalTag.TAG_INPUT_IDX
import com.milaboratory.mixcr.cli.CommandAlign.Cmd.InputType.BAM
import com.milaboratory.mixcr.cli.CommandAlign.Cmd.InputType.Fasta
import com.milaboratory.mixcr.cli.CommandAlign.Cmd.InputType.PairedEndFastq
import com.milaboratory.mixcr.cli.CommandAlign.Cmd.InputType.QuadEndFastq
import com.milaboratory.mixcr.cli.CommandAlign.Cmd.InputType.SingleEndFastq
import com.milaboratory.mixcr.cli.CommandAlign.Cmd.InputType.TripleEndFastq
import com.milaboratory.mixcr.cli.CommandAlignPipeline.ProcessingBundle
import com.milaboratory.mixcr.cli.CommandAlignPipeline.ProcessingBundleStatus.Good
import com.milaboratory.mixcr.cli.CommandAlignPipeline.ProcessingBundleStatus.NotAligned
import com.milaboratory.mixcr.cli.CommandAlignPipeline.ProcessingBundleStatus.NotMatched
import com.milaboratory.mixcr.cli.CommandAlignPipeline.ProcessingBundleStatus.NotParsed
import com.milaboratory.mixcr.cli.CommandAlignPipeline.cellSplitGroupLabel
import com.milaboratory.mixcr.cli.CommandAlignPipeline.getTagsExtractor
import com.milaboratory.mixcr.cli.CommonDescriptions.DEFAULT_VALUE_FROM_PRESET
import com.milaboratory.mixcr.cli.CommonDescriptions.Labels
import com.milaboratory.mixcr.cli.MiXCRCommand.OptionsOrder
import com.milaboratory.mixcr.presets.AlignMixins
import com.milaboratory.mixcr.presets.AlignMixins.LimitInput
import com.milaboratory.mixcr.presets.AnalyzeCommandDescriptor
import com.milaboratory.mixcr.presets.AnalyzeCommandDescriptor.Companion.dotAfterIfNotBlank
import com.milaboratory.mixcr.presets.FullSampleSheetParsed
import com.milaboratory.mixcr.presets.MiXCRParamsBundle
import com.milaboratory.mixcr.presets.MiXCRParamsSpec
import com.milaboratory.mixcr.presets.MiXCRStepParams
import com.milaboratory.mixcr.presets.listToSampleName
import com.milaboratory.mixcr.util.toHexString
import com.milaboratory.mixcr.vdjaligners.VDJCAligner
import com.milaboratory.mixcr.vdjaligners.VDJCAlignerParameters
import com.milaboratory.mixcr.vdjaligners.VDJCAlignmentFailCause
import com.milaboratory.primitivio.blocks.SemaphoreWithInfo
import com.milaboratory.util.FileGroup
import com.milaboratory.util.LightFileDescriptor
import com.milaboratory.util.OutputPortWithProgress
import com.milaboratory.util.PathPatternExpandException
import com.milaboratory.util.ReportHelper
import com.milaboratory.util.ReportUtil
import com.milaboratory.util.SmartProgressReporter
import com.milaboratory.util.TempFileManager
import com.milaboratory.util.limit
import com.milaboratory.util.parseAndRunAndCorrelateFSPattern
import com.milaboratory.util.unzippedInputStream
import com.milaboratory.util.use
import io.repseq.core.Chains
import io.repseq.core.GeneFeature.VRegion
import io.repseq.core.GeneFeature.VRegionWithP
import io.repseq.core.GeneFeature.encode
import io.repseq.core.GeneType
import io.repseq.core.VDJCGene
import io.repseq.core.VDJCLibrary
import io.repseq.core.VDJCLibraryRegistry
import picocli.CommandLine.ArgGroup
import picocli.CommandLine.Command
import picocli.CommandLine.Mixin
import picocli.CommandLine.Model.CommandSpec
import picocli.CommandLine.Model.PositionalParamSpec
import picocli.CommandLine.Option
import picocli.CommandLine.Parameters
import java.nio.charset.Charset
import java.nio.file.Path
import java.nio.file.Paths
import java.nio.file.StandardOpenOption
import java.util.*
import java.util.concurrent.ConcurrentHashMap
import java.util.regex.Pattern
import kotlin.collections.component1
import kotlin.collections.set
import kotlin.io.path.bufferedWriter
import kotlin.io.path.name
import kotlin.io.path.readText
import kotlin.math.max

object CommandAlign {
    const val COMMAND_NAME = AnalyzeCommandDescriptor.align.name

    const val SAVE_OUTPUT_FILE_NAMES_OPTION = "--save-output-file-names"
    const val STRICT_SAMPLE_NAME_MATCHING_OPTION = "--strict-sample-sheet-matching"

    fun List<CommandAlignParams.SampleTable.Row>.bySampleName() = groupBy { it.sample }

    val FullSampleSheetParsed.inputFileGroups
        get() = inputs?.let { inputs ->
            InputFileGroups(
                inputs.mapIndexed { idx, paths ->
                    FileGroup(paths.map { basePath!!.resolve(it) }, listOf(TAG_INPUT_IDX to idx.toString()))
                })
        }

    class InputFileGroups(
        val fileGroups: List<FileGroup>
    ) {
        val allFiles: List<Path> = fileGroups.flatMap { it.files }

        /** List of tags (keys) available for each file group (i.e. CELL) */
        val tags: List<String> = fileGroups.first().tags.map { it.first }

        val inputType: Cmd.InputType by lazy {
            val first = fileGroups.first().files
            if (first.size == 1) {
                val f0 = first[0]
                when {
                    f0.matches(InputFileType.FASTQ) -> SingleEndFastq
                    f0.matches(InputFileType.FASTA) || f0.matches(InputFileType.FASTA_GZ) -> Fasta
                    f0.matches(InputFileType.BAM_SAM_CRAM) -> BAM
                    else -> throw ValidationException("Unknown file type: $f0")
                }
            } else if (first.size <= 4) {
                first.forEach { f ->
                    if (!f.matches(InputFileType.FASTQ))
                        throw ValidationException("Only fastq supports multiple end inputs, can't recognise: $f")
                }
                when (first.size) {
                    2 -> PairedEndFastq
                    3 -> TripleEndFastq
                    4 -> QuadEndFastq
                    else -> throw ValidationException("Too many inputs")
                }
            } else
                throw ValidationException("Too many inputs")
        }
    }

    class PathsForNotAligned {
        companion object {
            val optionNames
                get() = arrayOf(
                    "--not-aligned-I1",
                    "--not-aligned-I2",
                    "--not-aligned-R1",
                    "--not-aligned-R2",
                    "--not-parsed-I1",
                    "--not-parsed-I2",
                    "--not-parsed-R1",
                    "--not-parsed-R2",
                )
        }

        @set:Option(
            description = ["Pipe not aligned I1 reads into separate file."],
            names = ["--not-aligned-I1"],
            paramLabel = "<path.fastq[.gz]>",
            order = OptionsOrder.notAligned + 101
        )
        var notAlignedReadsI1: Path? = null
            set(value) {
                ValidationException.requireFileType(value, InputFileType.FASTQ)
                field = value
            }

        @set:Option(
            description = ["Pipe not aligned I2 reads into separate file."],
            names = ["--not-aligned-I2"],
            paramLabel = "<path.fastq[.gz]>",
            order = OptionsOrder.notAligned + 102
        )
        var notAlignedReadsI2: Path? = null
            set(value) {
                ValidationException.requireFileType(value, InputFileType.FASTQ)
                field = value
            }

        @set:Option(
            description = ["Pipe not aligned R1 reads into separate file."],
            names = ["--not-aligned-R1"],
            paramLabel = "<path.fastq[.gz]>",
            order = OptionsOrder.notAligned + 103
        )
        var notAlignedReadsR1: Path? = null
            set(value) {
                ValidationException.requireFileType(value, InputFileType.FASTQ)
                field = value
            }

        @set:Option(
            description = ["Pipe not aligned R2 reads into separate file."],
            names = ["--not-aligned-R2"],
            paramLabel = "<path.fastq[.gz]>",
            order = OptionsOrder.notAligned + 104
        )
        var notAlignedReadsR2: Path? = null
            set(value) {
                ValidationException.requireFileType(value, InputFileType.FASTQ)
                field = value
            }

        @set:Option(
            description = ["Pipe not parsed I1 reads into separate file."],
            names = ["--not-parsed-I1"],
            paramLabel = "<path.fastq[.gz]>",
            order = OptionsOrder.notAligned + 201
        )
        var notParsedReadsI1: Path? = null
            set(value) {
                ValidationException.requireFileType(value, InputFileType.FASTQ)
                field = value
            }

        @set:Option(
            description = ["Pipe not parsed I2 reads into separate file."],
            names = ["--not-parsed-I2"],
            paramLabel = "<path.fastq[.gz]>",
            order = OptionsOrder.notAligned + 202
        )
        var notParsedReadsI2: Path? = null
            set(value) {
                ValidationException.requireFileType(value, InputFileType.FASTQ)
                field = value
            }

        @set:Option(
            description = ["Pipe not parsed R1 reads into separate file."],
            names = ["--not-parsed-R1"],
            paramLabel = "<path.fastq[.gz]>",
            order = OptionsOrder.notAligned + 203
        )
        var notParsedReadsR1: Path? = null
            set(value) {
                ValidationException.requireFileType(value, InputFileType.FASTQ)
                field = value
            }

        @set:Option(
            description = ["Pipe not parsed R2 reads into separate file."],
            names = ["--not-parsed-R2"],
            paramLabel = "<path.fastq[.gz]>",
            order = OptionsOrder.notAligned + 204
        )
        var notParsedReadsR2: Path? = null
            set(value) {
                ValidationException.requireFileType(value, InputFileType.FASTQ)
                field = value
            }

        private val allowedStates = listOf(
            "",
            "R1",
            "R1,R2",
            "I1,R1,R2",
            "I1,I2,R1,R2",
        )

        val outputFiles
            get() = listOfNotNull(
                notAlignedReadsI1,
                notAlignedReadsI2,
                notAlignedReadsR1,
                notAlignedReadsR2,
                notParsedReadsI1,
                notParsedReadsI2,
                notParsedReadsR1,
                notParsedReadsR2,
            )

        fun fillWithDefaults(inputType: Cmd.InputType, outputDir: Path, prefix: String) {
            fun fill(type: String) {
                when (type) {
                    "R1" -> {
                        notAlignedReadsR1 = outputDir.resolve("${prefix.dotAfterIfNotBlank()}not_aligned.R1.fastq.gz")
                        notParsedReadsR1 = outputDir.resolve("${prefix.dotAfterIfNotBlank()}not_parsed.R1.fastq.gz")
                    }

                    "R2" -> {
                        notAlignedReadsR2 = outputDir.resolve("${prefix.dotAfterIfNotBlank()}not_aligned.R2.fastq.gz")
                        notParsedReadsR2 = outputDir.resolve("${prefix.dotAfterIfNotBlank()}not_parsed.R2.fastq.gz")
                    }

                    "I1" -> {
                        notAlignedReadsI1 = outputDir.resolve("${prefix.dotAfterIfNotBlank()}not_aligned.I1.fastq.gz")
                        notParsedReadsI1 = outputDir.resolve("${prefix.dotAfterIfNotBlank()}not_parsed.I1.fastq.gz")
                    }

                    "I2" -> {
                        notAlignedReadsI2 = outputDir.resolve("${prefix.dotAfterIfNotBlank()}not_aligned.I2.fastq.gz")
                        notParsedReadsI2 = outputDir.resolve("${prefix.dotAfterIfNotBlank()}not_parsed.I2.fastq.gz")
                    }

                    else -> throw IllegalArgumentException()
                }
            }

            when (inputType) {
                SingleEndFastq -> {
                    fill("R1")
                }

                PairedEndFastq -> {
                    fill("R1")
                    fill("R2")
                }

                TripleEndFastq -> {
                    fill("I1")
                    fill("R1")
                    fill("R2")
                }

                QuadEndFastq -> {
                    fill("I1")
                    fill("I2")
                    fill("R1")
                    fill("R2")
                }

                Fasta -> throw ValidationException("Can't write not aligned and not parsed reads for fasta input")
                BAM -> {
                    fill("R1")
                    fill("R2")
                }
            }
        }

        fun argsForAlign(): List<String> = listOf(
            "--not-aligned-I1" to notAlignedReadsI1,
            "--not-aligned-I2" to notAlignedReadsI2,
            "--not-aligned-R1" to notAlignedReadsR1,
            "--not-aligned-R2" to notAlignedReadsR2,
            "--not-parsed-I1" to notParsedReadsI1,
            "--not-parsed-I2" to notParsedReadsI2,
            "--not-parsed-R1" to notParsedReadsR1,
            "--not-parsed-R2" to notParsedReadsR2,
        )
            .filter { it.second != null }
            .flatMap { listOf(it.first, it.second!!.toString()) }

        fun validate(inputType: Cmd.InputType) {
            fun Any?.tl(value: String) = if (this == null) emptyList() else listOf(value)

            fun checkFailedReadsOptions(
                optionPrefix: String,
                i1: Path?, i2: Path?,
                r1: Path?, r2: Path?
            ) {
                val states =
                    (i1.tl("I1") + i2.tl("I2") + r1.tl("R1") + r2.tl("R2"))
                        .joinToString(",")

                if (!allowedStates.contains(states))
                    throw ValidationException(
                        "Unsupported combination of reads in ${optionPrefix}-*: found $states expected one of " +
                                allowedStates.joinToString(" / ")
                    )

                if (r1 != null) {
                    when {
                        r2 == null && inputType == PairedEndFastq -> throw ValidationException(
                            "Option ${optionPrefix}-R2 is not specified but paired-end input data provided."
                        )

                        r2 != null && inputType == SingleEndFastq -> throw ValidationException(
                            "Option ${optionPrefix}-R2 is specified but single-end input data provided."
                        )

                        inputType != BAM && !inputType.isFastq -> throw ValidationException(
                            "Option ${optionPrefix}-* options are supported for fastq data input only."
                        )
                    }
                }
            }
            checkFailedReadsOptions(
                "--not-aligned",
                notAlignedReadsI1,
                notAlignedReadsI2,
                notAlignedReadsR1,
                notAlignedReadsR2
            )
            checkFailedReadsOptions(
                "--not-parsed",
                notParsedReadsI1,
                notParsedReadsI2,
                notParsedReadsR1,
                notParsedReadsR2
            )
        }
    }

    fun checkInputTemplates(paths: List<Path>) {
        when (paths.size) {
            1 -> ValidationException.requireFileType(
                paths.first(),
                InputFileType.FASTQ,
                InputFileType.FASTA,
                InputFileType.FASTA_GZ,
                InputFileType.BAM_SAM_CRAM,
                InputFileType.TSV
            )

            2 -> {
                ValidationException.requireFileType(paths[0], InputFileType.FASTQ)
                ValidationException.requireFileType(paths[1], InputFileType.FASTQ)
            }

            3 -> {
                ValidationException.requireFileType(paths[0], InputFileType.FASTQ)
                ValidationException.requireFileType(paths[1], InputFileType.FASTQ)
                ValidationException.requireFileType(paths[2], InputFileType.FASTQ)
            }

            4 -> {
                ValidationException.requireFileType(paths[0], InputFileType.FASTQ)
                ValidationException.requireFileType(paths[1], InputFileType.FASTQ)
                ValidationException.requireFileType(paths[2], InputFileType.FASTQ)
                ValidationException.requireFileType(paths[3], InputFileType.FASTQ)
            }

            else -> throw ValidationException("Required 1 or 2 input files, got $paths")
        }
    }

    const val inputsLabel =
        "([file_I1.fastq[.gz] [file_I2.fastq[.gz]]] file_R1.fastq[.gz] [file_R2.fastq[.gz]]|file.(fasta[.gz]|bam|sam|cram))"

    val inputsDescription = arrayOf(
        "Two fastq files for paired reads or one file for single read data.",
        "Use {{n}} if you want to concatenate files from multiple lanes, like:",
        "my_file_L{{n}}_R1.fastq.gz my_file_L{{n}}_R2.fastq.gz"
    )

    private const val outputLabel = "alignments.vdjca"

    fun mkCommandSpec(): CommandSpec = CommandSpec.forAnnotatedObject(Cmd::class.java)
        .addPositional(
            PositionalParamSpec.builder()
                .index("0")
                .required(false)
                .arity("0..*")
                .type(Path::class.java)
                .paramLabel(inputsLabel)
                .hideParamSyntax(true)
                .description(*inputsDescription)
                .build()
        )
        .addPositional(
            PositionalParamSpec.builder()
                .index("1")
                .required(false)
                .arity("0..*")
                .type(Path::class.java)
                .paramLabel(outputLabel)
                .hideParamSyntax(true)
                .description("Path where to write output alignments")
                .build()
        )

    abstract class CmdBase : MiXCRCommandWithOutputs(), MiXCRPresetAwareCommand<CommandAlignParams> {
        @Option(
            names = ["-O"],
            description = ["Overrides aligner parameters from the selected preset"],
            paramLabel = Labels.OVERRIDES,
            order = OptionsOrder.overrides
        )
        private var overrides: Map<String, String> = mutableMapOf()

        @Option(
            description = [
                "Read pre-processing: trimming quality threshold. Zero value can be used to skip trimming.",
                DEFAULT_VALUE_FROM_PRESET
            ],
            names = ["--trimming-quality-threshold"],
            paramLabel = "<n>",
            order = OptionsOrder.main + 10_000
        )
        private var trimmingQualityThreshold: Byte? = null

        @Option(
            description = [
                "Read pre-processing: trimming window size.",
                DEFAULT_VALUE_FROM_PRESET
            ],
            names = ["--trimming-window-size"],
            paramLabel = "<n>",
            order = OptionsOrder.main + 10_100
        )
        private var trimmingWindowSize: Byte? = null

        @Suppress("unused", "UNUSED_PARAMETER")
        @Option(
            names = ["-c", "--chains"],
            hidden = true
        )
        fun setChains(ignored: String) {
            logger.warn(
                "Don't use --chains option on the alignment step. See --chains parameter in exportAlignments and " +
                        "exportClones actions to limit output to a subset of receptor chains."
            )
        }

        @Option(
            description = [
                "Drop reads from bam file mapped on human chromosomes except with VDJ region (2, 7, 14, 22)",
                DEFAULT_VALUE_FROM_PRESET
            ],
            names = ["--drop-non-vdj"],
            hidden = true
        )
        private var dropNonVDJ = false

        @Option(
            description = [
                "Write alignment results for all input reads (even if alignment failed).",
                DEFAULT_VALUE_FROM_PRESET
            ],
            names = ["--write-all"],
            order = OptionsOrder.main + 10_200
        )
        private var writeAllResults = false

        @set:Option(
            description = [
                "Read tag pattern from a file.",
                DEFAULT_VALUE_FROM_PRESET
            ],
            names = ["--tag-pattern-file"],
            paramLabel = "<path>",
            order = OptionsOrder.main + 10_300
        )
        var tagPatternFile: Path? = null
            set(value) {
                ValidationException.requireFileExists(value)
                field = value
            }

        @Option(
            description = [
                "If paired-end input is used, determines whether to try all combinations of mate-pairs or " +
                        "only match reads to the corresponding pattern sections (i.e. first file to first section etc).",
                DEFAULT_VALUE_FROM_PRESET
            ],
            names = ["--tag-parse-unstranded"],
            order = OptionsOrder.main + 10_400
        )
        private var tagUnstranded = false

        @Option(
            description = [
                "Maximal bit budget controlling mismatches (substitutions) in tag pattern. Higher values allows more substitutions in small letters.",
                DEFAULT_VALUE_FROM_PRESET
            ],
            names = ["--tag-max-budget"],
            paramLabel = "<n>",
            order = OptionsOrder.main + 10_500
        )
        private var tagMaxBudget: Double? = null

        @Option(
            description = [
                "Marks reads, coming from different files, but having the same positions in those files, " +
                        "as reads coming from the same cells. " +
                        "Main use-case is protocols with overlapped alpha-beta, gamma-delta or heavy-light cDNA molecules, " +
                        "where each side was sequenced by separate mate pairs in a paired-end sequencer. " +
                        "Use special expansion group $cellSplitGroupLabel instead of R index " +
                        "(i.e. \"my_file_R{{$cellSplitGroupLabel:n}}.fastq.gz\").",
                DEFAULT_VALUE_FROM_PRESET
            ],
            names = ["--read-id-as-cell-tag"],
            order = OptionsOrder.main + 10_600
        )
        private var readIdAsCellTag = false

        @Option(
            description = [
                "Copy original reads (sequences + qualities + descriptions) to .vdjca file.",
                DEFAULT_VALUE_FROM_PRESET
            ],
            names = ["-g", "--save-reads"],
            hidden = true
        )
        private var saveReads = false

        @Suppress("UNUSED_PARAMETER")
        @set:Option(
            description = [
                "Maximal number of reads to process",
                DEFAULT_VALUE_FROM_PRESET
            ],
            names = ["-n", "--limit"],
            paramLabel = "<n>",
            hidden = true
        )
        private var limit: Long? = null
            set(value) {
                throw ApplicationException("--limit and -n options are deprecated; use ${LimitInput.CMD_OPTION} instead.")
            }

        override val paramsResolver = object : MiXCRParamsResolver<CommandAlignParams>(MiXCRParamsBundle::align) {
            override fun POverridesBuilderOps<CommandAlignParams>.paramsOverrides() {
                if (overrides.isNotEmpty()) {
                    // Printing warning message for some common mistakes in parameter overrides
                    for ((key) in overrides) if ("Parameters.parameters.relativeMinScore" == key.substring(1)) logger.warn(
                        "most probably you want to change \"${key[0]}Parameters.relativeMinScore\" " +
                                "instead of \"${key[0]}Parameters.parameters.relativeMinScore\". " +
                                "The latter should be touched only in a very specific cases."
                    )
                    CommandAlignParams::parameters jsonOverrideWith overrides
                }

                CommandAlignParams::trimmingQualityThreshold setIfNotNull trimmingQualityThreshold
                CommandAlignParams::trimmingWindowSize setIfNotNull trimmingWindowSize
                CommandAlignParams::bamDropNonVDJ setIfTrue dropNonVDJ
                CommandAlignParams::writeFailedAlignments setIfTrue writeAllResults
                CommandAlignParams::tagPattern setIfNotNull tagPatternFile?.readText()
                CommandAlignParams::tagUnstranded setIfTrue tagUnstranded
                CommandAlignParams::tagMaxBudget setIfNotNull tagMaxBudget
                CommandAlignParams::readIdAsCellTag setIfTrue readIdAsCellTag

                if (saveReads)
                    CommandAlignParams::parameters.updateBy {
                        it.setSaveOriginalReads(true)
                    }

                CommandAlignParams::limit setIfNotNull limit
            }

            override fun validateParams(params: CommandAlignParams) {
                if (params.species.isEmpty())
                    throw ValidationException("Species not set, please use -s / --species option to specified it.")
            }
        }
    }

    @Command(
        description = ["Builds alignments with V,D,J and C genes for input sequencing reads."]
    )
    class Cmd : CmdBase() {
        @Option(
            description = ["Put temporary files in the same folder as the output files."],
            names = ["--use-local-temp"],
            order = OptionsOrder.localTemp
        )
        var useLocalTemp = false

        @Option(
            description = ["Analysis preset. Sets key parameters of this and all downstream analysis steps. " +
                    "It is critical to carefully select the most appropriate preset for the data you analyse."],
            names = ["-p", "--preset"],
            paramLabel = Labels.PRESET,
            required = true,
            order = OptionsOrder.main + 1000,
            completionCandidates = PresetsCandidates::class
        )
        lateinit var presetName: String

        @Option(
            description = [
                "Perform strict matching against input sample sheet (one substitution will be allowed by default).",
                "This option only valid if input file is *.tsv sample sheet."
            ],
            names = [STRICT_SAMPLE_NAME_MATCHING_OPTION],
            order = OptionsOrder.main + 1100,
        )
        private var strictMatching = false

        @ArgGroup(
            validate = false,
            multiplicity = "0..*",
            order = OptionsOrder.mixins.pipeline
        )
        var pipelineMixins: PipelineMiXCRMixinsHidden? = null

        @Mixin
        var alignMixins: AlignMiXCRMixins? = null

        @ArgGroup(
            validate = false,
            heading = RefineTagsAndSortMiXCRMixins.DESCRIPTION,
            multiplicity = "0..*",
            order = OptionsOrder.mixins.refineTagsAndSort
        )
        var refineTagsAndSortMixins: List<RefineTagsAndSortMiXCRMixins> = mutableListOf()

        @ArgGroup(
            validate = false,
            heading = AssembleMiXCRMixins.DESCRIPTION,
            multiplicity = "0..*",
            order = OptionsOrder.mixins.assemble
        )
        var assembleMixins: List<AssembleMiXCRMixins> = mutableListOf()

        @ArgGroup(
            validate = false,
            heading = AssembleContigsMiXCRMixins.DESCRIPTION,
            multiplicity = "0..*",
            order = OptionsOrder.mixins.assembleContigs
        )
        var assembleContigsMixins: List<AssembleContigsMiXCRMixins> = mutableListOf()

        @ArgGroup(
            validate = false,
            heading = ExportMiXCRMixins.DESCRIPTION,
            multiplicity = "0..*",
            order = OptionsOrder.mixins.exports
        )
        var exportMixins: List<ExportMiXCRMixins.All> = mutableListOf()

        @ArgGroup(
            multiplicity = "0..*",
            order = OptionsOrder.mixins.generic
        )
        var genericMixins: List<GenericMiXCRMixins> = mutableListOf()

        @ArgGroup(
            multiplicity = "0..*",
            order = OptionsOrder.mixins.qc
        )
        var qcMixins: List<QcChecksMixins> = mutableListOf()

        private val mixins: MiXCRMixinCollection
            get() = MiXCRMixinCollection.empty + pipelineMixins + alignMixins + refineTagsAndSortMixins +
                    assembleMixins + assembleContigsMixins + exportMixins + genericMixins + qcMixins

        /**
         * Prefix used by `com.milaboratory.mixcr.presets.MiXCRCommandDescriptor.align.outputName`
         */
        @Option(
            names = ["--output-name-suffix"],
            hidden = true,
            arity = "0..1"
        )
        var outputPrefix: String? = null

        @Parameters(
            index = "0",
            arity = "2..5",
            paramLabel = "$inputsLabel $outputLabel",
            hideParamSyntax = true,
            // help is covered by mkCommandSpec
            hidden = true
        )
        private val inOut: List<Path> = mutableListOf()

        private val outputFile get() = inOut.last()

        private val inputTemplates get() = inOut.dropLast(1)

        private val inputSampleSheet: FullSampleSheetParsed? by lazy {
            if (inputTemplates.size == 1 && inputTemplates[0].name.endsWith(".tsv"))
                FullSampleSheetParsed.parse(inputTemplates[0])
            else
                null
        }

        /** I.e. list of mate-pair files */
        private val inputFileGroups: InputFileGroups by lazy {
            try {
                inputSampleSheet
                    ?.inputFileGroups
                    ?: InputFileGroups(inputTemplates.parseAndRunAndCorrelateFSPattern())
            } catch (e: PathPatternExpandException) {
                throw ValidationException(e.message!!)
            }
        }

        override val inputFiles get() = inputFileGroups.allFiles + listOfNotNull(referenceForCram)

        override val outputFiles get() = listOf(outputFile) + pathsForNotAligned.outputFiles

        @Option(
            description = ["Size of buffer for FASTQ readers in bytes. Default: 4Mb"],
            names = ["--read-buffer"],
            paramLabel = "<n>",
            order = OptionsOrder.main + 10_700
        )
        var readBufferSize = 1 shl 22 // 4 Mb

        @Mixin
        lateinit var reportOptions: ReportOptions

        @Mixin
        lateinit var threads: ThreadsOption

        @Mixin
        lateinit var dontSavePresetOption: DontSavePresetOption

        @Option(
            description = ["Use higher compression for output file, 10~25%% slower, minus 30~50%% of file size."],
            names = ["--high-compression"],
            order = OptionsOrder.main + 10_800
        )
        var highCompression = false

        @Option(
            description = ["Align on all gene variants, not only that marked as primary."],
            names = ["--align-on-all-gene-variants"],
            hidden = true
        )
        var alignOnAllVariants = false

        @Option(
            names = [BAMReader.referenceForCramOption],
            description = ["Reference to the genome that was used for build a cram file"],
            order = OptionsOrder.main + 10_900,
            paramLabel = "genome.fasta[.gz]"
        )
        var referenceForCram: Path? = null

        @Mixin
        lateinit var pathsForNotAligned: PathsForNotAligned

        @Option(
            description = [
                "Using this option, the process will create a text file with the list of output *.vdjca files.",
                "Only file names are added, not full paths."
            ],
            names = [SAVE_OUTPUT_FILE_NAMES_OPTION],
            hidden = true
        )
        private var outputFileList: Path? = null

        private val tempDest by lazy {
            TempFileManager.smartTempDestination(outputFile, "", !useLocalTemp)
        }


        private val paramsSpec by lazy {
            MiXCRParamsSpec(
                presetName, mixins.mixins +
                        listOfNotNull(inputSampleSheet?.tagPattern?.let { AlignMixins.SetTagPattern(it) })
            )
        }

        /** Output file header will contain packed version of the parameter specs,
        i.e. all external presets and will be packed into the spec object.*/
        private val paramsSpecPacked by lazy { paramsSpec.pack() }

        private val bpPair by lazy { paramsResolver.resolve(paramsSpec) }

        private val cmdParams by lazy {
            var params = bpPair.second

            // If sample sheet is specified as an input, adding corresponding tag transformations,
            // and optionally overriding the tag pattern
            inputSampleSheet?.let { sampleSheet ->
                // tagPattern is set via mixin (see above)

                // Prepending tag transformation step
                val matchingTags = params.tagPattern?.let {
                    ReadSearchPlan.create(it, ReadSearchSettings(SearchSettings.Default, ReadSearchMode.Direct)).allTags
                } ?: emptySet()
                params = params.copy(
                    tagTransformationSteps = listOf(
                        sampleSheet.tagTransformation(
                            matchingTags,
                            !strictMatching
                        )
                    ) + params.tagTransformationSteps
                )
            }

            params
        }

        private val allInputFiles
            get() = when (inputFileGroups.inputType) {
                BAM -> inputFileGroups.fileGroups.first().files
                Fasta -> listOf(inputFileGroups.fileGroups.first().files.first())
                else -> inputFileGroups.allFiles
            }

        val alignerParameters: VDJCAlignerParameters by lazy {
            val parameters = cmdParams.parameters
            // Detect if automatic featureToAlign correction is required
            var totalV = 0
            var totalVErrors = 0
            var hasVRegion = 0
            val correctingFeature = when {
                parameters.vAlignerParameters.geneFeatureToAlign.hasReversedRegions() -> VRegionWithP
                else -> VRegion
            }
            for (gene in getGenesForAligning()) {
                if (gene.geneType == GeneType.Variable) {
                    totalV++
                    if (!parameters.containsRequiredFeature(gene)) {
                        totalVErrors++
                        if (gene.referencePoints.isAvailable(correctingFeature)) hasVRegion++
                    }
                }
            }

            // Performing V featureToAlign correction if needed
            if (totalVErrors > totalV * 0.9 && hasVRegion > totalVErrors * 0.8) {
                val currentGenFeature = encode(parameters.vAlignerParameters.geneFeatureToAlign)
                logger.warn(
                    "forcing -OvParameters.geneFeatureToAlign=${encode(correctingFeature)} " +
                            "since current gene feature ($currentGenFeature) is absent in " +
                            "${ReportHelper.PERCENT_FORMAT.format(100.0 * totalVErrors / totalV)}% of V genes."
                )
                parameters.vAlignerParameters.geneFeatureToAlign = correctingFeature
            }

            parameters
        }

        private val vdjcLibrary: VDJCLibrary by lazy {
            val libraryName = libraryNameEnding.matcher(cmdParams.library).replaceAll("")
            VDJCLibraryRegistry.getDefault().getLibrary(libraryName, cmdParams.species)
        }

        private val inputHash: String? by lazy {
            LightFileDescriptor.calculateCommutativeLightHash(inputFileGroups.allFiles)
                ?.toHexString()
        }

        /** pairedRecords == null - means input files can't be directly used in analysis */
        enum class InputType(val numberOfReads: Int, val isFastq: Boolean) {
            SingleEndFastq(1, true),
            PairedEndFastq(2, true),
            TripleEndFastq(3, true),
            QuadEndFastq(4, true),
            Fasta(1, false),
            BAM(-1 /* 1 or 2*/, false);
        }

        private fun createReader(pairedPatternPayload: Boolean?): OutputPortWithProgress<ProcessingBundle> {
            MiXCRMain.lm.reportApplicationInputs(
                true, false,
                allInputFiles,
                paramsSpecPacked.base.consistentHashString(),
                cmdParams.tagPattern.toString(),
                emptyList()
            )

            return when (inputFileGroups.inputType) {
                BAM -> {
                    if (inputFileGroups.fileGroups.size != 1)
                        throw ValidationException("File concatenation supported only for fastq files.")
                    val files = inputFileGroups.fileGroups.first().files
                    val reader = BAMReader(
                        files,
                        cmdParams.bamDropNonVDJ,
                        cmdParams.replaceWildcards,
                        tempDest,
                        referenceForCram
                    ).map { ProcessingBundle(it) }
                    when (pairedPatternPayload) {
                        null -> reader
                        true -> reader.onEach { record ->
                            ValidationException.require(record.read is PairedRead) {
                                "Tag pattern require BAM file to contain only paired reads"
                            }
                        }

                        false -> reader.onEach { record ->
                            ValidationException.require(record.read is SingleRead) {
                                "Tag pattern require BAM file to contain only single reads"
                            }
                        }
                    }
                }

                Fasta -> {
                    if (inputFileGroups.fileGroups.size != 1 || inputFileGroups.fileGroups.first().files.size != 1)
                        throw ValidationException("File concatenation supported only for fastq files.")
                    val inputFile = inputFileGroups.fileGroups.first().files.first()
                    FastaSequenceReaderWrapper(
                        FastaReader(inputFile.unzippedInputStream(), NucleotideSequence.ALPHABET),
                        cmdParams.replaceWildcards
                    ).map { ProcessingBundle(it) }
                }

                else -> { // All fastq file types
                    assert(inputFileGroups.fileGroups[0].files.size == inputFileGroups.inputType.numberOfReads)
                    FastqGroupReader(inputFileGroups.fileGroups, cmdParams.replaceWildcards, readBufferSize)
                        .map { ProcessingBundle(it.read, it.fileTags, it.originalReadId) }
                }
            }
        }

        override fun validate() {
            checkInputTemplates(inputTemplates)
            ValidationException.requireFileType(referenceForCram, InputFileType.FASTA, InputFileType.FASTA_GZ)
            if (referenceForCram != null) {
                ValidationException.require(inputTemplates.first().matches(InputFileType.CRAM)) {
                    "--reference-for-cram could be specified only with CRAM input"
                }
            }
            ValidationException.requireFileType(outputFile, InputFileType.VDJCA)
            pathsForNotAligned.validate(inputFileGroups.inputType)

            if (cmdParams.library.contains("/") || cmdParams.library.contains("\\")) {
                val libraryLocations = Paths.get(
                    System.getProperty("user.home"),
                    ".mixcr",
                    "libraries",
                    "mylibrary.json"
                ).toString()
                throw ValidationException(
                    "Library name can't be a path. Place your library to one of the library search locations " +
                            "(e.g. '$libraryLocations', and put just a library name as -b / --library option value (e.g. '--library mylibrary')."
                )
            }

            if (strictMatching && inputSampleSheet == null)
                throw ValidationException("$STRICT_SAMPLE_NAME_MATCHING_OPTION is valid only with sample sheet input, i.e. a *.tsv file.")
        }

        /**
         * Alignment report
         */
        private val reportBuilder = AlignerReportBuilder()
        private val qualityTrimmerParameters: QualityTrimmerParameters
            get() = QualityTrimmerParameters(
                cmdParams.trimmingQualityThreshold.toFloat(),
                cmdParams.trimmingWindowSize.toInt()
            )

        override fun run1() {
            // Saving initial timestamp
            val beginTimestamp = System.currentTimeMillis()

            // Printing library level warnings, if specified for the library
            if (!vdjcLibrary.warnings.isEmpty()) {
                logger.warnUnfomatted("Library warnings:")
                for (l in vdjcLibrary.warnings) logger.warnUnfomatted(l)
            }

            // Printing citation notice, if specified for the library
            if (!vdjcLibrary.citations.isEmpty()) {
                logger.warnUnfomatted("Please cite:")
                for (l in vdjcLibrary.citations) logger.warnUnfomatted(l)
            }

            // Tags
            val tagsExtractor = getTagsExtractor(cmdParams, inputFileGroups.tags)

            // Validating output tags if required
            for (tagsValidation in cmdParams.tagsValidations)
                tagsValidation.validate(tagsExtractor.tagsInfo)

            // Validating count of inputs with tag pattern
            tagsExtractor.usedReadsCount?.let { requiredInputs ->
                when (val inputType = inputFileGroups.inputType) {
                    BAM -> ValidationException.require(requiredInputs <= 2) {
                        "Can't use pattern with more than 2 reads with BAM input"
                    }

                    else -> ValidationException.require(inputType.numberOfReads == requiredInputs) {
                        "Tag pattern require $requiredInputs input ${if (requiredInputs == 1) "file" else "files"}, got ${inputType.numberOfReads}"
                    }
                }
            }

            // structure of final NSQTuple
            val readsCountInTuple = when (tagsExtractor.pairedPatternPayload) {
                null -> when (inputFileGroups.inputType.numberOfReads) {
                    -1 -> {
                        check(inputFileGroups.inputType == BAM)
                        VDJCAligner.ReadsCount.ONE_OR_TWO
                    }

                    1 -> VDJCAligner.ReadsCount.ONE
                    2 -> VDJCAligner.ReadsCount.TWO
                    else -> throw ValidationException("Triple and quad fastq inputs require tag pattern for parsing.")
                }

                true -> VDJCAligner.ReadsCount.TWO
                false -> VDJCAligner.ReadsCount.ONE
            }

            // Creating aligner
            val aligner = VDJCAligner.createAligner(
                alignerParameters,
                readsCountInTuple,
                cmdParams.overlapPairedReads
            )
            var numberOfExcludedNFGenes = 0
            var numberOfExcludedFGenes = 0
            for (gene in getGenesForAligning()) {
                alignerParameters.getFeatureToAlign(gene.geneType) ?: continue

                val featureSequence = alignerParameters.extractFeatureToAlign(gene)

                var exclusionReason: String? = null
                if (featureSequence == null) exclusionReason =
                    "absent " + encode(alignerParameters.getFeatureToAlign(gene.geneType))
                else if (featureSequence.containsWildcards()) exclusionReason =
                    "wildcard symbols in " + encode(alignerParameters.getFeatureToAlign(gene.geneType))

                // exclusionReason is null ==> gene is not excluded
                if (exclusionReason == null)
                    aligner.addGene(gene) // If there are no reasons to exclude the gene, adding it to aligner
                else {
                    if (gene.isFunctional) {
                        ++numberOfExcludedFGenes
                        if (logger.verbose) logger.warn("Functional gene " + gene.name + " excluded due to " + exclusionReason)
                    } else ++numberOfExcludedNFGenes
                }
            }
            if (numberOfExcludedFGenes > 0) logger.warn(
                "$numberOfExcludedFGenes functional genes were excluded, " +
                        "re-run with --verbose option to see the list of excluded genes and exclusion reason."
            )
            if (logger.verbose && numberOfExcludedNFGenes > 0)
                logger.warn("$numberOfExcludedNFGenes non-functional genes excluded because they are not covering feature to align.")
            if (aligner.vGenesToAlign.isEmpty()) throw ApplicationException(
                "No V genes to align. Aborting execution. See warnings for more info " +
                        "(turn on verbose warnings by adding --verbose option)."
            )
            if (aligner.jGenesToAlign.isEmpty()) throw ApplicationException(
                "No J genes to align. Aborting execution. See warnings for more info " +
                        "(turn on verbose warnings by adding --verbose option)."
            )
            reportBuilder.setStartMillis(beginTimestamp)
            reportBuilder.setInputFiles(inputFiles)
            reportBuilder.setOutputFiles(outputFiles)
            reportBuilder.commandLine = commandLineArguments

            // Attaching report to aligner
            aligner.setEventsListener(reportBuilder)

            use(
                createReader(tagsExtractor.pairedPatternPayload),
                alignedWriter(outputFile),
                failedReadsWriter(
                    pathsForNotAligned.notAlignedReadsI1,
                    pathsForNotAligned.notAlignedReadsI2,
                    pathsForNotAligned.notAlignedReadsR1,
                    pathsForNotAligned.notAlignedReadsR2
                ),
                failedReadsWriter(
                    pathsForNotAligned.notParsedReadsI1,
                    pathsForNotAligned.notParsedReadsI2,
                    pathsForNotAligned.notParsedReadsR1,
                    pathsForNotAligned.notParsedReadsR2
                )
            ) { reader, writers, notAlignedWriter, notParsedWriter ->
                writers?.writeHeader(
                    MiXCRHeader(
                        inputHash,
                        dontSavePresetOption.presetToSave(paramsSpecPacked),
                        MiXCRStepParams().add(AnalyzeCommandDescriptor.align, cmdParams),
                        tagsExtractor.tagsInfo,
                        aligner.parameters,
                        aligner.parameters.featuresToAlignMap,
                        null,
                        null,
                        null,
                        false
                    ),
                    aligner.usedGenes
                )
                val sReads = when {
                    cmdParams.limit != null -> reader.limit(cmdParams.limit!!)
                    else -> reader
                }

                // Shifting indels in homopolymers is effective only for alignments build with linear gap scoring,
                // consolidating some gaps, on the contrary, for alignments obtained with affine scoring such procedure
                // may break the alignment (gaps there are already consolidated as much as possible)
                val gtRequiringIndelShifts = alignerParameters.geneTypesWithLinearScoring
                val emptyHits = EnumMap<GeneType, Array<VDJCHit>>(GeneType::class.java)
                for (gt in GeneType.values()) if (alignerParameters.getGeneAlignerParameters(gt) != null) emptyHits[gt] =
                    emptyArray()
                val readsLayout = alignerParameters.readsLayout
                SmartProgressReporter.startProgressReport("Alignment", sReads)
                val mainInputReads = sReads
                    .chunked(64)
                    .buffered(max(16, threads.value))

                val step0 =
                    mainInputReads.mapUnchunked {
                        val parsed = tagsExtractor.parse(it)
                        if (parsed.status == NotParsed)
                            reportBuilder.onFailedAlignment(VDJCAlignmentFailCause.NoBarcode)
                        if (parsed.status == NotMatched)
                            reportBuilder.onFailedAlignment(VDJCAlignmentFailCause.SampleNotMatched)
                        parsed
                    }

                val step1 = if (cmdParams.trimmingQualityThreshold > 0) {
                    val rep = ReadTrimmerReportBuilder()
                    val trimmerProcessor =
                        ReadTrimmerProcessor(qualityTrimmerParameters, rep) { read: NSQTuple, mapper ->
                            read.mapWithIndex(mapper)
                        }
                    reportBuilder.setTrimmingReportBuilder(rep)
                    step0.mapUnchunked {
                        it.mapSequence(trimmerProcessor::process)
                    }
                } else
                    step0

                val step2 = step1.mapChunksInParallel(
                    bufferSize = max(16, threads.value),
                    threads = threads.value
                ) {
                    if (it.ok) {
                        var alignment =
                            aligner.process(it.sequence, it.read)?.setTagCount(TagCount(it.tags))
                        if (cmdParams.parameters.isSaveOriginalReads)
                            alignment = alignment?.setOriginalReads(arrayOf(it.read))
                        alignment = alignment?.shiftIndelsAtHomopolymers(gtRequiringIndelShifts)
                        it.copy(
                            alignment = alignment,
                            status = if (alignment == null) NotAligned else Good
                        )
                    } else
                        it
                }

                step2
                    .unchunked()
                    .ordered { it.read.id }
                    .forEach { bundle ->
                        if (bundle.status == NotParsed || bundle.status == NotMatched)
                            notParsedWriter?.write(bundle.read)
                        if (bundle.status == NotAligned)
                            notAlignedWriter?.write(bundle.read)

                        val alignment = when {
                            bundle.alignment != null -> bundle.alignment!!

                            cmdParams.writeFailedAlignments && bundle.status == NotAligned -> {
                                // Creating empty alignment object if alignment for current read failed
                                val target = readsLayout.createTargets(bundle.sequence)[0]
                                var a = VDJCAlignments(
                                    emptyHits,
                                    if (bundle.tags == TagTuple.NO_TAGS)
                                        TagCount.NO_TAGS else TagCount(bundle.tags),
                                    target.targets,
                                    SequenceHistory.RawSequence.of(bundle.read.id, target),
                                    if (alignerParameters.isSaveOriginalSequence) arrayOf(bundle.sequence) else null
                                )
                                if (alignerParameters.isSaveOriginalReads)
                                    a = a.setOriginalReads(arrayOf(bundle.read))
                                a
                            }

                            else -> return@forEach
                        }

                        if (alignment.isChimera)
                            reportBuilder.onChimera()

                        writers?.get(if (cmdParams.splitBySample) bundle.sample else emptyList())?.write(alignment)
                    }

                // Stats
                val stats = tagsExtractor.sampleStats.values.sortedBy { -it.reads.get() }
                val cumsum = stats.runningFold(0L) { acc, sampleStat -> acc + sampleStat.reads.get() }
                val cutOff =
                    cumsum.indexOfFirst { it >= cumsum.last() * 95 / 100 }.let { if (it < 0) stats.size else it }
                val cleanStats = stats.take(cutOff)
                MiXCRMain.lm.reportApplicationInputs(
                    false, true,
                    allInputFiles,
                    paramsSpecPacked.base.consistentHashString(),
                    cmdParams.tagPattern.toString(),
                    cleanStats.map { it.hash.get().toString() }
                )

                // If nothing was written, writing empty file with empty key
                if (writers?.keys?.isEmpty() == true)
                    writers[emptyList()]

                writers?.keys?.forEach { sample ->
                    writers[sample].setNumberOfProcessedReads(
                        if (sample.isEmpty())
                            tagsExtractor.inputReads.get()
                        else
                            tagsExtractor.sampleStats[sample]!!.reads.get()
                    )
                }

                reportBuilder.setFinishMillis(System.currentTimeMillis())

                if (tagsExtractor.reportAgg != null) reportBuilder.setTagReport(tagsExtractor.reportAgg!!.report)
                reportBuilder.setNotMatchedByHeader(tagsExtractor.notMatchedByHeader.get())
                reportBuilder.setTransformerReports(tagsExtractor.transformerReports)

                val report = reportBuilder.buildReport()
                writers?.setFooter(MiXCRFooter().addStepReport(AnalyzeCommandDescriptor.align, report))

                // Writing report to stout
                ReportUtil.writeReportToStdout(report)
                reportOptions.appendToFiles(report)
            }
        }

        private fun getGenesForAligning() =
            if (alignOnAllVariants) {
                vdjcLibrary.getAllGenes(Chains.parse(cmdParams.chains))
                    .filterNot { it.data.isAlias }
            } else {
                vdjcLibrary.getPrimaryGenes(Chains.parse(cmdParams.chains))
            }

        @Suppress("UNCHECKED_CAST")
        private fun failedReadsWriter(i1: Path?, i2: Path?, r1: Path?, r2: Path?): SequenceWriter<SequenceRead>? =
            when (r1) {
                null -> null
                else -> when (inputFileGroups.inputType) {
                    PairedEndFastq -> PairedFastqWriter(r1.toFile(), r2!!.toFile()) as SequenceWriter<SequenceRead>
                    SingleEndFastq -> SingleFastqWriter(r1.toFile()) as SequenceWriter<SequenceRead>
                    TripleEndFastq -> MultiFastqWriter(false, i1!!, r1, r2!!) as SequenceWriter<SequenceRead>
                    QuadEndFastq -> MultiFastqWriter(false, i1!!, i2!!, r1, r2!!) as SequenceWriter<SequenceRead>
<<<<<<< HEAD
=======
                    BAM -> MultiFastqWriter(true, r1, r2!!) as SequenceWriter<SequenceRead>
>>>>>>> e737ddef
                    else -> throw ApplicationException(
                        "Export of reads for which alignment / parsing failed allowed only for fastq inputs."
                    ) // must never happen because of parameters validation
                }
            }

        private fun alignedWriter(outputFile: Path): Writers? =
            when (outputFile.toString()) {
                "." -> null
                else -> object : Writers() {
                    private val lock = Any()
                    private val sampleNameWriter = outputFileList?.bufferedWriter(
                        Charset.defaultCharset(), DEFAULT_BUFFER_SIZE,
                        StandardOpenOption.CREATE, StandardOpenOption.TRUNCATE_EXISTING
                    )

                    override fun writerFactory(sample: List<String>) = run {
                        val sampleName = addSampleToFileName(outputPrefix ?: "", outputFile.fileName.toString(), sample)
                        synchronized(lock) {
                            sampleNameWriter?.appendLine(sampleName)
                        }
                        VDJCAlignmentsWriter(
                            outputFile.resolveSibling(sampleName),
                            concurrencyLimiter, VDJCAlignmentsWriter.DEFAULT_ALIGNMENTS_IN_BLOCK, highCompression
                        )
                    }

                    override fun close() {
                        try {
                            sampleNameWriter?.close()
                        } finally {
                            super.close()
                        }
                    }
                }
            }

        abstract inner class Writers : AutoCloseable {
            private var header: MiXCRHeader? = null
            private var genes: List<VDJCGene>? = null
            private val writers = ConcurrentHashMap<List<String>, VDJCAlignmentsWriter>()
            protected val concurrencyLimiter = SemaphoreWithInfo(max(1, threads.value / 8))

            val keys: Set<List<String>> get() = writers.keys

            abstract fun writerFactory(sample: List<String>): VDJCAlignmentsWriter

            fun writeHeader(header: MiXCRHeader, genes: List<VDJCGene>) {
                if (this.header != null)
                    throw IllegalStateException()

                for (writer in writers.values)
                    writer.writeHeader(header, genes)
                this.header = header
                this.genes = genes
            }

            operator fun get(sample: List<String>) =
                // computeIfAbsent also performs synchronization
                writers.computeIfAbsent(sample) { sampleKey ->
                    val writer = writerFactory(sampleKey)
                    if (header != null)
                        writer.writeHeader(header!!, genes!!)
                    writer
                }

            fun getExisting(sample: List<String>) = writers[sample]!!

            fun setFooter(footer: MiXCRFooter) {
                for (writer in writers.values)
                    writer.setFooter(footer)
            }

            override fun close() {
                var re: Exception? = null
                for (w in writers.values)
                    try {
                        w.close()
                    } catch (e: Exception) {
                        if (re == null)
                            re = e
                        else
                            re.addSuppressed(e)
                    }
                if (re != null)
                    throw RuntimeException(re)
            }
        }

        companion object {
            private val libraryNameEnding: Pattern = Pattern.compile("\\.json(?:\\.gz|)$")
        }
    }

    private fun toPrefixAndExtension(outputNameSuffix: String, seedFileName: String): Pair<String, String> {
        val dotIndex = seedFileName.lastIndexOf('.')
        return seedFileName.substring(0, dotIndex).removeSuffix(outputNameSuffix) to seedFileName.substring(dotIndex)
    }

    // Consistent with com.milaboratory.mixcr.presets.MiXCRCommandDescriptor.align.outputName
    fun addSampleToFileName(outputNameSuffix: String, seedFileName: String, sample: List<String>): String {
        val sampleName = listToSampleName(sample)
        val (prefix, extension) = toPrefixAndExtension(outputNameSuffix, seedFileName)
        var insert = sampleName
        if (insert.isNotBlank()) {
            if (prefix.isNotBlank() && !prefix.endsWith("."))
                insert = ".$insert"
            if (outputNameSuffix.isNotBlank() && !outputNameSuffix.startsWith("."))
                insert = "$insert."
        }
        return prefix + insert + outputNameSuffix + extension
    }

    data class FileAndSample(val fileName: String, val sample: String)

    /** Opposite operation to [addSampleToFileName] */
    fun listSamplesForSeedFileName(
        outputNameSuffix: String,
        seedFileName: String,
        fileNames: List<String>
    ): List<FileAndSample> {
        val (prefix, extension) = toPrefixAndExtension(outputNameSuffix, seedFileName)
        val result = mutableListOf<FileAndSample>()
        var emptySampleDetected = false
        fileNames.map { name ->
            require(name.startsWith(prefix) && name.endsWith(outputNameSuffix + extension))
            if (emptySampleDetected)
                throw IllegalArgumentException("Unexpected file sequence.")
            var sample = name.removePrefix(prefix).removeSuffix(outputNameSuffix + extension)
            if (sample == "")
                emptySampleDetected = true
            else
                sample = sample.removePrefix(".").removeSuffix(".")
            result += FileAndSample(name, sample)
        }
        return result
    }
}<|MERGE_RESOLUTION|>--- conflicted
+++ resolved
@@ -1348,10 +1348,7 @@
                     SingleEndFastq -> SingleFastqWriter(r1.toFile()) as SequenceWriter<SequenceRead>
                     TripleEndFastq -> MultiFastqWriter(false, i1!!, r1, r2!!) as SequenceWriter<SequenceRead>
                     QuadEndFastq -> MultiFastqWriter(false, i1!!, i2!!, r1, r2!!) as SequenceWriter<SequenceRead>
-<<<<<<< HEAD
-=======
                     BAM -> MultiFastqWriter(true, r1, r2!!) as SequenceWriter<SequenceRead>
->>>>>>> e737ddef
                     else -> throw ApplicationException(
                         "Export of reads for which alignment / parsing failed allowed only for fastq inputs."
                     ) // must never happen because of parameters validation
