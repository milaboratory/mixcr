--- conflicted
+++ resolved
@@ -42,8 +42,6 @@
 import com.milaboratory.mitool.helpers.mapUnchunked
 import com.milaboratory.mitool.helpers.parseAndRunAndCorrelateFSPattern
 import com.milaboratory.mitool.pattern.search.*
-import com.milaboratory.mitool.pattern.search.ReadSearchPlan.Companion.create
-import com.milaboratory.mitool.report.ParseReportAggregator
 import com.milaboratory.mitool.use
 import com.milaboratory.mixcr.*
 import com.milaboratory.mixcr.AlignMixins.LimitInput
@@ -72,7 +70,6 @@
 import io.repseq.core.GeneType
 import io.repseq.core.VDJCLibrary
 import io.repseq.core.VDJCLibraryRegistry
-import jetbrains.datalore.plot.config.asMutable
 import picocli.CommandLine.*
 import picocli.CommandLine.Model.CommandSpec
 import picocli.CommandLine.Model.PositionalParamSpec
@@ -80,11 +77,8 @@
 import java.nio.file.Path
 import java.nio.file.Paths
 import java.util.*
-import java.util.concurrent.atomic.AtomicLong
-import java.util.regex.Matcher
 import java.util.regex.Pattern
 import kotlin.collections.component1
-import kotlin.collections.component2
 import kotlin.collections.set
 import kotlin.io.path.name
 import kotlin.io.path.readText
@@ -116,6 +110,9 @@
         val fileGroups: List<FileGroup>
     ) {
         val allFiles: List<Path> = fileGroups.flatMap { it.files }
+
+        /** List of tags (keys) available for each file group (i.e. CELL) */
+        val tags: List<String> = fileGroups.first().tags.map { it.first }
 
         val inputType: Cmd.InputType by lazy {
             val first = fileGroups.first().files
@@ -738,17 +735,10 @@
             }
 
             // Tags
-            val tagsExtractor = getTagsExtractor(cmdParams, inputFilesExpanded.first().tags.map { it.first })
+            val tagsExtractor = getTagsExtractor(cmdParams, inputFileGroups.tags)
 
             // true if final NSQTuple will have two reads, false otherwise
-<<<<<<< HEAD
-            val pairedPayload = tagsExtractor.pairedPatternPayload ?: inputType.pairedRecords
-=======
-            val pairedPayload = when {
-                tagsExtractor.readShortcuts != null -> tagsExtractor.readShortcuts.size == 2
-                else -> inputFileGroups.inputType.pairedRecords
-            }
->>>>>>> 905694b6
+            val pairedPayload = tagsExtractor.pairedPatternPayload ?: inputFileGroups.inputType.pairedRecords
 
             // Creating aligner
             val aligner = VDJCAligner.createAligner(
@@ -1003,258 +993,6 @@
             )
         }
 
-<<<<<<< HEAD
-=======
-        private val readGroupPattern = Regex("R\\d+")
-
-        private fun getTagsExtractor(): TagsExtractor {
-            var plan: ReadSearchPlan? = null
-            val readTags = mutableListOf<String>()
-            var readTagShortcuts: List<ReadTagShortcut>? = null
-            var tagExtractors = mutableListOf<TagExtractorWithInfo>()
-
-            if (cmdParams.tagPattern != null) {
-                val searchSettings = ReadSearchSettings(
-                    SearchSettings.Default.copy(bitBudget = cmdParams.tagMaxBudget),
-                    if (cmdParams.tagUnstranded) ReadSearchMode.DirectAndReversed else ReadSearchMode.Direct
-                )
-                plan = create(cmdParams.tagPattern!!, searchSettings)
-                for (tagName in plan.allTags)
-                    if (tagName.matches(readGroupPattern))
-                        readTags += tagName
-                    else {
-                        val type = detectTagTypeByName(tagName) ?: continue
-                        tagExtractors += TagExtractorWithInfo(
-                            PatternTag(plan.tagShortcut(tagName)),
-                            TagInfo(type, TagValueType.SequenceAndQuality, tagName, 0 /* will be changed below */)
-                        )
-                    }
-
-                readTagShortcuts = readTags.map { name -> plan.tagShortcut(name) }
-                if (readTagShortcuts.isEmpty())
-                    throw ValidationException("Tag pattern has no read (payload) groups, nothing to align.")
-                if (readTagShortcuts.size > 2) throw ValidationException(
-                    "Tag pattern contains too many read groups, only R1 or R1+R2 combinations are supported."
-                )
-            }
-
-            val fileTags = inputFileGroups.fileGroups.first().tags.map { it.first }
-
-            if (cmdParams.readIdAsCellTag) {
-                if (fileTags != listOf(cellSplitGroupLabel))
-                    throw ValidationException(
-                        "Exactly one cell splitting group is required in file name for " +
-                                "read-id-as-cell-tag feature to work (i.e. \"my_file_R{{$cellSplitGroupLabel:n}}.fastq.gz\")"
-                    )
-                tagExtractors += TagExtractorWithInfo(
-                    ReadIndex,
-                    TagInfo(TagType.Cell, TagValueType.NonSequence, "READ_IDX", 0 /* will be changed below */)
-                )
-            }
-
-            tagExtractors = tagExtractors
-                .sortedBy { it.tagInfo }
-                .mapIndexed { i, tag -> tag.withInfoIndex(i) }
-                .asMutable()
-
-            if (tagExtractors.size != 0) {
-                println("The following tags and their roles were recognised:")
-                if (readTagShortcuts != null)
-                    println("  Payload tags: " + readTags.joinToString(", "))
-
-                tagExtractors
-                    .groupBy { it.tagInfo.type }
-                    .forEach { (tagType: TagType, extractors: List<TagExtractorWithInfo>) ->
-                        println("  $tagType tags: " + extractors.joinToString(", ") { it.tagInfo.name })
-                    }
-            }
-
-            return TagsExtractor(
-                plan, readTagShortcuts,
-                emptyList(),
-                tagExtractors
-                    .sortedBy { it.tagInfo }
-                    .mapIndexed { i, tag -> tag.withInfoIndex(i) }
-            )
-        }
-
-        private sealed interface TagExtractor {
-            fun extract(
-                originalReadId: Long,
-                fileTags: List<Pair<String, String>>,
-                headerMatches: List<Matcher>,
-                patternMatch: MicRecord?
-            ): TagValue
-        }
-
-        private data class PatternTag(val shortcut: ReadTagShortcut) : TagExtractor {
-            override fun extract(
-                originalReadId: Long,
-                fileTags: List<Pair<String, String>>,
-                headerMatches: List<Matcher>,
-                patternMatch: MicRecord?
-            ) = SequenceAndQualityTagValue(patternMatch!!.getTagValue(shortcut).value)
-        }
-
-        private data class FileTag(val tagName: String) : TagExtractor {
-            override fun extract(
-                originalReadId: Long,
-                fileTags: List<Pair<String, String>>,
-                headerMatches: List<Matcher>,
-                patternMatch: MicRecord?
-            ) = StringTagValue(fileTags.find { it.first == tagName }!!.second)
-        }
-
-        private data class HeaderTag(val patternIdx: Int, val groupName: String) : TagExtractor {
-            override fun extract(
-                originalReadId: Long,
-                fileTags: List<Pair<String, String>>,
-                headerMatches: List<Matcher>,
-                patternMatch: MicRecord?
-            ) = StringTagValue(headerMatches[patternIdx].group(groupName))
-        }
-
-        private object ReadIndex : TagExtractor {
-            override fun extract(
-                originalReadId: Long,
-                fileTags: List<Pair<String, String>>,
-                headerMatches: List<Matcher>,
-                patternMatch: MicRecord?
-            ) = LongTagValue(originalReadId)
-        }
-
-        private data class HeaderPattern(val patter: Pattern, val readIndices: List<Int>?) {
-            /** Returns non-null result if all the patterns were matched */
-            fun parse(read: SequenceRead): Matcher? {
-                for (i in (readIndices ?: (0 until read.numberOfReads()))) {
-                    val matcher = patter.matcher(read.getRead(i).description)
-                    if (matcher.find())
-                        return matcher
-                }
-                return null
-            }
-        }
-
-        private data class TagExtractorWithInfo(val tagExtractor: TagExtractor, val tagInfo: TagInfo) {
-            fun withInfoIndex(idx: Int) = copy(tagInfo = tagInfo.withIndex(idx))
-        }
-
-        private class TagsExtractor(
-            /** Not null if tag pattern was specified */
-            private val plan: ReadSearchPlan?,
-            /** Not null if tag pattern was specified */
-            val readShortcuts: List<ReadTagShortcut>?,
-            private val headerPatterns: List<HeaderPattern>,
-            val tagExtractorsWithInfo: List<TagExtractorWithInfo>,
-        ) {
-            init {
-                require((plan != null) == (readShortcuts != null))
-            }
-
-            val tagInfos by lazy { tagExtractorsWithInfo.map { it.tagInfo } }
-
-            val inputReads = AtomicLong()
-            val matchedHeaders = AtomicLong()
-            val reportAgg = plan?.let { ParseReportAggregator(it) }
-
-            fun parse(bundle: ProcessingBundle): ProcessingBundle {
-                inputReads.incrementAndGet()
-
-                val headerMatches = headerPatterns.mapNotNull { it.parse(bundle.read) }
-                if (headerMatches.size != headerPatterns.size)
-                    return bundle.copy(status = NotParsed)
-                matchedHeaders.incrementAndGet()
-
-                val (newSeq, patternMatch) =
-                    if (plan != null) {
-                        val result = plan.search(bundle.read)
-                        reportAgg!!.consume(result)
-                        if (result.hit == null) return bundle.copy(status = NotParsed)
-                        NSQTuple(
-                            bundle.read.id,
-                            *Array(readShortcuts!!.size) { i -> result.getTagValue(readShortcuts[i]).value }
-                        ) to result
-                    } else
-                        bundle.sequence to null
-
-                val tags = tagExtractorsWithInfo
-                    .map {
-                        it.tagExtractor.extract(
-                            bundle.originalReadId,
-                            bundle.fileTags,
-                            headerMatches,
-                            patternMatch
-                        )
-                    }
-                    .toTypedArray()
-
-                return bundle.copy(
-                    sequence = newSeq,
-                    tags = TagTuple(*tags)
-                )
-            }
-        }
-
-        data class ParseInfo(
-            val tags: List<TagInfo>,
-            val readTags: List<String>
-        )
-
-        private fun detectTagTypeByName(name: String): TagType? =
-            when {
-                name.startsWith("S") -> TagType.Sample
-                name.startsWith("CELL") -> TagType.Cell
-                name.startsWith("UMI") || name.startsWith("MI") -> TagType.Molecule
-                else -> {
-                    logger.warn("Can't recognize tag type for name \"$name\", this tag will be ignored during analysis.")
-                    null
-                }
-            }
-
-        private fun parseTagsFromPatternGroupNames(names: Set<String>): ParseInfo {
-            val tags: MutableList<TagInfo> = ArrayList()
-            val readTags: MutableList<String> = ArrayList()
-            for (name in names) {
-                when {
-                    name.startsWith("S") -> tags += TagInfo(
-                        TagType.Sample,
-                        TagValueType.SequenceAndQuality,
-                        name,
-                        0
-                    )
-
-                    name.startsWith("CELL") -> tags += TagInfo(
-                        TagType.Cell,
-                        TagValueType.SequenceAndQuality,
-                        name,
-                        0
-                    )
-
-                    name.startsWith("UMI") || name.startsWith("MI") -> tags += TagInfo(
-                        TagType.Molecule,
-                        TagValueType.SequenceAndQuality,
-                        name,
-                        0
-                    )
-
-                    name.matches(Regex("R\\d+")) -> readTags += name
-
-                    else -> logger.warn("Can't recognize tag type for name \"$name\", this tag will be ignored during analysis.")
-                }
-            }
-            tags
-                .map { it.type }
-                .distinct()
-                .forEach { tagType -> MiXCRMain.lm.reportFeature("mixcr.tag-type", tagType.toString()) }
-            return ParseInfo(
-                tags
-                    .sorted()
-                    .mapIndexed { i, tag -> tag.withIndex(i) },
-                readTags.sorted()
-            )
-        }
-
->>>>>>> 905694b6
         companion object {
             private val libraryNameEnding: Pattern = Pattern.compile("\\.json(?:\\.gz|)$")
         }
