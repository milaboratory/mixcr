--- conflicted
+++ resolved
@@ -379,7 +379,6 @@
                         thresholds = corrector.criticalThresholds
 
                         // Creating another alignment stream from the same container file to apply correction
-<<<<<<< HEAD
 
                         corrector.applyCorrection(
                             mainReader.readAlignments(),
@@ -393,32 +392,9 @@
                                         SequenceAndQualityTagValue(newTagValues[tIdx] as NSequenceWithQuality)
                             }
                             // Applying updated tags values and returning updated alignments object
-                            al.setTagCount(TagCount(TagTuple(*updatedTags), al.tagCount.singletonCount))
+                            al.withTagCount(TagCount(TagTuple(*updatedTags), al.tagCount.singletonCount))
                         }
                             .reportProgress("Applying correction & sorting alignments by ${tagNames.last()}")
-=======
-                        val secondaryReader = mainReader.readAlignments()
-
-                        Triple(
-                            corrector.applyCorrection(
-                                secondaryReader,
-                                { al -> al.alignmentsIndex }) { al, newTagValues ->
-                                // starting off the copy of original alignment tags array
-                                val updatedTags = al.tagCount.singletonTuple.asArray()
-                                tagNames.indices.forEach { tIdx ->
-                                    if (correctionEnabled[tIdx])
-                                        updatedTags[tIdx] =
-                                            SequenceAndQualityTagValue(newTagValues[tIdx] as NSequenceWithQuality)
-                                    else
-                                        assert(updatedTags[tIdx] == newTagValues[tIdx])
-                                }
-                                // Applying updated tags values and returning updated alignments object
-                                al.withTagCount(TagCount(TagTuple(*updatedTags), al.tagCount.singletonCount))
-                            },
-                            secondaryReader,
-                            corrector.report.outputRecords
-                        )
->>>>>>> eb3c36a6
                     }
                 }
 
