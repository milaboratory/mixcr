--- conflicted
+++ resolved
@@ -25,14 +25,10 @@
 import com.milaboratory.mixcr.basictypes.CloneReader
 import com.milaboratory.mixcr.basictypes.CloneSet
 import com.milaboratory.mixcr.basictypes.CloneSetIO
-<<<<<<< HEAD
+import com.milaboratory.mixcr.basictypes.tag.TagType
+import com.milaboratory.mixcr.basictypes.tag.TagsInfo
 import com.milaboratory.mixcr.basictypes.MiXCRHeader
 import com.milaboratory.mixcr.util.XSV.chooseDelimiter
-=======
-import com.milaboratory.mixcr.basictypes.MiXCRMetaInfo
-import com.milaboratory.mixcr.basictypes.tag.TagType
-import com.milaboratory.mixcr.basictypes.tag.TagsInfo
->>>>>>> b8feea66
 import com.milaboratory.mixcr.util.XSV.writeXSV
 import com.milaboratory.primitivio.forEach
 import com.milaboratory.primitivio.port
@@ -243,12 +239,8 @@
         require(cloneReaders.map { it.header.allFullyCoveredBy }.distinct().count() == 1) {
             "Input files must be cut by the same geneFeature"
         }
-<<<<<<< HEAD
+
         val allFullyCoveredBy = cloneReaders.first().header.allFullyCoveredBy!!
-=======
-
-        val allFullyCoveredBy = cloneReaders.first().info.allFullyCoveredBy!!
->>>>>>> b8feea66
 
         val allelesBuilder = AllelesBuilder.create(
             findAllelesParameters,
