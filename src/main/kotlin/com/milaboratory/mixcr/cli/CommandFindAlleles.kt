--- conflicted
+++ resolved
@@ -288,15 +288,11 @@
         progressAndStage.finish()
         allelesMutationsOutput?.let { allelesMutationsOutput ->
             allelesMutationsOutput.toAbsolutePath().parent.createDirectories()
-<<<<<<< HEAD
-            printAllelesMutationsOutput(resultLibrary, overallAllelesStatistics, allelesMutationsOutput)
-=======
             printAllelesMutationsOutput(
                 resultLibrary,
                 reportBuilder.overallAllelesStatistics,
-                allelesMutationsOutput.toFile()
+                allelesMutationsOutput
             )
->>>>>>> 90b15a06
         }
         ReportUtil.writeReportToStdout(report)
         if (reportFile != null) ReportUtil.appendReport(reportFile, report)
@@ -308,21 +304,12 @@
         allelesStatistics: OverallAllelesStatistics,
         allelesMutationsOutput: Path
     ) {
-<<<<<<< HEAD
         PrintStream(allelesMutationsOutput.toFile()).use { output ->
-            val columns = mapOf<String, (VDJCGene) -> Any?>(
-                "alleleName" to { it.name },
-                "geneName" to { it.geneName },
-                "type" to { it.geneType },
-                metaKeyForAlleleMutationsReliableRanges to { gene ->
-=======
-        PrintStream(allelesMutationsOutput).use { output ->
             val columns = buildMap<String, (VDJCGene) -> Any?> {
                 this["alleleName"] = { it.name }
                 this["geneName"] = { it.geneName }
                 this["type"] = { it.geneType }
                 this[metaKeyForAlleleMutationsReliableRanges] = { gene ->
->>>>>>> 90b15a06
                     gene.data.meta[metaKeyForAlleleMutationsReliableRanges]
                 }
                 this[metaKeyForAlleleMutationsReliableGeneFeatures] = { gene ->
@@ -421,13 +408,8 @@
         usedGenes: Map<String, VDJCGeneData>
     ) {
         usedGenes.forEach { (name, geneData) ->
-<<<<<<< HEAD
-            if (geneData.geneType == Joining || geneData.geneType == Variable) {
+            if (geneData.geneType in VJ_REFERENCE) {
                 // if gene wasn't processed in alleles search, then register it as a single allele
-=======
-            if (geneData.geneType in VJ_REFERENCE) {
-                //if gene wasn't processed in alleles search, then register it as a single allele
->>>>>>> 90b15a06
                 if (!alleles.containsKey(name)) {
                     alleles[geneData.name] = listOf(geneData)
                 }
