--- conflicted
+++ resolved
@@ -290,15 +290,11 @@
         val libraryRegistry = VDJCLibraryRegistry.getDefault()
         val datasets = inputFiles.map { CloneSetIO.mkReader(it, libraryRegistry) }
         ValidationException.require(datasets.all { it.header.allFullyCoveredBy != null }) {
-<<<<<<< HEAD
-            "Some of the inputs were processed by `${CommandAssembleContigs.COMMAND_NAME}` or `${CommandAnalyze.COMMAND_NAME}` without `${AssembleContigsMixins.SetContigAssemblingFeatures.CMD_OPTION}` option"
-=======
             val withoutFullyCovered = datasets.withIndex()
                 .filter { it.value.header.allFullyCoveredBy == null }
                 .map { inputFiles[it.index] }
                 .joinToString(", ")
-            "Some of the inputs were processed by ${CommandAssembleContigs.COMMAND_NAME} without ${SetContigAssemblingFeatures.CMD_OPTION} option: $withoutFullyCovered"
->>>>>>> 33e24286
+            "Some of the inputs were processed by `${CommandAssembleContigs.COMMAND_NAME}` or `${CommandAnalyze.COMMAND_NAME}` without `${SetContigAssemblingFeatures.CMD_OPTION}` option: $withoutFullyCovered"
         }
         val allFullyCoveredBy = ValidationException.requireTheSame(datasets.map { it.header.allFullyCoveredBy!! }) {
             "Input files must be cut by the same geneFeature"
