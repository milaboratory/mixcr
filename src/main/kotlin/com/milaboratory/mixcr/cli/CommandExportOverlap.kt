--- conflicted
+++ resolved
@@ -204,17 +204,9 @@
             extractors += TotalTagFraction(cellLevel, "CELL")
         }
 
-<<<<<<< HEAD
-        val fileInfo = extractFileInfo(samples[0])
-        val fieldExtractors: List<FieldExtractor<Clone>> = CloneFieldsExtractorsFactory.createExtractors(
-            addedFields,
-            MetaForExport(listOf(fileInfo.header.tagsInfo), fileInfo.header.allFullyCoveredBy, fileInfo.footer.reports)
-        )
-=======
         val header = IOUtil.extractHeader(samples[0])
         val headerForExport = HeaderForExport(header)
         val fieldExtractors = CloneFieldsExtractorsFactory.createExtractors(addedFields, headerForExport)
->>>>>>> 0a5d8857
 
         extractors += fieldExtractors.map { ExtractorPerSample(it) }
 
@@ -230,11 +222,7 @@
         }
 
         val overlap = OverlapUtil.overlap(samples.map { it.toString() }, { true }, criteria.ordering())
-<<<<<<< HEAD
-        val rowMetaForExport = RowMetaForExport(fileInfo.header.tagsInfo)
-=======
-        val rowMetaForExport = RowMetaForExport(header.tagsInfo, headerForExport)
->>>>>>> 0a5d8857
+        val rowMetaForExport = RowMetaForExport(fileInfo.header.tagsInfo, headerForExport)
         overlap.mkElementsPort().use { port ->
             overlapBrowser.overlap(countsByChain, port).forEach { row ->
                 for ((ch, cloneOverlapGroup) in row) {
