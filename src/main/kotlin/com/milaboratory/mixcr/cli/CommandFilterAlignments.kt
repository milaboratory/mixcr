--- conflicted
+++ resolved
@@ -26,18 +26,9 @@
 import io.repseq.core.Chains
 import io.repseq.core.GeneFeature
 import io.repseq.core.GeneType
-<<<<<<< HEAD
-import picocli.CommandLine.ArgGroup
 import picocli.CommandLine.Command
 import picocli.CommandLine.Option
 import picocli.CommandLine.Parameters
-import java.nio.file.Path
-import kotlin.io.path.readLines
-=======
-import picocli.CommandLine.Command
-import picocli.CommandLine.Option
-import picocli.CommandLine.Parameters
->>>>>>> ee2ce949
 
 @Command(
     name = CommandFilterAlignments.COMMAND_NAME,
@@ -80,43 +71,19 @@
             field = value
         }
 
-<<<<<<< HEAD
-    @ArgGroup(exclusive = true, multiplicity = "0..1")
-    var idsOptions: IdsFilterOptions? = null
-
-    class IdsFilterOptions {
-        @Option(description = ["List of read ids to export"], names = ["-i", "--read-ids"], required = true)
-        var ids: List<Long>? = null
-
-        @Option(
-            description = ["File with read ids to export. Every id on separate line"],
-            names = ["--read-ids-file"],
-            required = true
-        )
-        var fileWithIds: Path? = null
-    }
-=======
     @Option(description = ["List of read ids to export"], names = ["-i", "--read-ids"], hidden = true)
     var ids: List<Long>? = null
         set(value) {
             println("-i, --read-ids deprecated, use `mixcr slice -i ... alignments.vdjca alignments.filtered.vdjca` instead")
             field = value
         }
->>>>>>> ee2ce949
 
     override fun getInputFiles(): List<String> = listOf(`in`)
 
     override fun getOutputFiles(): List<String> = listOf(out)
 
     private val readIds: TLongHashSet?
-<<<<<<< HEAD
-        get() {
-            if (idsOptions == null) return null
-            return TLongHashSet(idsOptions?.ids ?: idsOptions?.fileWithIds!!.readLines().map { it.toLong() })
-        }
-=======
         get() = ids?.let { TLongHashSet(it) }
->>>>>>> ee2ce949
 
     private val inputReader: VDJCAlignmentsReader
         get() = VDJCAlignmentsReader(`in`)
