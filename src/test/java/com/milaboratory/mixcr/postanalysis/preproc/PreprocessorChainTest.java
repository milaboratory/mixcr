package com.milaboratory.mixcr.postanalysis.preproc;

import cc.redberry.pipe.CUtils;
import cc.redberry.pipe.InputPort;
import com.milaboratory.mixcr.postanalysis.*;
import gnu.trove.list.array.TLongArrayList;
import gnu.trove.map.hash.TIntObjectHashMap;
import org.apache.commons.math3.random.RandomDataGenerator;
import org.apache.commons.math3.random.Well512a;
import org.junit.Assert;
import org.junit.Test;

import java.util.ArrayList;
import java.util.Arrays;
import java.util.Collections;
import java.util.List;
import java.util.concurrent.atomic.AtomicInteger;
import java.util.stream.Stream;

/**
 *
 */
public class PreprocessorChainTest {

    @Test
    @SuppressWarnings("unchecked")
    public void test1() {
        long p1 = 17;
        long p2 = 13;
        long p3 = 11;
        long p4 = 7;

        SetPreprocessorFactory<TestObject> preproc = new PreprocessorChain.Factory<>(
                new TestPreprocFactory(p1),
                new TestPreprocFactory(p2),
                new TestPreprocFactory(p3),
                new TestPreprocFactory(p4)
        );

        RandomDataGenerator rng = new RandomDataGenerator(new Well512a(System.currentTimeMillis()));
        TestDataset<TestObject> ds = rndDataset(rng, 10000);

<<<<<<< HEAD
        TestDataset<TestObject> r = new TestDataset<>(SetPreprocessorFactory.processDatasets(preproc.newInstance(), ds)[0]);
=======
        TestDataset<TestObject> r = new TestDataset<>(SetPreprocessor.processDatasets(preproc.newInstance(), ds)[0]);
>>>>>>> 379a8f9c

        List<TestObject> expected = new ArrayList<>();
        for (TestObject c : ds) {
            if (Stream.of(p1, p2, p3, p4).allMatch(mod -> ((long) c.weight) % mod != 0))
                expected.add(c);
        }

        Assert.assertEquals(expected, r.data);
    }

    @Test
    @SuppressWarnings("unchecked")
    public void testSetupDuplication1() {
        long p1 = 17;
        long p2 = 13;
        long p3 = 11;
        long p4 = 7;

        SetPreprocessor<TestObject> preproc = new PreprocessorChain.Factory<>(
                new TestPreprocFactory(p1),
                new TestPreprocFactory(p2),
                new TestPreprocFactory(p3),
                new TestPreprocFactory(p4)
        ).newInstance();

        RandomDataGenerator rng = new RandomDataGenerator(new Well512a(System.currentTimeMillis()));
        TestDataset<TestObject> ds = rndDataset(rng, 10000);

        while (true) {
            SetPreprocessorSetup<TestObject> setup = preproc.nextSetupStep();
            if (setup == null)
                break;
            setup.initialize(1);
            InputPort<TestObject> consumer = setup.consumer(0);
            for (TestObject t : CUtils.it(ds.mkElementsPort())) {
                consumer.put(t);
            }
            consumer.put(null);
        }
        // excessive setup call
        SetPreprocessorSetup<TestObject> nullSetup = preproc.nextSetupStep();
        Assert.assertNull(nullSetup);

        MappingFunction<TestObject> m = preproc.getMapper(0);
        List<TestObject> r = new ArrayList<>();
        for (TestObject t : CUtils.it(ds.mkElementsPort())) {
            TestObject t1 = m.apply(t);
            if (t1 != null)
                r.add(t1);
        }

        TestDataset<TestObject> result = new TestDataset<>(r);

        List<TestObject> expected = new ArrayList<>();
        for (TestObject c : ds) {
            if (Stream.of(p1, p2, p3, p4).allMatch(mod -> ((long) c.weight) % mod != 0))
                expected.add(c);
        }

        Assert.assertEquals(expected, result.data);
    }

    @Test
    @SuppressWarnings("unchecked")
    public void testStat1() {
        long p1 = 17;
        long p2 = 13;
        long p3 = 11;
        long p4 = 7;

        SetPreprocessor<TestObject> preproc = new PreprocessorChain.Factory<>(
                new TestPreprocFactory(p1),
                new TestPreprocFactory(p2),
                new TestPreprocFactory(p3),
                new TestPreprocFactory(p4)
        ).newInstance();

        RandomDataGenerator rng = new RandomDataGenerator(new Well512a(System.currentTimeMillis()));
        TestDataset<TestObject> ds = rndDataset(rng, 10000);
        SetPreprocessor.processDatasets(preproc, ds);

        for (List<SetPreprocessorStat> stat : preproc.getStat().valueCollection()) {
            Assert.assertEquals(4, stat.size());
            for (int i = 0; i < stat.size() - 1; i++) {
                Assert.assertEquals(stat.get(i).nElementsAfter, stat.get(i + 1).nElementsBefore);
                Assert.assertEquals(stat.get(i).sumWeightAfter, stat.get(i + 1).sumWeightBefore, 1e-10);
            }
        }
    }


    public static final class TestPreprocFactory implements SetPreprocessorFactory<TestObject> {
        final long modulus;

        public TestPreprocFactory(long modulus) {
            this.modulus = modulus;
        }

        @Override
        public SetPreprocessor<TestObject> newInstance() {
            return new TestPreproc(modulus);
        }

        @Override
        public String id() {
<<<<<<< HEAD
            return "";
=======
            return "" + modulus;
>>>>>>> 379a8f9c
        }
    }

    public static final class TestPreproc implements SetPreprocessor<TestObject> {
        final TLongArrayList l = new TLongArrayList();
        final long modulus;
        private final SetPreprocessorStat.Builder<TestObject> stats;

        public TestPreproc(long modulus) {
            this.modulus = modulus;
            this.stats = new SetPreprocessorStat.Builder<>("" + modulus, t -> t.weight);
        }

        boolean initialized = false;

        @Override
        public SetPreprocessorSetup<TestObject> nextSetupStep() {
            if (!initialized) {
                initialized = true;
                return new SetPreprocessorSetup<TestObject>() {
                    @Override
                    public void initialize(int nDatasets) {}

                    @Override
                    public InputPort<TestObject> consumer(int i) {
                        return c -> {
                            if (c == null)
                                return;
                            l.add((long) c.weight);
                        };
                    }
                };
            }
            return null;
        }

<<<<<<< HEAD

        private final SetPreprocessorStat.Builder<TestObject> stats = new SetPreprocessorStat.Builder<>("", t -> t.weight);

=======
>>>>>>> 379a8f9c
        @Override
        public MappingFunction<TestObject> getMapper(int iDataset) {
            stats.clear(iDataset);
            AtomicInteger idx = new AtomicInteger(0);
            return element -> {
                stats.before(iDataset, element);
                if (l.get(idx.getAndIncrement()) % modulus == 0)
                    return null;
                stats.after(iDataset, element);
                return element;
            };
        }

        @Override
        public TIntObjectHashMap<List<SetPreprocessorStat>> getStat() {
            return stats.getStatMap();
        }

        @Override
        public String id() {
<<<<<<< HEAD
            return "";
=======
            return "" + modulus;
>>>>>>> 379a8f9c
        }
    }

    public static TestDataset<TestObject> rndDataset(RandomDataGenerator rng, int size) {
        TestObject[] r = new TestObject[size];
        for (int i = 0; i < size; i++) {
            r[i] = new TestObject(
                    Math.round(rng.nextUniform(0, 1000)),
                    Math.round(rng.nextUniform(1, 100)));
        }
        return new TestDataset<>(Arrays.asList(r));
    }
}<|MERGE_RESOLUTION|>--- conflicted
+++ resolved
@@ -12,7 +12,6 @@
 
 import java.util.ArrayList;
 import java.util.Arrays;
-import java.util.Collections;
 import java.util.List;
 import java.util.concurrent.atomic.AtomicInteger;
 import java.util.stream.Stream;
@@ -40,11 +39,7 @@
         RandomDataGenerator rng = new RandomDataGenerator(new Well512a(System.currentTimeMillis()));
         TestDataset<TestObject> ds = rndDataset(rng, 10000);
 
-<<<<<<< HEAD
-        TestDataset<TestObject> r = new TestDataset<>(SetPreprocessorFactory.processDatasets(preproc.newInstance(), ds)[0]);
-=======
         TestDataset<TestObject> r = new TestDataset<>(SetPreprocessor.processDatasets(preproc.newInstance(), ds)[0]);
->>>>>>> 379a8f9c
 
         List<TestObject> expected = new ArrayList<>();
         for (TestObject c : ds) {
@@ -150,11 +145,7 @@
 
         @Override
         public String id() {
-<<<<<<< HEAD
-            return "";
-=======
             return "" + modulus;
->>>>>>> 379a8f9c
         }
     }
 
@@ -191,12 +182,6 @@
             return null;
         }
 
-<<<<<<< HEAD
-
-        private final SetPreprocessorStat.Builder<TestObject> stats = new SetPreprocessorStat.Builder<>("", t -> t.weight);
-
-=======
->>>>>>> 379a8f9c
         @Override
         public MappingFunction<TestObject> getMapper(int iDataset) {
             stats.clear(iDataset);
@@ -217,11 +202,7 @@
 
         @Override
         public String id() {
-<<<<<<< HEAD
-            return "";
-=======
             return "" + modulus;
->>>>>>> 379a8f9c
         }
     }
 
