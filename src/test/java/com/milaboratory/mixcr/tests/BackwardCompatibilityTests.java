--- conflicted
+++ resolved
@@ -42,18 +42,11 @@
 public class BackwardCompatibilityTests {
     @Test
     public void testAlignments() throws Exception {
-<<<<<<< HEAD
         //assertGoodVDJCA("/backward_compatibility/alignments_v1.6.vdjca.gz", 98);
         //assertGoodVDJCA("/backward_compatibility/test_16.vdjca.gz", 76);
         //assertGoodVDJCA("/backward_compatibility/test_17.vdjca.gz", 75);
         //assertGoodVDJCA("/backward_compatibility/test_18.vdjca.gz", 76);
-=======
-        assertGoodVDJCA("/backward_compatibility/alignments_v1.6.vdjca.gz", 98);
-        assertGoodVDJCA("/backward_compatibility/test_16.vdjca.gz", 76);
-        assertGoodVDJCA("/backward_compatibility/test_17.vdjca.gz", 75);
-        assertGoodVDJCA("/backward_compatibility/test_18.vdjca.gz", 76);
-        assertGoodVDJCA("/backward_compatibility/test_183.vdjca.gz", 76);
->>>>>>> 7af37a09
+        //assertGoodVDJCA("/backward_compatibility/test_183.vdjca.gz", 76);
     }
 
     public static void assertGoodVDJCA(String resource, int size) throws IOException {
