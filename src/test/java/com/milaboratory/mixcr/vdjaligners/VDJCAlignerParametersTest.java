/*
 * Copyright (c) 2014-2015, Bolotin Dmitry, Chudakov Dmitry, Shugay Mikhail
 * (here and after addressed as Inventors)
 * All Rights Reserved
 *
 * Permission to use, copy, modify and distribute any part of this program for
 * educational, research and non-profit purposes, by non-profit institutions
 * only, without fee, and without a written agreement is hereby granted,
 * provided that the above copyright notice, this paragraph and the following
 * three paragraphs appear in all copies.
 *
 * Those desiring to incorporate this work into commercial products or use for
 * commercial purposes should contact the Inventors using one of the following
 * email addresses: chudakovdm@mail.ru, chudakovdm@gmail.com
 *
 * IN NO EVENT SHALL THE INVENTORS BE LIABLE TO ANY PARTY FOR DIRECT, INDIRECT,
 * SPECIAL, INCIDENTAL, OR CONSEQUENTIAL DAMAGES, INCLUDING LOST PROFITS,
 * ARISING OUT OF THE USE OF THIS SOFTWARE, EVEN IF THE INVENTORS HAS BEEN
 * ADVISED OF THE POSSIBILITY OF SUCH DAMAGE.
 *
 * THE SOFTWARE PROVIDED HEREIN IS ON AN "AS IS" BASIS, AND THE INVENTORS HAS
 * NO OBLIGATION TO PROVIDE MAINTENANCE, SUPPORT, UPDATES, ENHANCEMENTS, OR
 * MODIFICATIONS. THE INVENTORS MAKES NO REPRESENTATIONS AND EXTENDS NO
 * WARRANTIES OF ANY KIND, EITHER IMPLIED OR EXPRESS, INCLUDING, BUT NOT
 * LIMITED TO, THE IMPLIED WARRANTIES OF MERCHANTABILITY OR FITNESS FOR A
 * PARTICULAR PURPOSE, OR THAT THE USE OF THE SOFTWARE WILL NOT INFRINGE ANY
 * PATENT, TRADEMARK OR OTHER RIGHTS.
 */
package com.milaboratory.mixcr.vdjaligners;

import com.milaboratory.core.PairedEndReadsLayout;
import com.milaboratory.core.alignment.AffineGapAlignmentScoring;
import com.milaboratory.core.alignment.LinearGapAlignmentScoring;
import com.milaboratory.core.alignment.kaligner1.KAlignerParameters;
import com.milaboratory.core.merger.MergerParameters;
import com.milaboratory.core.merger.QualityMergingAlgorithm;
import com.milaboratory.util.GlobalObjectMappers;
import io.repseq.core.GeneFeature;
import org.junit.Test;

import static com.milaboratory.core.merger.MergerParameters.IdentityType.Unweighted;
import static org.junit.Assert.assertEquals;

public class VDJCAlignerParametersTest {
    @Test
    public void test1() throws Exception {
        VDJCAlignerParameters paramentrs = new VDJCAlignerParameters(
                new KGeneAlignmentParameters(GeneFeature.VRegion, 120, 0.87f,
                        new KAlignerParameters(5, false, false,
                                1.5f, 0.75f, 1.0f, -0.1f, -0.3f, 4, 10, 15, 2, -10, 40.0f, 0.87f, 7,
                                LinearGapAlignmentScoring.getNucleotideBLASTScoring())),
                new DAlignerParameters(GeneFeature.DRegion,
                        0.85f, 30.0f, 3, AffineGapAlignmentScoring.getNucleotideBLASTScoring()),
                new KGeneAlignmentParameters(GeneFeature.JRegion, 120, 0.87f,
                        new KAlignerParameters(5, false, false,
                                1.5f, 0.75f, 1.0f, -0.1f, -0.3f, 4, 10, 15, 2, -10, 40.0f, 0.87f, 7,
                                LinearGapAlignmentScoring.getNucleotideBLASTScoring())),
                new KGeneAlignmentParameters(GeneFeature.CExon1, 120, 0.87f,
                        new KAlignerParameters(5, false, false,
                                1.5f, 0.75f, 1.0f, -0.1f, -0.3f, 4, 10, 15, 2, -10, 40.0f, 0.87f, 7,
                                LinearGapAlignmentScoring.getNucleotideBLASTScoring())),
                VJAlgnmentOrder.JThenV,
                false, false,
                120.0f, 5, 0.7f, false, false, false, PairedEndReadsLayout.Opposite, new MergerParameters(
<<<<<<< HEAD
                QualityMergingAlgorithm.SumSubtraction, null, 12, null, 0.12, Unweighted), false, 5, 120, 10, true);
=======
                QualityMergingAlgorithm.SumSubtraction, null, 12, null, 0.12, Unweighted), false, 5, 120,
                10);
>>>>>>> 6f408fb2

        String str = GlobalObjectMappers.PRETTY.writeValueAsString(paramentrs);
        VDJCAlignerParameters deser = GlobalObjectMappers.PRETTY.readValue(str, VDJCAlignerParameters.class);
        assertEquals(paramentrs, deser);
        VDJCAlignerParameters clone = deser.clone();
        assertEquals(paramentrs, clone);
    }
}<|MERGE_RESOLUTION|>--- conflicted
+++ resolved
@@ -59,15 +59,10 @@
                         new KAlignerParameters(5, false, false,
                                 1.5f, 0.75f, 1.0f, -0.1f, -0.3f, 4, 10, 15, 2, -10, 40.0f, 0.87f, 7,
                                 LinearGapAlignmentScoring.getNucleotideBLASTScoring())),
-                VJAlgnmentOrder.JThenV,
+                VJAlignmentOrder.JThenV,
                 false, false,
                 120.0f, 5, 0.7f, false, false, false, PairedEndReadsLayout.Opposite, new MergerParameters(
-<<<<<<< HEAD
                 QualityMergingAlgorithm.SumSubtraction, null, 12, null, 0.12, Unweighted), false, 5, 120, 10, true);
-=======
-                QualityMergingAlgorithm.SumSubtraction, null, 12, null, 0.12, Unweighted), false, 5, 120,
-                10);
->>>>>>> 6f408fb2
 
         String str = GlobalObjectMappers.PRETTY.writeValueAsString(paramentrs);
         VDJCAlignerParameters deser = GlobalObjectMappers.PRETTY.readValue(str, VDJCAlignerParameters.class);
