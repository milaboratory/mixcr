--- conflicted
+++ resolved
@@ -32,13 +32,8 @@
         // val bundle = Presets.resolveParamsBundle("assemblePartial_universal")
         // val bundle = Presets.resolveParamsBundle("_universal")
         // val bundle = Presets.resolveParamsBundle("_10x_vdj")
-<<<<<<< HEAD
-        val bundle = Presets.resolveParamsBundle("milab-human-tcr-dna-multiplex-cdr3")
-        Presets.assemblePartial("milab-human-tcr-dna-multiplex-cdr3")
-=======
         val bundle = Presets.resolveParamsBundle("test-subCloningRegions")
         Presets.assembleContigs("test-subCloningRegions")
->>>>>>> 20d95247
         assertJson(K_YAML_OM, bundle, true)
     }
 
