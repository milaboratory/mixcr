package com.milaboratory.mixcr

import com.fasterxml.jackson.module.kotlin.readValue
import com.milaboratory.mitool.helpers.K_OM
import com.milaboratory.mitool.helpers.K_YAML_OM
import com.milaboratory.mixcr.basictypes.MiXCRHeader
import com.milaboratory.mixcr.basictypes.tag.TagInfo
import com.milaboratory.mixcr.basictypes.tag.TagType
import com.milaboratory.mixcr.basictypes.tag.TagValueType
import com.milaboratory.mixcr.basictypes.tag.TagsInfo
import com.milaboratory.mixcr.export.CloneFieldsExtractorsFactory
import com.milaboratory.mixcr.export.MetaForExport
import com.milaboratory.test.TestUtil.assertJson
import io.kotest.assertions.throwables.shouldNotThrowAny
import io.kotest.assertions.withClue
import org.junit.Assert
import org.junit.Test
import java.nio.file.Paths
import kotlin.io.path.listDirectoryEntries

class PresetsTest {
    @Test
    fun test1() {
        for (presetName in Presets.nonAbstractPresetNames) {
            println(presetName)
            val bundle = Presets.resolveParamsBundle(presetName)
            assertJson(K_OM, bundle, false)
            println(bundle.flags)
            println()
            Assert.assertNotNull("pipeline must be set for all non-abstract presets ($presetName)", bundle.pipeline)
            for (step in bundle.pipeline!!.steps) {
                Assert.assertNotNull(
                    "params for all pipeline steps must be set in non-abstract bundle ($step)",
                    step.extractFromBundle(bundle)
                )
            }
            bundle.flags.forEach {
                Assert.assertTrue("Flag = $it", Flags.flagMessages.containsKey(it))
            }
        }
    }

    @Test
    fun test3() {
        // val bundle = Presets.resolveParamsBundle("assemblePartial-universal")
        // val bundle = Presets.resolveParamsBundle("simple-base")
        // val bundle = Presets.resolveParamsBundle("_10x_vdj")
        val bundle = Presets.resolveParamsBundle("umi-guided-consensus-test")
        // Presets.assemble("umi-guided-consensus-test")
        assertJson(K_YAML_OM, bundle, true)
    }

    @Test
    fun testExport2() {
        for (presetName in Presets.nonAbstractPresetNames) {
            val bundle = Presets.resolveParamsBundle(presetName)
            if (bundle.align == null)
                continue
            val tagsInfo = TagsInfo(
                0,
                TagInfo(TagType.Cell, TagValueType.Sequence, "CELL", 0),
                TagInfo(TagType.Cell, TagValueType.Sequence, "CELL1", 1),
                TagInfo(TagType.Cell, TagValueType.Sequence, "CELL2", 2),
                TagInfo(TagType.Cell, TagValueType.Sequence, "CELL3", 3),
                TagInfo(TagType.Cell, TagValueType.Sequence, "CELL1ROW", 4),
                TagInfo(TagType.Cell, TagValueType.Sequence, "CELL2COLUMN", 5),
                TagInfo(TagType.Cell, TagValueType.Sequence, "CELL3PLATE", 6),
                TagInfo(TagType.Molecule, TagValueType.Sequence, "UMI", 7),
                TagInfo(TagType.Molecule, TagValueType.Sequence, "UMI1", 8),
                TagInfo(TagType.Molecule, TagValueType.Sequence, "UMI2", 9),
                TagInfo(TagType.Molecule, TagValueType.Sequence, "UMI3", 10),
            )
            val header = MiXCRHeader(
                "hashA123",
                MiXCRParamsSpec(presetName),
                MiXCRStepParams().add(MiXCRCommandDescriptor.align, bundle.align!!),
                tagsInfo,
                bundle.align!!.parameters,
                bundle.align!!.parameters.featuresToAlignMap,
                null,
                null,
                null
            )
            bundle.exportAlignments?.let { al ->
                println(
                    CloneFieldsExtractorsFactory.createExtractors(
                        al.fields,
<<<<<<< HEAD
                        MetaForExport(listOf(header.tagsInfo), header.allFullyCoveredBy, MiXCRStepReports())
=======
                        HeaderForExport(header)
>>>>>>> 0a5d8857
                    ).size
                )
            }
            bundle.exportClones?.let { al ->
                println(
                    CloneFieldsExtractorsFactory.createExtractors(
                        al.fields, // .filter { !it.field.contains("tag", ignoreCase = true) }
<<<<<<< HEAD
                        MetaForExport(listOf(header.tagsInfo), header.allFullyCoveredBy, MiXCRStepReports())
=======
                        HeaderForExport(header)
>>>>>>> 0a5d8857
                    ).size
                )
            }
        }
    }

    @Test
    fun `backward capability of deserialization of presets`() {
        val dir = Paths.get(PresetsTest::class.java.getResource("/backward_compatibility/presets/").file)
        dir.listDirectoryEntries()
            .flatMap { it.listDirectoryEntries() }
            .forEach { filesToCheck ->
                withClue(filesToCheck) {
                    shouldNotThrowAny {
                        K_YAML_OM.readValue<MiXCRParamsBundle>(filesToCheck.toFile())
                    }
                }
            }
    }
}<|MERGE_RESOLUTION|>--- conflicted
+++ resolved
@@ -85,11 +85,7 @@
                 println(
                     CloneFieldsExtractorsFactory.createExtractors(
                         al.fields,
-<<<<<<< HEAD
-                        MetaForExport(listOf(header.tagsInfo), header.allFullyCoveredBy, MiXCRStepReports())
-=======
                         HeaderForExport(header)
->>>>>>> 0a5d8857
                     ).size
                 )
             }
@@ -97,11 +93,7 @@
                 println(
                     CloneFieldsExtractorsFactory.createExtractors(
                         al.fields, // .filter { !it.field.contains("tag", ignoreCase = true) }
-<<<<<<< HEAD
-                        MetaForExport(listOf(header.tagsInfo), header.allFullyCoveredBy, MiXCRStepReports())
-=======
                         HeaderForExport(header)
->>>>>>> 0a5d8857
                     ).size
                 )
             }
